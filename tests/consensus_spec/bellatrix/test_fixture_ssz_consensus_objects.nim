# beacon_chain
# Copyright (c) 2018-2023 Status Research & Development GmbH
# Licensed and distributed under either of
#   * MIT license (license terms in the root directory or at https://opensource.org/licenses/MIT).
#   * Apache v2 license (license terms in the root directory or at https://www.apache.org/licenses/LICENSE-2.0).
# at your option. This file may not be copied, modified, or distributed except according to those terms.

{.used.}

import
  # Third-party
  yaml,
  # Beacon chain internals
  ../../beacon_chain/spec/datatypes/[altair, bellatrix],
  # Status libraries
  snappy,
  # Test utilities
  ../../testutil, ../fixtures_utils

from std/os import dirExists, pcDir, walkDir, `/`
from std/streams import close, openFileStream
from std/strformat import `&`
from std/strutils import toLowerAscii

# SSZ tests of consensus objects (minimal/mainnet preset specific)

# Parsing definitions
# ----------------------------------------------------------------

const
  SSZDir = SszTestsDir/const_preset/"bellatrix"/"ssz_static"

type
  SSZHashTreeRoot = object
    # The test files have the values at the "root"
    # so we **must** use "root" as a field name
    root: string
    # Some have a signing_root field
    signing_root {.defaultVal: "".}: string

# Note this only tracks HashTreeRoot
# Checking the values against the yaml file is TODO (require more flexible Yaml parser)

proc checkSSZ(T: type bellatrix.SignedBeaconBlock, dir: string, expectedHash: SSZHashTreeRoot) =
   # Deserialize into a ref object to not fill Nim stack
   let encoded = snappy.decode(
     readFileBytes(dir/"serialized.ssz_snappy"), MaxObjectSize)
   let deserialized = newClone(sszDecodeEntireInput(encoded, T))

   # SignedBeaconBlocks usually not hashed because they're identified by
   # htr(BeaconBlock), so do it manually
   check: expectedHash.root == "0x" & toLowerAscii($hash_tree_root(
     [hash_tree_root(deserialized.message),
     hash_tree_root(deserialized.signature)]))

   check deserialized.root == hash_tree_root(deserialized.message)
   check SSZ.encode(deserialized[]) == encoded
   check sszSize(deserialized[]) == encoded.len

   # TODO check the value (requires YAML loader)

proc checkSSZ(T: type, dir: string, expectedHash: SSZHashTreeRoot) =
  # Deserialize into a ref object to not fill Nim stack
  let encoded = snappy.decode(
    readFileBytes(dir/"serialized.ssz_snappy"), MaxObjectSize)
  let deserialized = newClone(sszDecodeEntireInput(encoded, T))

  check: expectedHash.root == "0x" & toLowerAscii($hash_tree_root(deserialized[]))

  check SSZ.encode(deserialized[]) == encoded
  check sszSize(deserialized[]) == encoded.len

  # TODO check the value (requires YAML loader)

proc loadExpectedHashTreeRoot(dir: string): SSZHashTreeRoot =
  let s = openFileStream(dir/"roots.yaml")
  yaml.load(s, result)
  s.close()

# Test runner
# ----------------------------------------------------------------

suite "EF - Bellatrix - SSZ consensus objects " & preset():
  doAssert dirExists(SSZDir), "You need to run the \"download_test_vectors.sh\" script to retrieve the consensus spec test vectors."
  for pathKind, sszType in walkDir(SSZDir, relative = true, checkDir = true):
    doAssert pathKind == pcDir

    test &"  Testing    {sszType}":
      let path = SSZDir/sszType
      for pathKind, sszTestKind in walkDir(
          path, relative = true, checkDir = true):
        doAssert pathKind == pcDir
        let path = SSZDir/sszType/sszTestKind
        for pathKind, sszTestCase in walkDir(
            path, relative = true, checkDir = true):
          let path = SSZDir/sszType/sszTestKind/sszTestCase
          let hash = loadExpectedHashTreeRoot(path)

          case sszType:
          of "AggregateAndProof": checkSSZ(AggregateAndProof, path, hash)
          of "Attestation": checkSSZ(Attestation, path, hash)
          of "AttestationData": checkSSZ(AttestationData, path, hash)
          of "AttesterSlashing": checkSSZ(AttesterSlashing, path, hash)
          of "BeaconBlock": checkSSZ(bellatrix.BeaconBlock, path, hash)
          of "BeaconBlockBody": checkSSZ(bellatrix.BeaconBlockBody, path, hash)
          of "BeaconBlockHeader": checkSSZ(BeaconBlockHeader, path, hash)
          of "BeaconState": checkSSZ(bellatrix.BeaconState, path, hash)
          of "Checkpoint": checkSSZ(Checkpoint, path, hash)
          of "ContributionAndProof": checkSSZ(ContributionAndProof, path, hash)
          of "Deposit": checkSSZ(Deposit, path, hash)
          of "DepositData": checkSSZ(DepositData, path, hash)
          of "DepositMessage": checkSSZ(DepositMessage, path, hash)
          of "Eth1Block": checkSSZ(Eth1Block, path, hash)
          of "Eth1Data": checkSSZ(Eth1Data, path, hash)
          of "ExecutionPayload": checkSSZ(ExecutionPayload, path, hash)
          of "ExecutionPayloadHeader":
            checkSSZ(ExecutionPayloadHeader, path, hash)
          of "Fork": checkSSZ(Fork, path, hash)
          of "ForkData": checkSSZ(ForkData, path, hash)
          of "HistoricalBatch": checkSSZ(HistoricalBatch, path, hash)
          of "IndexedAttestation": checkSSZ(IndexedAttestation, path, hash)
<<<<<<< HEAD
          of "LightClientBootstrap":
            checkSSZ(altair.LightClientBootstrap, path, hash)
          of "LightClientUpdate":
            checkSSZ(altair.LightClientUpdate, path, hash)
=======
          of "LightClientBootstrap": checkSSZ(LightClientBootstrap, path, hash)
          of "LightClientHeader": checkSSZ(LightClientHeader, path, hash)
          of "LightClientUpdate": checkSSZ(LightClientUpdate, path, hash)
>>>>>>> 68e08c6f
          of "LightClientFinalityUpdate":
            checkSSZ(altair.LightClientFinalityUpdate, path, hash)
          of "LightClientOptimisticUpdate":
            checkSSZ(altair.LightClientOptimisticUpdate, path, hash)
          of "PendingAttestation": checkSSZ(PendingAttestation, path, hash)
          of "PowBlock": checkSSZ(PowBlock, path, hash)
          of "ProposerSlashing": checkSSZ(ProposerSlashing, path, hash)
          of "SignedAggregateAndProof":
            checkSSZ(SignedAggregateAndProof, path, hash)
          of "SignedBeaconBlock":
            checkSSZ(bellatrix.SignedBeaconBlock, path, hash)
          of "SignedBeaconBlockHeader":
            checkSSZ(SignedBeaconBlockHeader, path, hash)
          of "SignedContributionAndProof":
            checkSSZ(SignedContributionAndProof, path, hash)
          of "SignedVoluntaryExit": checkSSZ(SignedVoluntaryExit, path, hash)
          of "SigningData": checkSSZ(SigningData, path, hash)
          of "SyncAggregate": checkSSZ(SyncAggregate, path, hash)
          of "SyncAggregatorSelectionData":
            checkSSZ(SyncAggregatorSelectionData, path, hash)
          of "SyncCommittee": checkSSZ(SyncCommittee, path, hash)
          of "SyncCommitteeContribution":
            checkSSZ(SyncCommitteeContribution, path, hash)
          of "SyncCommitteeMessage": checkSSZ(SyncCommitteeMessage, path, hash)
          of "Validator": checkSSZ(Validator, path, hash)
          of "VoluntaryExit": checkSSZ(VoluntaryExit, path, hash)
          else:
            raise newException(ValueError, "Unsupported test: " & sszType)<|MERGE_RESOLUTION|>--- conflicted
+++ resolved
@@ -119,16 +119,12 @@
           of "ForkData": checkSSZ(ForkData, path, hash)
           of "HistoricalBatch": checkSSZ(HistoricalBatch, path, hash)
           of "IndexedAttestation": checkSSZ(IndexedAttestation, path, hash)
-<<<<<<< HEAD
           of "LightClientBootstrap":
             checkSSZ(altair.LightClientBootstrap, path, hash)
+          of "LightClientHeader":
+            checkSSZ(altair.LightClientHeader, path, hash)
           of "LightClientUpdate":
             checkSSZ(altair.LightClientUpdate, path, hash)
-=======
-          of "LightClientBootstrap": checkSSZ(LightClientBootstrap, path, hash)
-          of "LightClientHeader": checkSSZ(LightClientHeader, path, hash)
-          of "LightClientUpdate": checkSSZ(LightClientUpdate, path, hash)
->>>>>>> 68e08c6f
           of "LightClientFinalityUpdate":
             checkSSZ(altair.LightClientFinalityUpdate, path, hash)
           of "LightClientOptimisticUpdate":
