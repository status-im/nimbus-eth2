--- conflicted
+++ resolved
@@ -10,13 +10,7 @@
 
 import
   chronicles,
-<<<<<<< HEAD
-  ../../beacon_chain/spec/forks, ../../beacon_chain/spec/helpers,
-  ../../beacon_chain/spec/state_transition,
-=======
-  ../../beacon_chain/spec/forks,
-  ../../beacon_chain/spec/[state_transition, state_transition_epoch],
->>>>>>> 3db571d1
+  ../../beacon_chain/spec/[helpers, state_transition, state_transition_epoch],
   ./os_ops,
   ../testutil
 
@@ -25,13 +19,9 @@
 from ../../beacon_chain/spec/presets import
   const_preset, defaultRuntimeConfig
 from ./fixtures_utils import
-<<<<<<< HEAD
   SSZ, SszTestsDir, hash_tree_root, loadBlock, parseTest,
   readSszBytes, toSszType
-=======
-  SSZ, SszTestsDir, hash_tree_root, parseTest, readSszBytes, toSszType
 from ../teststateutil import checkPerValidatorBalanceCalc
->>>>>>> 3db571d1
 
 proc runTest(
     consensusFork: static ConsensusFork,
