--- conflicted
+++ resolved
@@ -115,13 +115,9 @@
           of "HistoricalBatch": checkSSZ(HistoricalBatch, path, hash)
           of "IndexedAttestation": checkSSZ(IndexedAttestation, path, hash)
           of "LightClientBootstrap":
-<<<<<<< HEAD
             checkSSZ(altair.LightClientBootstrap, path, hash)
-=======
-            checkSSZ(LightClientBootstrap, path, hash)
           of "LightClientHeader":
-            checkSSZ(LightClientHeader, path, hash)
->>>>>>> 68e08c6f
+            checkSSZ(altair.LightClientHeader, path, hash)
           of "LightClientUpdate":
             checkSSZ(altair.LightClientUpdate, path, hash)
           of "LightClientFinalityUpdate":
