--- conflicted
+++ resolved
@@ -92,40 +92,12 @@
   of ConsensusFork.Deneb:
     return ForkedBeaconBlock.init(contents.denebData.signed_block.message)
   of ConsensusFork.Electra:
-<<<<<<< HEAD
-    debugComment "probably like the deneb case"
-    return default(T)
-=======
     return ForkedBeaconBlock.init(contents.electraData.signed_block.message)
->>>>>>> 22efdd85
 
 proc getBlock(
     fork: ConsensusFork,
     feeRecipient = SigningExpectedFeeRecipient
 ): ForkedBeaconBlock {.raises: [ResultError[cstring]].} =
-<<<<<<< HEAD
-  let
-    blckData =
-      try:
-        case fork
-        of ConsensusFork.Phase0 .. ConsensusFork.Bellatrix:    raiseAssert "Unsupported fork"
-        of ConsensusFork.Capella:   CapellaBlock % [feeRecipient]
-        of ConsensusFork.Deneb:     DenebBlockContents % [feeRecipient]
-        of ConsensusFork.Electra:
-          debugComment "electra test signing node getblock"
-          raiseAssert "electra unsupported"
-      except ValueError:
-        # https://github.com/nim-lang/Nim/pull/23356
-        raiseAssert "Arguments match the format string"
-    contentType = ContentTypeData(
-      mediaType: MediaType.init("application/json"))
-
-  let b = decodeBytes(ProduceBlockResponseV2,
-                      blckData.toOpenArrayByte(0, len(blckData) - 1),
-                      Opt.some(contentType),
-                      $fork).tryGet()
-  ForkedBeaconBlock.init(b)
-=======
   let blckData =
     try:
       case fork
@@ -146,7 +118,6 @@
       blckData, RestPublishedSignedBlockContents))
   except SerializationError:
     raiseAssert "malformed block contents"
->>>>>>> 22efdd85
 
 func init(t: typedesc[Web3SignerForkedBeaconBlock],
           forked: ForkedBeaconBlock): Web3SignerForkedBeaconBlock =
