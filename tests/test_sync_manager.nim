--- conflicted
+++ resolved
@@ -281,138 +281,6 @@
           backwardValidator(aq[].blocksQueue)
 
     let p1 = SomeTPeer()
-<<<<<<< HEAD
-=======
-    let p2 = SomeTPeer()
-    check len(queue) == 5
-    var r41 = queue.pop(Slot(5), p1)
-    check len(queue) == 2
-    var r42 = queue.pop(Slot(5), p2)
-    check len(queue) == 0
-    queue.push(r42)
-    check len(queue) == 2
-    queue.push(r41)
-    check len(queue) == 5
-    var r41e = queue.pop(Slot(5), p1)
-    check len(queue) == 2
-    var r42e = queue.pop(Slot(5), p2)
-    check:
-      len(queue) == 0
-      r41 == r41e
-      r42 == r42e
-      r41.item == r41e.item
-      r42.item == r42e.item
-      r41.item == p1
-      r42.item == p2
-      r41.slot == Slot(1) and r41.count == 3'u64 and r41.step == 1'u64
-      r42.slot == Slot(4) and r42.count == 2'u64 and r42.step == 1'u64
-
-  test "[SyncQueue] Smart and stupid success/fail":
-    let aq = newBlockProcessor()
-    var queue = SyncQueue.init(SomeTPeer, Slot(0), Slot(4), 5'u64,
-                               getFirstSlotAtFinalizedEpoch, aq)
-    let p1 = SomeTPeer()
-    let p2 = SomeTPeer()
-    check len(queue) == 5
-    var r51 = queue.pop(Slot(3), p1)
-    check len(queue) == 1
-    var r52 = queue.pop(Slot(4), p2)
-    check len(queue) == 0
-    queue.push(r52)
-    check len(queue) == 1
-    queue.push(r51)
-    check len(queue) == 5
-    var r51e = queue.pop(Slot(3), p1)
-    check len(queue) == 1
-    var r52e = queue.pop(Slot(4), p2)
-    check:
-      len(queue) == 0
-      r51 == r51e
-      r52 == r52e
-      r51.item == r51e.item
-      r52.item == r52e.item
-      r51.item == p1
-      r52.item == p2
-      r51.slot == Slot(0) and r51.count == 4'u64 and r51.step == 1'u64
-      r52.slot == Slot(4) and r52.count == 1'u64 and r52.step == 1'u64
-
-  test "[SyncQueue] One smart and one stupid + debt split + empty":
-    let aq = newBlockProcessor()
-    var queue = SyncQueue.init(SomeTPeer, Slot(0), Slot(4), 5'u64,
-                               getFirstSlotAtFinalizedEpoch, aq)
-    let p1 = SomeTPeer()
-    let p2 = SomeTPeer()
-    let p3 = SomeTPeer()
-    let p4 = SomeTPeer()
-    check len(queue) == 5
-    var r61 = queue.pop(Slot(4), p1)
-    check len(queue) == 0
-    queue.push(r61)
-    var r61e = queue.pop(Slot(2), p1)
-    check len(queue) == 2
-    var r62e = queue.pop(Slot(2), p2)
-    check len(queue) == 2
-    check r62e.isEmpty()
-    var r63e = queue.pop(Slot(3), p3)
-    check len(queue) == 1
-    var r64e = queue.pop(Slot(4), p4)
-    check:
-      len(queue) == 0
-      r61.slot == Slot(0) and r61.count == 5'u64 and r61.step == 1'u64
-      r61e.slot == Slot(0) and r61e.count == 3'u64 and r61e.step == 1'u64
-      r62e.isEmpty()
-      r63e.slot == Slot(3) and r63e.count == 1'u64 and r63e.step == 1'u64
-      r64e.slot == Slot(4) and r64e.count == 1'u64 and r64e.step == 1'u64
-      r61.item == p1
-      r61e.item == p1
-      isNil(r62e.item) == true
-      r63e.item == p3
-      r64e.item == p4
-
-  test "[SyncQueue] Async unordered push start from zero":
-    proc test(): Future[bool] {.async.} =
-      var counter = 0
-
-      proc simpleValidator(aq: AsyncQueue[BlockEntry]) {.async.} =
-        while true:
-          let sblock = await aq.popFirst()
-          if sblock.blck.slot == Slot(counter):
-            inc(counter)
-            sblock.done()
-          else:
-            sblock.fail(BlockError.Invalid)
-
-      let aq = newBlockProcessor()
-      var chain = createChain(Slot(0), Slot(2))
-      var queue = SyncQueue.init(SomeTPeer, Slot(0), Slot(2), 1'u64,
-                                 getFirstSlotAtFinalizedEpoch, aq, 1)
-
-      var validatorFut = simpleValidator(aq[].blockQueue)
-      let p1 = SomeTPeer()
-      let p2 = SomeTPeer()
-      let p3 = SomeTPeer()
-      var r11 = queue.pop(Slot(2), p1)
-      var r12 = queue.pop(Slot(2), p2)
-      var r13 = queue.pop(Slot(2), p3)
-      var f13 = queue.push(r13, @[chain[2]])
-      #
-      await sleepAsync(100.milliseconds)
-      # doAssert(f12.finished == false)
-      doAssert(f13.finished == false)
-      doAssert(counter == 0)
-      var f11 = queue.push(r11, @[chain[0]])
-      await sleepAsync(100.milliseconds)
-      doAssert(counter == 1)
-      doAssert(f11.finished == true and f11.failed == false)
-      var f12 = queue.push(r12, @[chain[1]])
-      await sleepAsync(100.milliseconds)
-      doAssert(f12.finished == true and f12.failed == false)
-      doAssert(f13.finished == true and f13.failed == false)
-      doAssert(counter == 3)
-      doAssert(r11.item == p1)
-      doAssert(r12.item == p2)
-      doAssert(r13.item == p3)
->>>>>>> 6f077ce8
 
     proc runSmokeTest() {.async.} =
       while true:
@@ -609,33 +477,7 @@
         f14.finished == false
         counter == int(startSlot)
 
-<<<<<<< HEAD
       var f12 = queue.push(r12, chain.getSlice(startSlot, r12))
-=======
-      let aq = newBlockProcessor()
-      var chain = createChain(Slot(5), Slot(11))
-      var queue = SyncQueue.init(SomeTPeer, Slot(5), Slot(11), 2'u64,
-                                 getFirstSlotAtFinalizedEpoch, aq, 2)
-
-      let p1 = SomeTPeer()
-      let p2 = SomeTPeer()
-      let p3 = SomeTPeer()
-      let p4 = SomeTPeer()
-
-      var validatorFut = simpleValidator(aq[].blockQueue)
-
-      var r21 = queue.pop(Slot(11), p1)
-      var r22 = queue.pop(Slot(11), p2)
-      var r23 = queue.pop(Slot(11), p3)
-      var r24 = queue.pop(Slot(11), p4)
-
-      var f24 = queue.push(r24, @[chain[6]])
-      var f22 = queue.push(r22, @[chain[2], chain[3]])
-      doAssert(f24.finished == false)
-      doAssert(f22.finished == true and f22.failed == false)
-      doAssert(counter == 5)
-      var f21 = queue.push(r21, @[chain[0], chain[1]])
->>>>>>> 6f077ce8
       await sleepAsync(100.milliseconds)
       check:
         counter == int(startSlot)
@@ -690,40 +532,8 @@
         f17.finished == true and f17.failed == false
         counter == int(finishSlot) + 1
 
-<<<<<<< HEAD
       await validatorFut.cancelAndWait()
       return true
-=======
-      let aq = newBlockProcessor()
-      var chain = createChain(Slot(5), Slot(18))
-      var queue = SyncQueue.init(SomeTPeer, Slot(5), Slot(18), 2'u64,
-                                 getFirstSlotAtFinalizedEpoch, aq, 2)
-      let p1 = SomeTPeer()
-      let p2 = SomeTPeer()
-      let p3 = SomeTPeer()
-      let p4 = SomeTPeer()
-      let p5 = SomeTPeer()
-      let p6 = SomeTPeer()
-      let p7 = SomeTPeer()
-
-      var validatorFut = simpleValidator(aq[].blockQueue)
-
-      var r21 = queue.pop(Slot(20), p1)
-      var r22 = queue.pop(Slot(20), p2)
-      var r23 = queue.pop(Slot(20), p3)
-      var r24 = queue.pop(Slot(20), p4)
-      var r25 = queue.pop(Slot(20), p5)
-      var r26 = queue.pop(Slot(20), p6)
-      var r27 = queue.pop(Slot(20), p7)
-
-      var f21 = queue.push(r21, @[chain[0], chain[1]])
-      # This should be silently ignored, because r21 is already processed.
-      var e21 = queue.push(r21, @[chain[0], chain[1]])
-      queue.push(r22)
-      queue.push(r23)
-      var f26 = queue.push(r26, @[chain[10], chain[11]])
-      var f27 = queue.push(r27, @[chain[12], chain[13]])
->>>>>>> 6f077ce8
 
     check waitFor(runTest()) == true
 
