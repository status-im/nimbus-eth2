AllTests-mainnet
===
## Attestation pool processing [Preset: mainnet]
```diff
+ Attestation from different branch [Preset: mainnet]                                        OK
+ Attestations may arrive in any order [Preset: mainnet]                                     OK
+ Attestations may overlap, bigger first [Preset: mainnet]                                   OK
+ Attestations may overlap, smaller first [Preset: mainnet]                                  OK
+ Attestations should be combined [Preset: mainnet]                                          OK
+ Can add and retrieve simple attestations [Preset: mainnet]                                 OK
+ Everyone voting for something different [Preset: mainnet]                                  OK
+ Fork choice returns block with attestation                                                 OK
+ Fork choice returns latest block with no attestations                                      OK
+ Trying to add a block twice tags the second as an error                                    OK
+ Trying to add a duplicate block from an old pruned epoch is tagged as an error             OK
+ Working with aggregates [Preset: mainnet]                                                  OK
```
OK: 12/12 Fail: 0/12 Skip: 0/12
## Backfill
```diff
+ Init without genesis / block                                                               OK
+ backfill to genesis                                                                        OK
+ reload backfill position                                                                   OK
```
OK: 3/3 Fail: 0/3 Skip: 0/3
## Beacon chain DB [Preset: mainnet]
```diff
+ empty database [Preset: mainnet]                                                           OK
+ find ancestors [Preset: mainnet]                                                           OK
+ sanity check Altair and cross-fork getState rollback [Preset: mainnet]                     OK
+ sanity check Altair blocks [Preset: mainnet]                                               OK
+ sanity check Altair states [Preset: mainnet]                                               OK
+ sanity check Altair states, reusing buffers [Preset: mainnet]                              OK
+ sanity check Bellatrix and cross-fork getState rollback [Preset: mainnet]                  OK
+ sanity check Bellatrix blocks [Preset: mainnet]                                            OK
+ sanity check Bellatrix states [Preset: mainnet]                                            OK
+ sanity check Bellatrix states, reusing buffers [Preset: mainnet]                           OK
+ sanity check Capella and cross-fork getState rollback [Preset: mainnet]                    OK
+ sanity check Capella blocks [Preset: mainnet]                                              OK
+ sanity check Capella states [Preset: mainnet]                                              OK
+ sanity check Capella states, reusing buffers [Preset: mainnet]                             OK
+ sanity check EIP4844 and cross-fork getState rollback [Preset: mainnet]                    OK
+ sanity check EIP4844 blocks [Preset: mainnet]                                              OK
+ sanity check EIP4844 states [Preset: mainnet]                                              OK
+ sanity check EIP4844 states, reusing buffers [Preset: mainnet]                             OK
+ sanity check genesis roundtrip [Preset: mainnet]                                           OK
+ sanity check phase 0 blocks [Preset: mainnet]                                              OK
+ sanity check phase 0 getState rollback [Preset: mainnet]                                   OK
+ sanity check phase 0 states [Preset: mainnet]                                              OK
+ sanity check phase 0 states, reusing buffers [Preset: mainnet]                             OK
+ sanity check state diff roundtrip [Preset: mainnet]                                        OK
```
OK: 24/24 Fail: 0/24 Skip: 0/24
## Beacon state [Preset: mainnet]
```diff
+ Smoke test initialize_beacon_state_from_eth1 [Preset: mainnet]                             OK
+ can_advance_slots                                                                          OK
+ dependent_root                                                                             OK
+ get_beacon_proposer_index                                                                  OK
+ latest_block_root                                                                          OK
+ merklizer state roundtrip                                                                  OK
+ process_slots                                                                              OK
```
OK: 7/7 Fail: 0/7 Skip: 0/7
## Beacon time
```diff
+ basics                                                                                     OK
```
OK: 1/1 Fail: 0/1 Skip: 0/1
## Block pool altair processing [Preset: mainnet]
```diff
+ Invalid signatures [Preset: mainnet]                                                       OK
```
OK: 1/1 Fail: 0/1 Skip: 0/1
## Block pool processing [Preset: mainnet]
```diff
+ Adding the same block twice returns a Duplicate error [Preset: mainnet]                    OK
+ Simple block add&get [Preset: mainnet]                                                     OK
+ basic ops                                                                                  OK
+ updateHead updates head and headState [Preset: mainnet]                                    OK
+ updateState sanity [Preset: mainnet]                                                       OK
```
OK: 5/5 Fail: 0/5 Skip: 0/5
## Block processor [Preset: mainnet]
```diff
+ Reverse order block add & get [Preset: mainnet]                                            OK
```
OK: 1/1 Fail: 0/1 Skip: 0/1
## Block quarantine
```diff
+ Unviable smoke test                                                                        OK
```
OK: 1/1 Fail: 0/1 Skip: 0/1
## BlockId and helpers
```diff
+ atSlot sanity                                                                              OK
+ parent sanity                                                                              OK
```
OK: 2/2 Fail: 0/2 Skip: 0/2
## BlockRef and helpers
```diff
+ get_ancestor sanity                                                                        OK
+ isAncestorOf sanity                                                                        OK
```
OK: 2/2 Fail: 0/2 Skip: 0/2
## BlockSlot and helpers
```diff
+ atSlot sanity                                                                              OK
+ parent sanity                                                                              OK
```
OK: 2/2 Fail: 0/2 Skip: 0/2
## DeleteKeys requests [Beacon Node] [Preset: mainnet]
```diff
+ Deleting not existing key [Beacon Node] [Preset: mainnet]                                  OK
+ Invalid Authorization Header [Beacon Node] [Preset: mainnet]                               OK
+ Invalid Authorization Token [Beacon Node] [Preset: mainnet]                                OK
+ Missing Authorization header [Beacon Node] [Preset: mainnet]                               OK
```
OK: 4/4 Fail: 0/4 Skip: 0/4
## DeleteRemoteKeys requests [Beacon Node] [Preset: mainnet]
```diff
+ Deleting existing local key and remote key [Beacon Node] [Preset: mainnet]                 OK
+ Deleting not existing key [Beacon Node] [Preset: mainnet]                                  OK
+ Invalid Authorization Header [Beacon Node] [Preset: mainnet]                               OK
+ Invalid Authorization Token [Beacon Node] [Preset: mainnet]                                OK
+ Missing Authorization header [Beacon Node] [Preset: mainnet]                               OK
```
OK: 5/5 Fail: 0/5 Skip: 0/5
## DepositTreeSnapshot
```diff
+ Migration                                                                                  OK
+ SSZ                                                                                        OK
+ depositCount                                                                               OK
+ isValid                                                                                    OK
```
OK: 4/4 Fail: 0/4 Skip: 0/4
## Discovery fork ID
```diff
+ Expected fork IDs                                                                          OK
```
OK: 1/1 Fail: 0/1 Skip: 0/1
## Diverging hardforks
```diff
+ Non-tail block in common                                                                   OK
+ Tail block only in common                                                                  OK
```
OK: 2/2 Fail: 0/2 Skip: 0/2
## EF - SSZ generic types
```diff
  Testing basic_vector inputs - invalid                                                      Skip
+ Testing basic_vector inputs - valid                                                        OK
+ Testing bitlist      inputs - invalid                                                      OK
+ Testing bitlist      inputs - valid                                                        OK
  Testing bitvector    inputs - invalid                                                      Skip
+ Testing bitvector    inputs - valid                                                        OK
+ Testing boolean      inputs - invalid                                                      OK
+ Testing boolean      inputs - valid                                                        OK
+ Testing containers   inputs - invalid - skipping BitsStruct                                OK
+ Testing containers   inputs - valid - skipping BitsStruct                                  OK
+ Testing uints        inputs - invalid                                                      OK
+ Testing uints        inputs - valid                                                        OK
```
OK: 10/12 Fail: 0/12 Skip: 2/12
## Eth1 monitor
```diff
+ Deposits chain                                                                             OK
+ Rewrite HTTPS Infura URLs                                                                  OK
+ Roundtrip engine RPC V1 and bellatrix ExecutionPayload representations                     OK
+ Roundtrip engine RPC V2 and capella ExecutionPayload representations                       OK
+ Roundtrip engine RPC V3 and eip4844 ExecutionPayload representations                       OK
```
OK: 5/5 Fail: 0/5 Skip: 0/5
## Eth2 specific discovery tests
```diff
+ Invalid attnets field                                                                      OK
+ Subnet query                                                                               OK
+ Subnet query after ENR update                                                              OK
```
OK: 3/3 Fail: 0/3 Skip: 0/3
## Fee recipient management [Beacon Node] [Preset: mainnet]
```diff
+ Configuring the fee recpient [Beacon Node] [Preset: mainnet]                               OK
+ Invalid Authorization Header [Beacon Node] [Preset: mainnet]                               OK
+ Invalid Authorization Token [Beacon Node] [Preset: mainnet]                                OK
+ Missing Authorization header [Beacon Node] [Preset: mainnet]                               OK
+ Obtaining the fee recpient of a missing validator returns 404 [Beacon Node] [Preset: mainn OK
+ Obtaining the fee recpient of an unconfigured validator returns the suggested default [Bea OK
+ Setting the fee recipient on a missing validator creates a record for it [Beacon Node] [Pr OK
```
OK: 7/7 Fail: 0/7 Skip: 0/7
## FinalizedBlocks [Preset: mainnet]
```diff
+ Basic ops [Preset: mainnet]                                                                OK
```
OK: 1/1 Fail: 0/1 Skip: 0/1
## Fork Choice + Finality  [Preset: mainnet]
```diff
+ fork_choice - testing finality #01                                                         OK
+ fork_choice - testing finality #02                                                         OK
+ fork_choice - testing no votes                                                             OK
+ fork_choice - testing with votes                                                           OK
```
OK: 4/4 Fail: 0/4 Skip: 0/4
## Fork id compatibility test
```diff
+ Digest check                                                                               OK
+ Fork check                                                                                 OK
+ Next fork epoch check                                                                      OK
```
OK: 3/3 Fail: 0/3 Skip: 0/3
## Forked SSZ readers
```diff
+ load altair block                                                                          OK
+ load altair state                                                                          OK
+ load bellatrix block                                                                       OK
+ load bellatrix state                                                                       OK
+ load phase0 block                                                                          OK
+ load phase0 state                                                                          OK
+ should raise on unknown data                                                               OK
```
OK: 7/7 Fail: 0/7 Skip: 0/7
## Gas limit management [Beacon Node] [Preset: mainnet]
```diff
+ Configuring the gas limit [Beacon Node] [Preset: mainnet]                                  OK
+ Invalid Authorization Header [Beacon Node] [Preset: mainnet]                               OK
+ Invalid Authorization Token [Beacon Node] [Preset: mainnet]                                OK
+ Missing Authorization header [Beacon Node] [Preset: mainnet]                               OK
+ Obtaining the gas limit of a missing validator returns 404 [Beacon Node] [Preset: mainnet] OK
+ Obtaining the gas limit of an unconfigured validator returns the suggested default [Beacon OK
+ Setting the gas limit on a missing validator creates a record for it [Beacon Node] [Preset OK
```
OK: 7/7 Fail: 0/7 Skip: 0/7
## Gossip fork transition
```diff
+ Gossip fork transition                                                                     OK
```
OK: 1/1 Fail: 0/1 Skip: 0/1
## Gossip validation  [Preset: mainnet]
```diff
+ Empty committee when no committee for slot                                                 OK
+ validateAttestation                                                                        OK
```
OK: 2/2 Fail: 0/2 Skip: 0/2
## Gossip validation - Extra
```diff
+ validateSyncCommitteeMessage                                                               OK
```
OK: 1/1 Fail: 0/1 Skip: 0/1
## Honest validator
```diff
+ General pubsub topics                                                                      OK
+ Mainnet attestation topics                                                                 OK
+ isNearSyncCommitteePeriod                                                                  OK
+ is_aggregator                                                                              OK
```
OK: 4/4 Fail: 0/4 Skip: 0/4
## ImportKeystores requests [Beacon Node] [Preset: mainnet]
```diff
+ ImportKeystores/ListKeystores/DeleteKeystores [Beacon Node] [Preset: mainnet]              OK
+ Invalid Authorization Header [Beacon Node] [Preset: mainnet]                               OK
+ Invalid Authorization Token [Beacon Node] [Preset: mainnet]                                OK
+ Missing Authorization header [Beacon Node] [Preset: mainnet]                               OK
```
OK: 4/4 Fail: 0/4 Skip: 0/4
## ImportRemoteKeys/ListRemoteKeys/DeleteRemoteKeys [Beacon Node] [Preset: mainnet]
```diff
+ Importing list of remote keys [Beacon Node] [Preset: mainnet]                              OK
+ Invalid Authorization Header [Beacon Node] [Preset: mainnet]                               OK
+ Invalid Authorization Token [Beacon Node] [Preset: mainnet]                                OK
+ Missing Authorization header [Beacon Node] [Preset: mainnet]                               OK
```
OK: 4/4 Fail: 0/4 Skip: 0/4
## Key spliting
```diff
+ k < n                                                                                      OK
+ k == n                                                                                     OK
+ k == n == 100                                                                              OK
+ single share                                                                               OK
```
OK: 4/4 Fail: 0/4 Skip: 0/4
## KeyStorage testing suite
```diff
+ Load Prysm keystore                                                                        OK
+ Pbkdf2 errors                                                                              OK
+ [PBKDF2] Keystore decryption                                                               OK
+ [PBKDF2] Keystore decryption (requireAllFields, allowUnknownFields)                        OK
+ [PBKDF2] Keystore encryption                                                               OK
+ [PBKDF2] Network Keystore decryption                                                       OK
+ [PBKDF2] Network Keystore encryption                                                       OK
+ [SCRYPT] Keystore decryption                                                               OK
+ [SCRYPT] Keystore decryption (requireAllFields, allowUnknownFields)                        OK
+ [SCRYPT] Keystore encryption                                                               OK
+ [SCRYPT] Network Keystore decryption                                                       OK
+ [SCRYPT] Network Keystore encryption                                                       OK
```
OK: 12/12 Fail: 0/12 Skip: 0/12
## Latest valid hash [Preset: mainnet]
```diff
+ LVH searching                                                                              OK
```
OK: 1/1 Fail: 0/1 Skip: 0/1
## Light client [Preset: mainnet]
```diff
+ Init from checkpoint                                                                       OK
+ Light client sync                                                                          OK
+ Pre-Altair                                                                                 OK
```
OK: 3/3 Fail: 0/3 Skip: 0/3
## Light client processor [Preset: mainnet]
```diff
+ Duplicate bootstrap (Optimistic) [Preset: mainnet]                                         OK
+ Duplicate bootstrap (Strict) [Preset: mainnet]                                             OK
+ Invalid bootstrap (Optimistic) [Preset: mainnet]                                           OK
+ Invalid bootstrap (Strict) [Preset: mainnet]                                               OK
+ Missing bootstrap (finality update) (Optimistic) [Preset: mainnet]                         OK
+ Missing bootstrap (finality update) (Strict) [Preset: mainnet]                             OK
+ Missing bootstrap (optimistic update) (Optimistic) [Preset: mainnet]                       OK
+ Missing bootstrap (optimistic update) (Strict) [Preset: mainnet]                           OK
+ Missing bootstrap (update) (Optimistic) [Preset: mainnet]                                  OK
+ Missing bootstrap (update) (Strict) [Preset: mainnet]                                      OK
+ Sync (Optimistic) [Preset: mainnet]                                                        OK
+ Sync (Strict) [Preset: mainnet]                                                            OK
```
OK: 12/12 Fail: 0/12 Skip: 0/12
## ListKeys requests [Beacon Node] [Preset: mainnet]
```diff
+ Correct token provided [Beacon Node] [Preset: mainnet]                                     OK
+ Invalid Authorization Header [Beacon Node] [Preset: mainnet]                               OK
+ Invalid Authorization Token [Beacon Node] [Preset: mainnet]                                OK
+ Missing Authorization header [Beacon Node] [Preset: mainnet]                               OK
```
OK: 4/4 Fail: 0/4 Skip: 0/4
## ListRemoteKeys requests [Beacon Node] [Preset: mainnet]
```diff
+ Correct token provided [Beacon Node] [Preset: mainnet]                                     OK
+ Invalid Authorization Header [Beacon Node] [Preset: mainnet]                               OK
+ Invalid Authorization Token [Beacon Node] [Preset: mainnet]                                OK
+ Missing Authorization header [Beacon Node] [Preset: mainnet]                               OK
```
OK: 4/4 Fail: 0/4 Skip: 0/4
## Message signatures
```diff
+ Aggregate and proof signatures                                                             OK
+ Attestation signatures                                                                     OK
+ Deposit signatures                                                                         OK
+ Slot signatures                                                                            OK
+ Sync committee message signatures                                                          OK
+ Sync committee selection proof signatures                                                  OK
+ Sync committee signed contribution and proof signatures                                    OK
+ Voluntary exit signatures                                                                  OK
```
OK: 8/8 Fail: 0/8 Skip: 0/8
## Old database versions [Preset: mainnet]
```diff
+ pre-1.1.0                                                                                  OK
```
OK: 1/1 Fail: 0/1 Skip: 0/1
## PeerPool testing suite
```diff
+ Access peers by key test                                                                   OK
+ Acquire from empty pool                                                                    OK
+ Acquire/Sorting and consistency test                                                       OK
+ Delete peer on release text                                                                OK
+ Iterators test                                                                             OK
+ Peer lifetime test                                                                         OK
+ Safe/Clear test                                                                            OK
+ Score check test                                                                           OK
+ Space tests                                                                                OK
+ addPeer() test                                                                             OK
+ addPeerNoWait() test                                                                       OK
+ deletePeer() test                                                                          OK
```
OK: 12/12 Fail: 0/12 Skip: 0/12
## Pruning
```diff
+ prune states                                                                               OK
```
OK: 1/1 Fail: 0/1 Skip: 0/1
## Remove keystore testing suite
```diff
+ vesion 1                                                                                   OK
+ vesion 2 many remotes                                                                      OK
+ vesion 2 single remote                                                                     OK
```
OK: 3/3 Fail: 0/3 Skip: 0/3
## Serialization/deserialization [Beacon Node] [Preset: mainnet]
```diff
+ Deserialization test vectors                                                               OK
```
OK: 1/1 Fail: 0/1 Skip: 0/1
## Serialization/deserialization test suite
```diff
+ RestErrorMessage parser tests                                                              OK
+ RestErrorMessage writer tests                                                              OK
```
OK: 2/2 Fail: 0/2 Skip: 0/2
## Slashing Interchange tests  [Preset: mainnet]
```diff
+ Slashing test: duplicate_pubkey_not_slashable.json                                         OK
+ Slashing test: duplicate_pubkey_slashable_attestation.json                                 OK
+ Slashing test: duplicate_pubkey_slashable_block.json                                       OK
+ Slashing test: multiple_interchanges_multiple_validators_repeat_idem.json                  OK
+ Slashing test: multiple_interchanges_overlapping_validators_merge_stale.json               OK
+ Slashing test: multiple_interchanges_overlapping_validators_repeat_idem.json               OK
+ Slashing test: multiple_interchanges_single_validator_fail_iff_imported.json               OK
+ Slashing test: multiple_interchanges_single_validator_first_surrounds_second.json          OK
+ Slashing test: multiple_interchanges_single_validator_multiple_blocks_out_of_order.json    OK
+ Slashing test: multiple_interchanges_single_validator_second_surrounds_first.json          OK
+ Slashing test: multiple_interchanges_single_validator_single_att_out_of_order.json         OK
+ Slashing test: multiple_interchanges_single_validator_single_block_out_of_order.json       OK
+ Slashing test: multiple_interchanges_single_validator_single_message_gap.json              OK
+ Slashing test: multiple_validators_multiple_blocks_and_attestations.json                   OK
+ Slashing test: multiple_validators_same_slot_blocks.json                                   OK
+ Slashing test: single_validator_genesis_attestation.json                                   OK
+ Slashing test: single_validator_import_only.json                                           OK
+ Slashing test: single_validator_multiple_block_attempts.json                               OK
+ Slashing test: single_validator_multiple_blocks_and_attestations.json                      OK
+ Slashing test: single_validator_out_of_order_attestations.json                             OK
+ Slashing test: single_validator_out_of_order_blocks.json                                   OK
  Slashing test: single_validator_resign_attestation.json                                    Skip
+ Slashing test: single_validator_resign_block.json                                          OK
+ Slashing test: single_validator_single_attestation.json                                    OK
+ Slashing test: single_validator_single_block.json                                          OK
+ Slashing test: single_validator_single_block_and_attestation.json                          OK
+ Slashing test: single_validator_single_block_and_attestation_signing_root.json             OK
+ Slashing test: single_validator_slashable_attestations_double_vote.json                    OK
+ Slashing test: single_validator_slashable_attestations_surrounded_by_existing.json         OK
+ Slashing test: single_validator_slashable_attestations_surrounds_existing.json             OK
+ Slashing test: single_validator_slashable_blocks.json                                      OK
+ Slashing test: single_validator_slashable_blocks_no_root.json                              OK
+ Slashing test: single_validator_source_greater_than_target.json                            OK
+ Slashing test: single_validator_source_greater_than_target_sensible_iff_minified.json      OK
  Slashing test: single_validator_source_greater_than_target_surrounded.json                 Skip
  Slashing test: single_validator_source_greater_than_target_surrounding.json                Skip
+ Slashing test: single_validator_two_blocks_no_signing_root.json                            OK
+ Slashing test: wrong_genesis_validators_root.json                                          OK
```
OK: 35/38 Fail: 0/38 Skip: 3/38
## Slashing Protection DB [Preset: mainnet]
```diff
+ Attestation ordering #1698                                                                 OK
+ Don't prune the very last attestation(s) even by mistake                                   OK
+ Don't prune the very last block even by mistake                                            OK
+ Empty database [Preset: mainnet]                                                           OK
+ Pruning attestations works                                                                 OK
+ Pruning blocks works                                                                       OK
+ SP for block proposal - backtracking append                                                OK
+ SP for block proposal - linear append                                                      OK
+ SP for same epoch attestation target - linear append                                       OK
+ SP for surrounded attestations                                                             OK
+ SP for surrounding attestations                                                            OK
+ Test valid attestation #1699                                                               OK
```
OK: 12/12 Fail: 0/12 Skip: 0/12
## Spec datatypes
```diff
+ Graffiti bytes                                                                             OK
```
OK: 1/1 Fail: 0/1 Skip: 0/1
## Spec helpers
```diff
+ build_empty_execution_payload - Bellatrix                                                  OK
+ build_proof - BeaconState                                                                  OK
+ integer_squareroot                                                                         OK
```
OK: 3/3 Fail: 0/3 Skip: 0/3
## Specific field types
```diff
+ root update                                                                                OK
+ roundtrip                                                                                  OK
```
OK: 2/2 Fail: 0/2 Skip: 0/2
## Starting states
```diff
+ Starting state without block                                                               OK
```
OK: 1/1 Fail: 0/1 Skip: 0/1
## Sync committee pool
```diff
+ Aggregating votes                                                                          OK
+ An empty pool is safe to prune                                                             OK
+ An empty pool is safe to prune 2                                                           OK
+ An empty pool is safe to use                                                               OK
```
OK: 4/4 Fail: 0/4 Skip: 0/4
## SyncManager test suite
```diff
+ Process all unviable blocks                                                                OK
+ [SyncQueue#Backward] Async unordered push test                                             OK
+ [SyncQueue#Backward] Async unordered push with rewind test                                 OK
+ [SyncQueue#Backward] Good response with missing values towards end                         OK
+ [SyncQueue#Backward] Handle out-of-band sync progress advancement                          OK
+ [SyncQueue#Backward] Pass through established limits test                                  OK
+ [SyncQueue#Backward] Smoke test                                                            OK
+ [SyncQueue#Backward] Start and finish slots equal                                          OK
+ [SyncQueue#Backward] Two full requests success/fail                                        OK
+ [SyncQueue#Backward] getRewindPoint() test                                                 OK
+ [SyncQueue#Forward] Async unordered push test                                              OK
+ [SyncQueue#Forward] Async unordered push with rewind test                                  OK
+ [SyncQueue#Forward] Good response with missing values towards end                          OK
+ [SyncQueue#Forward] Handle out-of-band sync progress advancement                           OK
+ [SyncQueue#Forward] Pass through established limits test                                   OK
+ [SyncQueue#Forward] Smoke test                                                             OK
+ [SyncQueue#Forward] Start and finish slots equal                                           OK
+ [SyncQueue#Forward] Two full requests success/fail                                         OK
+ [SyncQueue#Forward] getRewindPoint() test                                                  OK
+ [SyncQueue] checkResponse() test                                                           OK
+ [SyncQueue] contains() test                                                                OK
+ [SyncQueue] getLastNonEmptySlot() test                                                     OK
+ [SyncQueue] hasEndGap() test                                                               OK
```
OK: 23/23 Fail: 0/23 Skip: 0/23
## Type helpers
```diff
+ BeaconBlockType                                                                            OK
```
OK: 1/1 Fail: 0/1 Skip: 0/1
## Validator change pool testing suite
```diff
+ addValidatorChangeMessage/getAttesterSlashingMessage                                       OK
+ addValidatorChangeMessage/getBlsToExecutionChange (post-capella)                           OK
+ addValidatorChangeMessage/getBlsToExecutionChange (pre-capella)                            OK
+ addValidatorChangeMessage/getProposerSlashingMessage                                       OK
+ addValidatorChangeMessage/getVoluntaryExitMessage                                          OK
+ pre-pre-fork voluntary exit                                                                OK
```
OK: 6/6 Fail: 0/6 Skip: 0/6
## Validator pool
```diff
+ Doppelganger for genesis validator                                                         OK
+ Doppelganger for validator that activates in same epoch as check                           OK
```
OK: 2/2 Fail: 0/2 Skip: 0/2
## Zero signature sanity checks
```diff
+ SSZ serialization roundtrip of SignedBeaconBlockHeader                                     OK
+ Zero signatures cannot be loaded into a BLS signature object                               OK
+ default initialization of signatures                                                       OK
```
OK: 3/3 Fail: 0/3 Skip: 0/3
## chain DAG finalization tests [Preset: mainnet]
```diff
+ init with gaps [Preset: mainnet]                                                           OK
+ orphaned epoch block [Preset: mainnet]                                                     OK
+ prune heads on finalization [Preset: mainnet]                                              OK
```
OK: 3/3 Fail: 0/3 Skip: 0/3
## createValidatorFiles()
```diff
+ Add keystore files [LOCAL]                                                                 OK
+ Add keystore files [REMOTE]                                                                OK
+ Add keystore files twice [LOCAL]                                                           OK
+ Add keystore files twice [REMOTE]                                                          OK
+ `createLocalValidatorFiles` with `keystoreDir` without permissions                         OK
+ `createLocalValidatorFiles` with `secretsDir` without permissions                          OK
+ `createLocalValidatorFiles` with `validatorsDir` without permissions                       OK
+ `createValidatorFiles` with already existing dirs and any error                            OK
```
OK: 8/8 Fail: 0/8 Skip: 0/8
## engine API authentication
```diff
+ HS256 JWS iat token signing                                                                OK
+ HS256 JWS signing                                                                          OK
+ getIatToken                                                                                OK
```
OK: 3/3 Fail: 0/3 Skip: 0/3
## eth2.0-deposits-cli compatibility
```diff
+ restoring mnemonic with password                                                           OK
+ restoring mnemonic without password                                                        OK
```
OK: 2/2 Fail: 0/2 Skip: 0/2
## removeValidatorFiles()
```diff
+ Remove nonexistent validator                                                               OK
+ Remove validator files                                                                     OK
+ Remove validator files twice                                                               OK
```
OK: 3/3 Fail: 0/3 Skip: 0/3
## removeValidatorFiles() multiple keystore types
```diff
+ Remove [LOCAL] when [LOCAL] is missing                                                     OK
+ Remove [LOCAL] when [LOCAL] is present                                                     OK
+ Remove [LOCAL] when [REMOTE] is present                                                    OK
+ Remove [REMOTE] when [LOCAL] is present                                                    OK
+ Remove [REMOTE] when [REMOTE] is missing                                                   OK
+ Remove [REMOTE] when [REMOTE] is present                                                   OK
```
OK: 6/6 Fail: 0/6 Skip: 0/6
## saveKeystore()
```diff
+ Save [LOCAL] keystore after [LOCAL] keystore with different id                             OK
+ Save [LOCAL] keystore after [LOCAL] keystore with same id                                  OK
+ Save [LOCAL] keystore after [REMOTE] keystore with different id                            OK
+ Save [LOCAL] keystore after [REMOTE] keystore with same id                                 OK
+ Save [REMOTE] keystore after [LOCAL] keystore with different id                            OK
+ Save [REMOTE] keystore after [LOCAL] keystore with same id                                 OK
+ Save [REMOTE] keystore after [REMOTE] keystore with different id                           OK
+ Save [REMOTE] keystore after [REMOTE] keystore with same id                                OK
```
OK: 8/8 Fail: 0/8 Skip: 0/8
## state diff tests [Preset: mainnet]
```diff
+ random slot differences [Preset: mainnet]                                                  OK
```
OK: 1/1 Fail: 0/1 Skip: 0/1
## subnet tracker
```diff
+ should register stability subnets on attester duties                                       OK
+ should register sync committee duties                                                      OK
```
OK: 2/2 Fail: 0/2 Skip: 0/2
## weak-subjectivity-checkpoint
```diff
+ Correct values                                                                             OK
+ invalid characters in root                                                                 OK
+ longer root                                                                                OK
+ missing epoch                                                                              OK
+ missing root                                                                               OK
+ missing separator                                                                          OK
+ negative epoch                                                                             OK
+ non-number epoch                                                                           OK
+ shorter root                                                                               OK
```
OK: 9/9 Fail: 0/9 Skip: 0/9

---TOTAL---
<<<<<<< HEAD
OK: 339/344 Fail: 0/344 Skip: 5/344
=======
OK: 351/356 Fail: 0/356 Skip: 5/356
>>>>>>> 4597486d
<|MERGE_RESOLUTION|>--- conflicted
+++ resolved
@@ -625,8 +625,4 @@
 OK: 9/9 Fail: 0/9 Skip: 0/9
 
 ---TOTAL---
-<<<<<<< HEAD
-OK: 339/344 Fail: 0/344 Skip: 5/344
-=======
-OK: 351/356 Fail: 0/356 Skip: 5/356
->>>>>>> 4597486d
+OK: 346/351 Fail: 0/351 Skip: 5/351