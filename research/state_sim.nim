--- conflicted
+++ resolved
@@ -90,13 +90,7 @@
     timers: array[Timers, RunningStat]
     attesters: RunningStat
     r: Rand
-<<<<<<< HEAD
-    blck: BeaconBlock
-
-  var
-=======
     blck: SignedBeaconBlock
->>>>>>> 7e36ba4f
     cache = get_empty_per_epoch_cache()
 
   proc maybeWrite(last: bool) =
