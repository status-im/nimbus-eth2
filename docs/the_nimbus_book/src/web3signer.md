--- conflicted
+++ resolved
@@ -155,10 +155,6 @@
 ```
 
 Nimbus automatically computes the generalized index depending on the currently active fork.
-<<<<<<< HEAD
-The remote signer is expected to verify the incoming Merkle proof through the standardized [is_valid_merkle_branch](https://github.com/ethereum/consensus-specs/blob/v1.4.0-beta.3/specs/phase0/beacon-chain.md#is_valid_merkle_branch) function by utilizing a similar automatic mapping mechanism for the generalized index.
-=======
 The remote signer is expected to verify the incoming Merkle proof through the standardized [is_valid_merkle_branch](https://github.com/ethereum/consensus-specs/blob/v1.4.0-beta.4/specs/phase0/beacon-chain.md#is_valid_merkle_branch) function by utilizing a similar automatic mapping mechanism for the generalized index.
->>>>>>> f48ce6c0
 
 You can instruct Nimbus to use the verifying Web3Signer protocol by either supplying the `--verifying-web3-signer` command-line option or by creating a remote keystore file in the format described above. You can use the command-line option `--proven-block-property` once or multiple times to enumerate the properties of the block for which Merkle proofs will be supplied.