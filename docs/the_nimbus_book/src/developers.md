# For Developers

Latest updates happen in the `devel` branch which is merged into `master` every week on Tuesday.

This page contains tips and tricks for developers, further resources, along with information on how to set up your build environment on your platform.

### Ubuntu guide

> ⚠️  Parts of this guide may now be out-of-date.

See [this excellent resource](https://medium.com/@SomerEsat/guide-to-staking-on-ethereum-2-0-ubuntu-medalla-nimbus-5f4b2b0f2d7c) for detailed step-by-step guide on how to stake on eth2 with Ubuntu.

It contains instructions on how to:

- Configure a newly running Ubuntu server instance
- Configure and run an eth1 node as a service
- Compile and configure the Nimbus client for eth 2, phase 0 (Medalla testnet)
- Install and configure [Prometheus](https://prometheus.io/) metrics and set up a [Grafana](https://grafana.com/) dashboard

### Windows dev environment

Install Mingw-w64 for your architecture using the "[MinGW-W64 Online
Installer](https://sourceforge.net/projects/mingw-w64/files/)" (first link
under the directory listing). Run it and select your architecture in the setup
menu (`i686` on 32-bit, `x86_64` on 64-bit), set the threads to `win32` and
the exceptions to "dwarf" on 32-bit and "seh" on 64-bit. Change the
installation directory to "C:\mingw-w64" and add it to your system PATH in "My
Computer"/"This PC" -> Properties -> Advanced system settings -> Environment
Variables -> Path -> Edit -> New -> C:\mingw-w64\mingw64\bin (it's "C:\mingw-w64\mingw32\bin" on 32-bit)

Install [Git for Windows](https://gitforwindows.org/) and use a "Git Bash" shell to clone and build nimbus-eth2.

```bash
mingw32-make # this first invocation will update the Git submodules
```

You can now follow the instructions in this this book by replacing `make` with `mingw32-make` (you should run `mingw32` regardless of whether you're running 32-bit or 64-bit architecture):

```bash
mingw32-make test # run the test suite
```

### Linux, macOS

After cloning the repo:

```bash
# Build nimbus_beacon_node and all the tools, using 4 parallel Make jobs
make -j4

# Run tests
make test

# Update to latest version
git pull
make update
```

To run a command that might use binaries from the Status Nim fork:

```bash
./env.sh bash # start a new interactive shell with the right env vars set
which nim
nim --version # Nimbus is tested and supported on 1.0.2 at the moment

# or without starting a new interactive shell:
./env.sh which nim
./env.sh nim --version
```

<<<<<<< HEAD
=======
### Raspberry Pi

We recommend you remove any cover or use a fan; the Raspberry Pi will get hot (85°C) and throttle.

- Raspberry PI 3b+ or Raspberry Pi 4b.
- 64gb SD Card (less might work too, but the default recommended 4-8GB will probably be too small)
- [Raspbian Buster Lite](https://www.raspberrypi.org/downloads/raspbian/) - Lite version is enough to get going and will save some disk space!

Assuming you're working with a freshly written image:

```bash

# Start by increasing swap size to 2gb:
sudo vi /etc/dphys-swapfile
# Set CONF_SWAPSIZE=2048
# :wq
sudo reboot

# Install prerequisites
sudo apt-get install git

# Then you can follow instructions for Linux.

```

>>>>>>> 602f3445
### Makefile tips and tricks for developers

- build all those tools known to the Makefile:

```bash
# $(nproc) corresponds to the number of cores you have
make -j$(nproc)
```

- build a specific tool:

```bash
make state_sim
```

- you can control the Makefile's verbosity with the V variable (defaults to 0):

```bash
make V=1 # verbose
make V=2 test # even more verbose
```

- same for the [Chronicles log level](https://github.com/status-im/nim-chronicles#chronicles_log_level):

```bash
make LOG_LEVEL=DEBUG bench_bls_sig_agggregation # this is the default
make LOG_LEVEL=TRACE nimbus_beacon_node # log everything
```

- pass arbitrary parameters to the Nim compiler:

```bash
make NIMFLAGS="-d:release"
```

- you can freely combine those variables on the `make` command line:

```bash
make -j$(nproc) NIMFLAGS="-d:release" USE_MULTITAIL=yes eth2_network_simulation
```

- don't use the [lightweight stack tracing implementation from nim-libbacktrace](https://github.com/status-im/nimbus-eth2/pull/745):

```bash
make USE_LIBBACKTRACE=0 # expect the resulting binaries to be 2-3 times slower
```

### Multi-client interop scripts

[This repository](https://github.com/eth2-clients/multinet) contains a set of scripts used by the client implementation teams to test interop between the clients (in certain simplified scenarios). It mostly helps us find and debug issues.<|MERGE_RESOLUTION|>--- conflicted
+++ resolved
@@ -68,34 +68,6 @@
 ./env.sh nim --version
 ```
 
-<<<<<<< HEAD
-=======
-### Raspberry Pi
-
-We recommend you remove any cover or use a fan; the Raspberry Pi will get hot (85°C) and throttle.
-
-- Raspberry PI 3b+ or Raspberry Pi 4b.
-- 64gb SD Card (less might work too, but the default recommended 4-8GB will probably be too small)
-- [Raspbian Buster Lite](https://www.raspberrypi.org/downloads/raspbian/) - Lite version is enough to get going and will save some disk space!
-
-Assuming you're working with a freshly written image:
-
-```bash
-
-# Start by increasing swap size to 2gb:
-sudo vi /etc/dphys-swapfile
-# Set CONF_SWAPSIZE=2048
-# :wq
-sudo reboot
-
-# Install prerequisites
-sudo apt-get install git
-
-# Then you can follow instructions for Linux.
-
-```
-
->>>>>>> 602f3445
 ### Makefile tips and tricks for developers
 
 - build all those tools known to the Makefile:
