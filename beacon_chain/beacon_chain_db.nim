# beacon_chain
# Copyright (c) 2018-2024 Status Research & Development GmbH
# Licensed and distributed under either of
#   * MIT license (license terms in the root directory or at https://opensource.org/licenses/MIT).
#   * Apache v2 license (license terms in the root directory or at https://www.apache.org/licenses/LICENSE-2.0).
# at your option. This file may not be copied, modified, or distributed except according to those terms.

{.push raises: [].}

import
  std/[typetraits, tables],
  results,
  stew/[arrayops, assign2, byteutils, endians2, io2, objects],
  serialization, chronicles, snappy,
  eth/db/[kvstore, kvstore_sqlite3],
  ./networking/network_metadata, ./beacon_chain_db_immutable,
  ./spec/[deposit_snapshots,
          eth2_ssz_serialization,
          eth2_merkleization,
          forks,
          presets,
          state_transition],
  ./spec/datatypes/[phase0, altair, bellatrix],
  "."/[beacon_chain_db_light_client, filepath]

from ./spec/datatypes/capella import BeaconState
from ./spec/datatypes/deneb import TrustedSignedBeaconBlock

export
  phase0, altair, eth2_ssz_serialization, eth2_merkleization, kvstore,
  kvstore_sqlite3, deposit_snapshots

logScope: topics = "bc_db"

type
  DbSeq*[T] = object
    insertStmt: SqliteStmt[openArray[byte], void]
    selectStmt: SqliteStmt[int64, openArray[byte]]
    recordCount: int64

  FinalizedBlocks* = object
    # A sparse version of DbSeq - can have holes but not duplicate entries
    insertStmt: SqliteStmt[(int64, array[32, byte]), void]
    selectStmt: SqliteStmt[int64, array[32, byte]]
    selectAllStmt: SqliteStmt[NoParams, (int64, array[32, byte])]

    low*: Opt[Slot]
    high*: Opt[Slot]

  DepositsSeq = DbSeq[DepositData]

  BeaconChainDBV0* = ref object
    ## BeaconChainDBV0 based on old kvstore table that sets the WITHOUT ROWID
    ## option which becomes unbearably slow with large blobs. It is used as a
    ## read-only store to support old versions - by freezing it at its current
    ## data set, downgrading remains possible since it's no longer touched -
    ## anyone downgrading will have to sync up whatever they missed.
    ##
    ## Newer versions read from the new tables first - if the data is not found,
    ## they turn to the old tables for reading. Writing is done only to the new
    ## tables.
    ##
    ## V0 stored most data in a single table, prefixing each key with a tag
    ## identifying the type of data.
    ##
    ## 1.1 introduced BeaconStateNoImmutableValidators storage where immutable
    ## validator data is stored in a separate table and only a partial
    ## BeaconState is written to kvstore
    ##
    ## 1.2 moved BeaconStateNoImmutableValidators to a separate table to
    ## alleviate some of the btree balancing issues - this doubled the speed but
    ## was still slow
    ##
    ## 1.3 creates `kvstore` with rowid, making it quite fast, but doesn't do
    ## anything about existing databases. Versions after that use a separate
    ## file instead (V1)
    ##
    ## Starting with bellatrix, we store blocks and states using snappy framed
    ## encoding so as to match the `Req`/`Resp` protocols and era files ("SZ").
    backend: KvStoreRef # kvstore
    stateStore: KvStoreRef # state_no_validators

  BeaconChainDB* = ref object
    ## Database storing resolved blocks and states - resolved blocks are such
    ## blocks that form a chain back to the tail block.
    ##
    ## We assume that the database backend is working / not corrupt - as such,
    ## we will raise a Defect any time there is an issue. This should be
    ## revisited in the future, when/if the calling code safely can handle
    ## corruption of this kind.
    ##
    ## The database follows an "mostly-consistent" model where it's possible
    ## that some data has been lost to crashes and restarts - for example,
    ## the state root table might contain entries that don't lead to a state
    ## etc - this makes it easier to defer certain operations such as pruning
    ## and cleanup, but also means that some amount of "junk" is left behind
    ## when the application is restarted or crashes in the wrong moment.
    ##
    ## Generally, sqlite performs a commit at the end of every write, meaning
    ## that data write order is respected - the strategy thus becomes to write
    ## bulk data first, then update pointers like the `head root` entry.
    db*: SqStoreRef

    v0: BeaconChainDBV0
    genesisDeposits*: DepositsSeq

    # immutableValidatorsDb only stores the total count; it's a proxy for SQL
    # queries. (v1.4.0+)
    immutableValidatorsDb*: DbSeq[ImmutableValidatorDataDb2]
    immutableValidators*: seq[ImmutableValidatorData2]

    checkpoint*: proc() {.gcsafe, raises: [].}

    keyValues: KvStoreRef # Random stuff using DbKeyKind - suitable for small values mainly!
    blocks: array[ConsensusFork, KvStoreRef] # BlockRoot -> TrustedSignedBeaconBlock

    blobs: array[BlobFork, KvStoreRef] # (BlockRoot -> BlobSidecar)

    stateRoots: KvStoreRef # (Slot, BlockRoot) -> StateRoot

    statesNoVal: array[ConsensusFork, KvStoreRef] # StateRoot -> ForkBeaconStateNoImmutableValidators

    stateDiffs: KvStoreRef ##\
      ## StateRoot -> BeaconStateDiff
      ## Instead of storing full BeaconStates, one can store only the diff from
      ## a different state. As 75% of a typical BeaconState's serialized form's
      ## the validators, which are mostly immutable and append-only, just using
      ## a simple append-diff representation helps significantly. Various roots
      ## are stored in a mod-increment pattern across fixed-sized arrays, which
      ## addresses most of the rest of the BeaconState sizes.

    summaries: KvStoreRef
      ## BlockRoot -> BeaconBlockSummary - permits looking up basic block
      ## information via block root - contains only summaries that were valid
      ## at some point in history - it is however possible that entries exist
      ## that are no longer part of the finalized chain history, thus the
      ## cache should not be used to answer fork choice questions - see
      ## `getHeadBlock` and `finalizedBlocks` instead.
      ##
      ## May contain entries for blocks that are not stored in the database.
      ##
      ## See `finalizedBlocks` for an index in the other direction.

    finalizedBlocks*: FinalizedBlocks
      ## Blocks that are known to be finalized, per the latest head (v1.7.0+)
      ## Only blocks that have passed verification, either via state transition
      ## or backfilling are indexed here - thus, similar to `head`, it is part
      ## of the inner security ring and is used to answer security questions
      ## in the chaindag.
      ##
      ## May contain entries for blocks that are not stored in the database.
      ##
      ## See `summaries` for an index in the other direction.

    lcData: LightClientDataDB
      ## Persistent light client data to avoid expensive recomputations

  DbKeyKind* = enum
    # BEWARE. You should never remove entries from this enum.
    #         Only new items should be added to its end.
    kHashToState
    kHashToBlock
    kHeadBlock
      ## Pointer to the most recent block selected by the fork choice
    kTailBlock
      ## Pointer to the earliest finalized block - this is the genesis
      ## block when the chain starts, but might advance as the database
      ## gets pruned
      ## TODO: determine how aggressively the database should be pruned.
      ##       For a healthy network sync, we probably need to store blocks
      ##       at least past the weak subjectivity period.
    kBlockSlotStateRoot
      ## BlockSlot -> state_root mapping
    kGenesisBlock
      ## Immutable reference to the network genesis state
      ## (needed for satisfying requests to the beacon node API).
    kEth1PersistedTo # Obsolete
    kDepositsFinalizedByEth1 # Obsolete
    kOldDepositContractSnapshot
      ## Deprecated:
      ## This was the merkleizer checkpoint produced by processing the
      ## finalized deposits (similar to kDepositContractSnapshot, but before
      ## the EIP-4881 support was introduced). Currently, we read from
      ## it during upgrades and we keep writing data to it as a measure
      ## allowing the users to downgrade to a previous version of Nimbus.
    kHashToBlockSummary # Block summaries for fast startup
    kSpeculativeDeposits
      ## Obsolete:
      ## This was a merkelizer checkpoint created on the basis of deposit
      ## events that we were not able to verify against a `deposit_root`
      ## served by the web3 provider. This was happening on Geth nodes
      ## that serve only recent contract state data (i.e. only recent
      ## `deposit_roots`).
    kHashToStateDiff # Obsolete
    kHashToStateOnlyMutableValidators
    kBackfillBlock # Obsolete, was in `unstable` for a while, but never released
    kDepositContractSnapshot
      ## Deposit contract state snapshot derived from EIP-4881 data.
      ## This key also stores intermediate hashes that are no longer used
      ## for future deposits, beyond the `finalized` branch from EIP-4881.
      ## Those extra hashes may be set to ZERO_HASH when importing from a
      ## compressed EIP-4881 `DepositTreeSnapshot`.

  BeaconBlockSummary* = object
    ## Cache of beacon block summaries - during startup when we construct the
    ## chain dag, loading full blocks takes a lot of time - the block
    ## summary contains a minimal snapshot of what's needed to instanciate
    ## the BlockRef tree.
    slot*: Slot
    parent_root*: Eth2Digest

func shortLog*(v: BeaconBlockSummary): auto =
  (v.slot, shortLog(v.parent_root))

# Subkeys essentially create "tables" within the key-value store by prefixing
# each entry with a table id

func subkey(kind: DbKeyKind): array[1, byte] =
  result[0] = byte ord(kind)

func subkey[N: static int](kind: DbKeyKind, key: array[N, byte]):
    array[N + 1, byte] =
  result[0] = byte ord(kind)
  result[1 .. ^1] = key

func subkey(kind: type phase0.BeaconState, key: Eth2Digest): auto =
  subkey(kHashToState, key.data)

func subkey(
    kind: type Phase0BeaconStateNoImmutableValidators, key: Eth2Digest): auto =
  subkey(kHashToStateOnlyMutableValidators, key.data)

func subkey(kind: type phase0.SignedBeaconBlock, key: Eth2Digest): auto =
  subkey(kHashToBlock, key.data)

func subkey(kind: type BeaconBlockSummary, key: Eth2Digest): auto =
  subkey(kHashToBlockSummary, key.data)

func subkey(root: Eth2Digest, slot: Slot): array[40, byte] =
  var ret: array[40, byte]
  # big endian to get a naturally ascending order on slots in sorted indices
  ret[0..<8] = toBytesBE(slot.uint64)
  # .. but 7 bytes should be enough for slots - in return, we get a nicely
  # rounded key length
  ret[0] = byte ord(kBlockSlotStateRoot)
  ret[8..<40] = root.data

  ret

func blobkey(root: Eth2Digest, index: BlobIndex) : array[40, byte] =
  var ret: array[40, byte]
  ret[0..<8] = toBytes(index)
  ret[8..<40] = root.data

  ret

template expectDb(x: auto): untyped =
  # There's no meaningful error handling implemented for a corrupt database or
  # full disk - this requires manual intervention, so we'll panic for now
  x.expect("working database (disk broken/full?)")

proc init*[T](
    Seq: type DbSeq[T], db: SqStoreRef, name: string,
    readOnly = false): KvResult[Seq] =
  let hasTable = if db.readOnly or readOnly:
    ? db.hasTable(name)
  else:
    ? db.exec("""
      CREATE TABLE IF NOT EXISTS '""" & name & """'(
        id INTEGER PRIMARY KEY,
        value BLOB
      );
    """)
    true
  if hasTable:
    let
      insertStmt = db.prepareStmt(
        "INSERT INTO '" & name & "'(value) VALUES (?);",
        openArray[byte], void, managed = false).expect("this is a valid statement")

      selectStmt = db.prepareStmt(
        "SELECT value FROM '" & name & "' WHERE id = ?;",
        int64, openArray[byte], managed = false).expect("this is a valid statement")

      countStmt = db.prepareStmt(
        "SELECT COUNT(1) FROM '" & name & "';",
        NoParams, int64, managed = false).expect("this is a valid statement")

    var recordCount = int64 0
    let countQueryRes = countStmt.exec do (res: int64):
      recordCount = res

    let found = ? countQueryRes
    if not found:
      return err("Cannot count existing items")
    countStmt.dispose()

    ok(Seq(insertStmt: insertStmt,
          selectStmt: selectStmt,
          recordCount: recordCount))
  else:
    ok(Seq())

proc close*(s: var DbSeq) =
  s.insertStmt.dispose()
  s.selectStmt.dispose()

  reset(s)

proc add*[T](s: var DbSeq[T], val: T) =
  doAssert(distinctBase(s.insertStmt) != nil, "database closed or table not preset")
  let bytes = SSZ.encode(val)
  s.insertStmt.exec(bytes).expectDb()
  inc s.recordCount

template len*[T](s: DbSeq[T]): int64 =
  s.recordCount

proc get*[T](s: DbSeq[T], idx: int64): T =
  # This is used only locally
  doAssert(distinctBase(s.selectStmt) != nil, $T & " table not present for read at " & $(idx))

  let resultAddr = addr result

  let queryRes = s.selectStmt.exec(idx + 1) do (recordBytes: openArray[byte]):
    try:
      resultAddr[] = decode(SSZ, recordBytes, T)
    except SerializationError as exc:
      raiseAssert "cannot decode " & $T & " at index " & $idx & ": " & exc.msg

  let found = queryRes.expectDb()
  if not found:
    raiseAssert $T & " not found at index " & $(idx)

proc init*(T: type FinalizedBlocks, db: SqStoreRef, name: string,
           readOnly = false): KvResult[T] =
  let hasTable = if db.readOnly or readOnly:
    ? db.hasTable(name)
  else:
    ? db.exec("""
      CREATE TABLE IF NOT EXISTS '""" & name & """'(
        id INTEGER PRIMARY KEY,
        value BLOB NOT NULL
      );""")
    true

  if hasTable:
    let
      insertStmt = db.prepareStmt(
        "REPLACE INTO '" & name & "'(id, value) VALUES (?, ?);",
        (int64, array[32, byte]), void, managed = false).expect("this is a valid statement")

      selectStmt = db.prepareStmt(
        "SELECT value FROM '" & name & "' WHERE id = ?;",
        int64, array[32, byte], managed = false).expect("this is a valid statement")
      selectAllStmt = db.prepareStmt(
        "SELECT id, value FROM '" & name & "' ORDER BY id;",
        NoParams, (int64, array[32, byte]), managed = false).expect("this is a valid statement")

      maxIdStmt = db.prepareStmt(
        "SELECT MAX(id) FROM '" & name & "';",
        NoParams, Option[int64], managed = false).expect("this is a valid statement")

      minIdStmt = db.prepareStmt(
        "SELECT MIN(id) FROM '" & name & "';",
        NoParams, Option[int64], managed = false).expect("this is a valid statement")

    var
      low, high: Opt[Slot]
      tmp: Option[int64]

    for rowRes in minIdStmt.exec(tmp):
      expectDb rowRes
      if tmp.isSome():
        low.ok(Slot(tmp.get()))

    for rowRes in maxIdStmt.exec(tmp):
      expectDb rowRes
      if tmp.isSome():
        high.ok(Slot(tmp.get()))

    maxIdStmt.dispose()
    minIdStmt.dispose()

    ok(T(insertStmt: insertStmt,
          selectStmt: selectStmt,
          selectAllStmt: selectAllStmt,
          low: low,
          high: high))
  else:
    ok(T())

proc close*(s: var FinalizedBlocks) =
  s.insertStmt.dispose()
  s.selectStmt.dispose()
  s.selectAllStmt.dispose()
  reset(s)

proc insert*(s: var FinalizedBlocks, slot: Slot, val: Eth2Digest) =
  doAssert slot.uint64 < int64.high.uint64, "Only reasonable slots supported"
  doAssert(distinctBase(s.insertStmt) != nil, "database closed or table not present")

  s.insertStmt.exec((slot.int64, val.data)).expectDb()
  s.low.ok(min(slot, s.low.get(slot)))
  s.high.ok(max(slot, s.high.get(slot)))

proc get*(s: FinalizedBlocks, idx: Slot): Opt[Eth2Digest] =
  if distinctBase(s.selectStmt) == nil: return Opt.none(Eth2Digest)
  var row: s.selectStmt.Result
  for rowRes in s.selectStmt.exec(int64(idx), row):
    expectDb rowRes
    return ok(Eth2Digest(data: row))

  return Opt.none(Eth2Digest)

iterator pairs*(s: FinalizedBlocks): (Slot, Eth2Digest) =
  if distinctBase(s.selectAllStmt) != nil:
    var row: s.selectAllStmt.Result
    for rowRes in s.selectAllStmt.exec(row):
      expectDb rowRes
      yield (Slot(row[0]), Eth2Digest(data: row[1]))

proc loadImmutableValidators(vals: DbSeq[ImmutableValidatorDataDb2]): seq[ImmutableValidatorData2] =
  result = newSeqOfCap[ImmutableValidatorData2](vals.len())
  for i in 0 ..< vals.len:
    let tmp = vals.get(i)
    result.add ImmutableValidatorData2(
      pubkey: tmp.pubkey.loadValid(),
      withdrawal_credentials: tmp.withdrawal_credentials)

template withManyWrites*(dbParam: BeaconChainDB, body: untyped) =
  let
    db = dbParam
    nested = isInsideTransaction(db.db)

  # We don't enforce strong ordering or atomicity requirements in the beacon
  # chain db in general, relying instead on readers to be able to deal with
  # minor inconsistencies - however, putting writes in a transaction is orders
  # of magnitude faster when doing many small writes, so we use this as an
  # optimization technique and the templace is named accordingly.
  if not nested:
    expectDb db.db.exec("BEGIN TRANSACTION;")
  var commit = false
  try:
      body
      commit = true
  finally:
    if not nested:
      if commit:
        expectDb db.db.exec("COMMIT TRANSACTION;")
      else:
        # https://www.sqlite.org/lang_transaction.html
        #
        # For all of these errors, SQLite attempts to undo just the one statement
        # it was working on and leave changes from prior statements within the same
        # transaction intact and continue with the transaction. However, depending
        # on the statement being evaluated and the point at which the error occurs,
        # it might be necessary for SQLite to rollback and cancel the entire transaction.
        # An application can tell which course of action SQLite took by using the
        # sqlite3_get_autocommit() C-language interface.
        #
        # It is recommended that applications respond to the errors listed above by
        # explicitly issuing a ROLLBACK command. If the transaction has already been
        # rolled back automatically by the error response, then the ROLLBACK command
        # will fail with an error, but no harm is caused by this.
        #
        if isInsideTransaction(db.db): # calls `sqlite3_get_autocommit`
          expectDb db.db.exec("ROLLBACK TRANSACTION;")

proc new*(T: type BeaconChainDBV0,
          db: SqStoreRef,
          readOnly = false
    ): BeaconChainDBV0 =
  var
    # V0 compatibility tables - these were created WITHOUT ROWID which is slow
    # for large blobs
    backendV0 = kvStore db.openKvStore(
      readOnly = db.readOnly or readOnly).expectDb()
    # state_no_validators is similar to state_no_validators2 but uses a
    # different key encoding and was created WITHOUT ROWID
    stateStoreV0 = kvStore db.openKvStore(
      "state_no_validators", readOnly = db.readOnly or readOnly).expectDb()

  BeaconChainDBV0(
      backend: backendV0,
      stateStore: stateStoreV0,
  )

proc new*(T: type BeaconChainDB,
          db: SqStoreRef,
          cfg: RuntimeConfig = defaultRuntimeConfig
    ): BeaconChainDB =
  if not db.readOnly:
    # Remove the deposits table we used before we switched
    # to storing only deposit contract checkpoints
    if db.exec("DROP TABLE IF EXISTS deposits;").isErr:
      debug "Failed to drop the deposits table"

    # An old pubkey->index mapping that hasn't been used on any mainnet release
    if db.exec("DROP TABLE IF EXISTS validatorIndexFromPubKey;").isErr:
      debug "Failed to drop the validatorIndexFromPubKey table"

  var
    genesisDepositsSeq =
      DbSeq[DepositData].init(db, "genesis_deposits").expectDb()
    immutableValidatorsDb =
      DbSeq[ImmutableValidatorDataDb2].init(db, "immutable_validators2").expectDb()

    # V1 - expected-to-be small rows get without rowid optimizations
    keyValues = kvStore db.openKvStore("key_values", true).expectDb()
    blocks = [
      kvStore db.openKvStore("blocks").expectDb(),
      kvStore db.openKvStore("altair_blocks").expectDb(),
      kvStore db.openKvStore("bellatrix_blocks").expectDb(),
      kvStore db.openKvStore("capella_blocks").expectDb(),
      kvStore db.openKvStore("deneb_blocks").expectDb(),
      kvStore db.openKvStore("electra_blocks").expectDb()]

    stateRoots = kvStore db.openKvStore("state_roots", true).expectDb()

    statesNoVal = [
      kvStore db.openKvStore("state_no_validators2").expectDb(),
      kvStore db.openKvStore("altair_state_no_validators").expectDb(),
      kvStore db.openKvStore("bellatrix_state_no_validators").expectDb(),
      kvStore db.openKvStore("capella_state_no_validator_pubkeys").expectDb(),
      kvStore db.openKvStore("deneb_state_no_validator_pubkeys").expectDb(),
      kvStore db.openKvStore("electra_state_no_validator_pubkeys").expectDb()]

    stateDiffs = kvStore db.openKvStore("state_diffs").expectDb()
    summaries = kvStore db.openKvStore("beacon_block_summaries", true).expectDb()
    finalizedBlocks = FinalizedBlocks.init(db, "finalized_blocks").expectDb()

    lcData = db.initLightClientDataDB(LightClientDataDBNames(
      altairHeaders: "lc_altair_headers",
      capellaHeaders:
        if cfg.CAPELLA_FORK_EPOCH != FAR_FUTURE_EPOCH:
          "lc_capella_headers"
        else:
          "",
      denebHeaders:
        if cfg.DENEB_FORK_EPOCH != FAR_FUTURE_EPOCH:
          "lc_deneb_headers"
        else:
          "",
      electraHeaders:
        if cfg.DENEB_FORK_EPOCH != FAR_FUTURE_EPOCH:
          "lc_electra_headers"
        else:
          "",
      altairCurrentBranches: "lc_altair_current_branches",
      electraCurrentBranches:
        if cfg.ELECTRA_FORK_EPOCH != FAR_FUTURE_EPOCH:
          "lc_electra_current_branches"
        else:
          "",
      altairSyncCommittees: "lc_altair_sync_committees",
      legacyAltairBestUpdates: "lc_altair_best_updates",
      bestUpdates: "lc_best_updates",
      sealedPeriods: "lc_sealed_periods")).expectDb()
  static: doAssert LightClientDataFork.high == LightClientDataFork.Electra

<<<<<<< HEAD
  var blobs: array[BlobFork, KvStoreRef]
  if cfg.DENEB_FORK_EPOCH != FAR_FUTURE_EPOCH:
    blobs[BlobFork.Deneb] = kvStore db.openKvStore("deneb_blobs").expectDb()
  if cfg.ELECTRA_FORK_EPOCH != FAR_FUTURE_EPOCH:
    blobs[BlobFork.Electra] = kvStore db.openKvStore("electra_blobs").expectDb()
  static: doAssert BlobFork.high == BlobFork.Electra
=======
  var blobs = kvStore db.openKvStore("deneb_blobs").expectDb()
>>>>>>> ff9d32d3

  # Versions prior to 1.4.0 (altair) stored validators in `immutable_validators`
  # which stores validator keys in compressed format - this is
  # slow to load and has been superceded by `immutable_validators2` which uses
  # uncompressed keys instead. We still support upgrading a database from the
  # old format, but don't need to support downgrading, and therefore safely can
  # remove the keys
  block:
    var immutableValidatorsDb1 = DbSeq[ImmutableValidatorData].init(
      db, "immutable_validators", readOnly = true).expectDb()

    if immutableValidatorsDb.len() < immutableValidatorsDb1.len():
      notice "Migrating validator keys, this may take a minute",
        len = immutableValidatorsDb1.len()
      while immutableValidatorsDb.len() < immutableValidatorsDb1.len():
        let val = immutableValidatorsDb1.get(immutableValidatorsDb.len())
        immutableValidatorsDb.add(ImmutableValidatorDataDb2(
          pubkey: val.pubkey.loadValid().toUncompressed(),
          withdrawal_credentials: val.withdrawal_credentials
        ))
    immutableValidatorsDb1.close()

    if not db.readOnly:
      # Safe because nobody will be downgrading to pre-altair versions
      discard db.exec("DROP TABLE IF EXISTS immutable_validators;")

  T(
    db: db,
    v0: BeaconChainDBV0.new(db, readOnly = true),
    genesisDeposits: genesisDepositsSeq,
    immutableValidatorsDb: immutableValidatorsDb,
    immutableValidators: loadImmutableValidators(immutableValidatorsDb),
    checkpoint: proc() = db.checkpoint(),
    keyValues: keyValues,
    blocks: blocks,
    blobs: blobs,
    stateRoots: stateRoots,
    statesNoVal: statesNoVal,
    stateDiffs: stateDiffs,
    summaries: summaries,
    finalizedBlocks: finalizedBlocks,
    lcData: lcData
  )

proc new*(T: type BeaconChainDB,
          dir: string,
          cfg: RuntimeConfig = defaultRuntimeConfig,
          inMemory = false,
          readOnly = false
    ): BeaconChainDB =
  let db =
    if inMemory:
      SqStoreRef.init("", "test", readOnly = readOnly, inMemory = true).expect(
        "working database (out of memory?)")
    else:
      if (let res = secureCreatePath(dir); res.isErr):
        fatal "Failed to create create database directory",
          path = dir, err = ioErrorMsg(res.error)
        quit 1

      SqStoreRef.init(
        dir, "nbc", readOnly = readOnly, manualCheckpoint = true).expectDb()
  BeaconChainDB.new(db, cfg)

template getLightClientDataDB*(db: BeaconChainDB): LightClientDataDB =
  db.lcData

proc decodeSSZ*[T](data: openArray[byte], output: var T): bool =
  try:
    readSszBytes(data, output, updateRoot = false)
    true
  except SerializationError as e:
    # If the data can't be deserialized, it could be because it's from a
    # version of the software that uses a different SSZ encoding
    warn "Unable to deserialize data, old database?",
      err = e.msg, typ = name(T), dataLen = data.len
    false

proc decodeSnappySSZ[T](data: openArray[byte], output: var T): bool =
  try:
    let decompressed = snappy.decode(data)
    readSszBytes(decompressed, output, updateRoot = false)
    true
  except SerializationError as e:
    # If the data can't be deserialized, it could be because it's from a
    # version of the software that uses a different SSZ encoding
    warn "Unable to deserialize data, old database?",
      err = e.msg, typ = name(T), dataLen = data.len
    false

proc decodeSZSSZ[T](data: openArray[byte], output: var T): bool =
  try:
    let decompressed = decodeFramed(data, checkIntegrity = false)
    readSszBytes(decompressed, output, updateRoot = false)
    true
  except CatchableError as e:
    # If the data can't be deserialized, it could be because it's from a
    # version of the software that uses a different SSZ encoding
    warn "Unable to deserialize data, old database?",
      err = e.msg, typ = name(T), dataLen = data.len
    false

func encodeSSZ*(v: auto): seq[byte] =
  try:
    SSZ.encode(v)
  except IOError as err:
    raiseAssert err.msg

func encodeSnappySSZ(v: auto): seq[byte] =
  try:
    snappy.encode(SSZ.encode(v))
  except CatchableError as err:
    # In-memory encode shouldn't fail!
    raiseAssert err.msg

func encodeSZSSZ(v: auto): seq[byte] =
  # https://github.com/google/snappy/blob/main/framing_format.txt
  try:
    encodeFramed(SSZ.encode(v))
  except CatchableError as err:
    # In-memory encode shouldn't fail!
    raiseAssert err.msg

proc getRaw(db: KvStoreRef, key: openArray[byte], T: type Eth2Digest): Opt[T] =
  var res: Opt[T]
  proc decode(data: openArray[byte]) =
    if data.len == sizeof(Eth2Digest):
      res.ok Eth2Digest(data: toArray(sizeof(Eth2Digest), data))
    else:
      # If the data can't be deserialized, it could be because it's from a
      # version of the software that uses a different SSZ encoding
      warn "Unable to deserialize data, old database?",
       typ = name(T), dataLen = data.len
      discard

  discard db.get(key, decode).expectDb()

  res

proc putRaw(db: KvStoreRef, key: openArray[byte], v: Eth2Digest) =
  db.put(key, v.data).expectDb()

type GetResult = enum
  found = "Found"
  notFound = "Not found"
  corrupted = "Corrupted"

proc getSSZ[T](db: KvStoreRef, key: openArray[byte], output: var T): GetResult =
  var status = GetResult.notFound

  let outputPtr = addr output # callback is local, ptr wont escape
  proc decode(data: openArray[byte]) =
    status =
      if decodeSSZ(data, outputPtr[]): GetResult.found
      else: GetResult.corrupted

  discard db.get(key, decode).expectDb()

  status

proc putSSZ(db: KvStoreRef, key: openArray[byte], v: auto) =
  db.put(key, encodeSSZ(v)).expectDb()

proc getSnappySSZ[T](db: KvStoreRef, key: openArray[byte], output: var T): GetResult =
  var status = GetResult.notFound

  let outputPtr = addr output # callback is local, ptr wont escape
  proc decode(data: openArray[byte]) =
    status =
      if decodeSnappySSZ(data, outputPtr[]): GetResult.found
      else: GetResult.corrupted

  discard db.get(key, decode).expectDb()

  status

proc putSnappySSZ(db: KvStoreRef, key: openArray[byte], v: auto) =
  db.put(key, encodeSnappySSZ(v)).expectDb()

proc getSZSSZ[T](db: KvStoreRef, key: openArray[byte], output: var T): GetResult =
  var status = GetResult.notFound

  let outputPtr = addr output # callback is local, ptr wont escape
  proc decode(data: openArray[byte]) =
    status =
      if decodeSZSSZ(data, outputPtr[]): GetResult.found
      else: GetResult.corrupted

  discard db.get(key, decode).expectDb()

  status

proc putSZSSZ(db: KvStoreRef, key: openArray[byte], v: auto) =
  db.put(key, encodeSZSSZ(v)).expectDb()

proc close*(db: BeaconChainDBV0) =
  discard db.stateStore.close()
  discard db.backend.close()

proc close*(db: BeaconChainDB) =
  if db.db == nil: return

  # Close things roughly in reverse order
  for blobFork in BlobFork:
    if not isNil(db.blobs[blobFork]):
      discard db.blobs[blobFork].close()
  db.lcData.close()
  db.finalizedBlocks.close()
  discard db.summaries.close()
  discard db.stateDiffs.close()
  for kv in db.statesNoVal:
    discard kv.close()
  discard db.stateRoots.close()
  for kv in db.blocks:
    discard kv.close()
  discard db.keyValues.close()

  db.immutableValidatorsDb.close()
  db.genesisDeposits.close()
  db.v0.close()
  db.db.close()

  db.db = nil

func toBeaconBlockSummary*(v: SomeForkyBeaconBlock): BeaconBlockSummary =
  BeaconBlockSummary(
    slot: v.slot,
    parent_root: v.parent_root,
  )

proc putBeaconBlockSummary*(
    db: BeaconChainDB, root: Eth2Digest, value: BeaconBlockSummary) =
  # Summaries are too simple / small to compress, store them as plain SSZ
  db.summaries.putSSZ(root.data, value)

proc putBlock*(
    db: BeaconChainDB,
    value: phase0.TrustedSignedBeaconBlock | altair.TrustedSignedBeaconBlock) =
  db.withManyWrites:
    db.blocks[type(value).kind].putSnappySSZ(value.root.data, value)
    db.putBeaconBlockSummary(value.root, value.message.toBeaconBlockSummary())

proc putBlock*(
    db: BeaconChainDB,
    value: bellatrix.TrustedSignedBeaconBlock |
           capella.TrustedSignedBeaconBlock | deneb.TrustedSignedBeaconBlock |
           electra.TrustedSignedBeaconBlock) =
  db.withManyWrites:
    db.blocks[type(value).kind].putSZSSZ(value.root.data, value)
    db.putBeaconBlockSummary(value.root, value.message.toBeaconBlockSummary())

proc putBlobSidecar*[T: ForkyBlobSidecar](
    db: BeaconChainDB, value: T) =
  let block_root = hash_tree_root(value.signed_block_header.message)
  db.blobs[T.kind].putSZSSZ(blobkey(block_root, value.index), value)

proc delBlobSidecar*(
    db: BeaconChainDB,
    root: Eth2Digest, index: BlobIndex): bool =
  var res = false
  for blobFork in BlobFork:
    if db.blobs[blobFork] == nil: continue
    if db.blobs[blobFork].del(blobkey(root, index)).expectDb():
      res = true
  res

proc updateImmutableValidators*(
    db: BeaconChainDB, validators: openArray[Validator]) =
  # Must be called before storing a state that references the new validators
  let numValidators = validators.len

  while db.immutableValidators.len() < numValidators:
    let immutableValidator =
      getImmutableValidatorData(validators[db.immutableValidators.len()])
    if not db.db.readOnly:
      db.immutableValidatorsDb.add ImmutableValidatorDataDb2(
        pubkey: immutableValidator.pubkey.toUncompressed(),
        withdrawal_credentials: immutableValidator.withdrawal_credentials)
    db.immutableValidators.add immutableValidator

template toBeaconStateNoImmutableValidators(state: phase0.BeaconState):
    Phase0BeaconStateNoImmutableValidators =
  isomorphicCast[Phase0BeaconStateNoImmutableValidators](state)

template toBeaconStateNoImmutableValidators(state: altair.BeaconState):
    AltairBeaconStateNoImmutableValidators =
  isomorphicCast[AltairBeaconStateNoImmutableValidators](state)

template toBeaconStateNoImmutableValidators(state: bellatrix.BeaconState):
    BellatrixBeaconStateNoImmutableValidators =
  isomorphicCast[BellatrixBeaconStateNoImmutableValidators](state)

template toBeaconStateNoImmutableValidators(state: capella.BeaconState):
    CapellaBeaconStateNoImmutableValidators =
  isomorphicCast[CapellaBeaconStateNoImmutableValidators](state)

template toBeaconStateNoImmutableValidators(state: deneb.BeaconState):
    DenebBeaconStateNoImmutableValidators =
  isomorphicCast[DenebBeaconStateNoImmutableValidators](state)

template toBeaconStateNoImmutableValidators(state: electra.BeaconState):
    ElectraBeaconStateNoImmutableValidators =
  isomorphicCast[ElectraBeaconStateNoImmutableValidators](state)

proc putState*(
    db: BeaconChainDB, key: Eth2Digest,
    value: phase0.BeaconState | altair.BeaconState) =
  db.updateImmutableValidators(value.validators.asSeq())
  db.statesNoVal[type(value).kind].putSnappySSZ(
    key.data, toBeaconStateNoImmutableValidators(value))

proc putState*(
    db: BeaconChainDB, key: Eth2Digest,
    value: bellatrix.BeaconState | capella.BeaconState | deneb.BeaconState |
           electra.BeaconState) =
  db.updateImmutableValidators(value.validators.asSeq())
  db.statesNoVal[type(value).kind].putSZSSZ(
    key.data, toBeaconStateNoImmutableValidators(value))

proc putState*(db: BeaconChainDB, state: ForkyHashedBeaconState) =
  db.withManyWrites:
    db.putStateRoot(state.latest_block_root, state.data.slot, state.root)
    db.putState(state.root, state.data)

# For testing rollback
proc putCorruptState*(
    db: BeaconChainDB, fork: static ConsensusFork, key: Eth2Digest) =
  db.statesNoVal[fork].putSnappySSZ(key.data, Validator())

func stateRootKey(root: Eth2Digest, slot: Slot): array[40, byte] =
  var ret: array[40, byte]
  # big endian to get a naturally ascending order on slots in sorted indices
  ret[0..<8] = toBytesBE(slot.uint64)
  ret[8..<40] = root.data

  ret

proc putStateRoot*(db: BeaconChainDB, root: Eth2Digest, slot: Slot,
    value: Eth2Digest) =
  db.stateRoots.putRaw(stateRootKey(root, slot), value)

proc putStateDiff*(db: BeaconChainDB, root: Eth2Digest, value: BeaconStateDiff) =
  db.stateDiffs.putSnappySSZ(root.data, value)

proc delBlock*(db: BeaconChainDB, fork: ConsensusFork, key: Eth2Digest): bool =
  var deleted = false
  db.withManyWrites:
    discard db.summaries.del(key.data).expectDb()
    deleted = db.blocks[fork].del(key.data).expectDb()
  deleted

proc delState*(db: BeaconChainDB, fork: ConsensusFork, key: Eth2Digest) =
  discard db.statesNoVal[fork].del(key.data).expectDb()

proc clearBlocks*(db: BeaconChainDB, fork: ConsensusFork): bool =
  db.blocks[fork].clear().expectDb()

proc clearStates*(db: BeaconChainDB, fork: ConsensusFork): bool =
  db.statesNoVal[fork].clear().expectDb()

proc delStateRoot*(db: BeaconChainDB, root: Eth2Digest, slot: Slot) =
  discard db.stateRoots.del(stateRootKey(root, slot)).expectDb()

proc delStateDiff*(db: BeaconChainDB, root: Eth2Digest) =
  discard db.stateDiffs.del(root.data).expectDb()

proc putHeadBlock*(db: BeaconChainDB, key: Eth2Digest) =
  db.keyValues.putRaw(subkey(kHeadBlock), key)

proc putTailBlock*(db: BeaconChainDB, key: Eth2Digest) =
  db.keyValues.putRaw(subkey(kTailBlock), key)

proc putGenesisBlock*(db: BeaconChainDB, key: Eth2Digest) =
  db.keyValues.putRaw(subkey(kGenesisBlock), key)

proc putDepositContractSnapshot*(
    db: BeaconChainDB, snapshot: DepositContractSnapshot) =
  db.withManyWrites:
    db.keyValues.putSnappySSZ(subkey(kDepositContractSnapshot),
                              snapshot)
    # TODO: We currently store this redundant old snapshot in order
    #       to allow the users to rollback to a previous version
    #       of Nimbus without problems. It would be reasonable
    #       to remove this in Nimbus 23.2
    db.keyValues.putSnappySSZ(subkey(kOldDepositContractSnapshot),
                              snapshot.toOldDepositContractSnapshot)

proc hasDepositContractSnapshot*(db: BeaconChainDB): bool =
  expectDb(subkey(kDepositContractSnapshot) in db.keyValues)

proc getDepositContractSnapshot*(db: BeaconChainDB): Opt[DepositContractSnapshot] =
  result.ok(default DepositContractSnapshot)
  let r = db.keyValues.getSnappySSZ(
    subkey(kDepositContractSnapshot), result.get)
  if r != GetResult.found: result.err()

proc getUpgradableDepositSnapshot*(db: BeaconChainDB): Option[OldDepositContractSnapshot] =
  var dcs: OldDepositContractSnapshot
  let oldKey = subkey(kOldDepositContractSnapshot)
  if db.keyValues.getSnappySSZ(oldKey, dcs) != GetResult.found:
    # Old record is not present in the current database.
    # We need to take a look in the v0 database as well.
    if db.v0.backend.getSnappySSZ(oldKey, dcs) != GetResult.found:
      return

  return some dcs

proc getPhase0Block(
    db: BeaconChainDBV0, key: Eth2Digest): Opt[phase0.TrustedSignedBeaconBlock] =
  # We only store blocks that we trust in the database
  result.ok(default(phase0.TrustedSignedBeaconBlock))
  if db.backend.getSnappySSZ(
      subkey(phase0.SignedBeaconBlock, key), result.get) != GetResult.found:
    result.err()
  else:
    # set root after deserializing (so it doesn't get zeroed)
    result.get().root = key

proc getBlock*(
    db: BeaconChainDB, key: Eth2Digest,
    T: type phase0.TrustedSignedBeaconBlock): Opt[T] =
  # We only store blocks that we trust in the database
  result.ok(default(T))
  if db.blocks[T.kind].getSnappySSZ(key.data, result.get) != GetResult.found:
    # During the initial releases phase0, we stored blocks in a different table
    result = db.v0.getPhase0Block(key)
  else:
    # set root after deserializing (so it doesn't get zeroed)
    result.get().root = key

proc getBlock*(
    db: BeaconChainDB, key: Eth2Digest,
    T: type altair.TrustedSignedBeaconBlock): Opt[T] =
  # We only store blocks that we trust in the database
  result.ok(default(T))
  if db.blocks[T.kind].getSnappySSZ(key.data, result.get) == GetResult.found:
    # set root after deserializing (so it doesn't get zeroed)
    result.get().root = key
  else:
    result.err()

proc getBlock*[
    X: bellatrix.TrustedSignedBeaconBlock | capella.TrustedSignedBeaconBlock |
       deneb.TrustedSignedBeaconBlock | electra.TrustedSignedBeaconBlock](
    db: BeaconChainDB, key: Eth2Digest,
    T: type X): Opt[T] =
  # We only store blocks that we trust in the database
  result.ok(default(T))
  if db.blocks[T.kind].getSZSSZ(key.data, result.get) == GetResult.found:
    # set root after deserializing (so it doesn't get zeroed)
    result.get().root = key
  else:
    result.err()

proc getPhase0BlockSSZ(
    db: BeaconChainDBV0, key: Eth2Digest, data: var seq[byte]): bool =
  let dataPtr = addr data # Short-lived
  var success = true
  func decode(data: openArray[byte]) =
    dataPtr[] = snappy.decode(data)
    success = dataPtr[].len > 0
  db.backend.get(subkey(phase0.SignedBeaconBlock, key), decode).expectDb() and
    success

proc getPhase0BlockSZ(
    db: BeaconChainDBV0, key: Eth2Digest, data: var seq[byte]): bool =
  let dataPtr = addr data # Short-lived
  var success = true
  func decode(data: openArray[byte]) =
    dataPtr[] = snappy.encodeFramed(snappy.decode(data))
    success = dataPtr[].len > 0
  db.backend.get(subkey(phase0.SignedBeaconBlock, key), decode).expectDb() and
    success

# SSZ implementations are separate so as to avoid unnecessary data copies
proc getBlockSSZ*(
    db: BeaconChainDB, key: Eth2Digest, data: var seq[byte],
    T: type phase0.TrustedSignedBeaconBlock): bool =
  let dataPtr = addr data # Short-lived
  var success = true
  func decode(data: openArray[byte]) =
    dataPtr[] = snappy.decode(data)
    success = dataPtr[].len > 0
  db.blocks[ConsensusFork.Phase0].get(key.data, decode).expectDb() and success or
    db.v0.getPhase0BlockSSZ(key, data)

proc getBlockSSZ*(
    db: BeaconChainDB, key: Eth2Digest, data: var seq[byte],
    T: type altair.TrustedSignedBeaconBlock): bool =
  let dataPtr = addr data # Short-lived
  var success = true
  func decode(data: openArray[byte]) =
    dataPtr[] = snappy.decode(data)
    success = dataPtr[].len > 0
  db.blocks[T.kind].get(key.data, decode).expectDb() and success

proc getBlockSSZ*[
    X: bellatrix.TrustedSignedBeaconBlock | capella.TrustedSignedBeaconBlock |
       deneb.TrustedSignedBeaconBlock | electra.TrustedSignedBeaconBlock](
    db: BeaconChainDB, key: Eth2Digest, data: var seq[byte], T: type X): bool =
  let dataPtr = addr data # Short-lived
  var success = true
  func decode(data: openArray[byte]) =
    dataPtr[] = decodeFramed(data, checkIntegrity = false)
    success = dataPtr[].len > 0
  db.blocks[T.kind].get(key.data, decode).expectDb() and success

proc getBlockSSZ*(
    db: BeaconChainDB, key: Eth2Digest, data: var seq[byte],
    fork: ConsensusFork): bool =
  withConsensusFork(fork):
    getBlockSSZ(db, key, data, consensusFork.TrustedSignedBeaconBlock)

proc getBlobSidecarSZ*[T: ForkyBlobSidecar](
    db: BeaconChainDB, root: Eth2Digest, index: BlobIndex,
    data: var seq[byte]): bool =
  if db.blobs[T.kind] == nil: return false
  let dataPtr = addr data # Short-lived
  func decode(data: openArray[byte]) =
    assign(dataPtr[], data)
  db.blobs[T.kind].get(blobkey(root, index), decode).expectDb()

proc getBlobSidecar*[T: ForkyBlobSidecar](
    db: BeaconChainDB, root: Eth2Digest, index: BlobIndex,
    value: var T): bool =
  if db.blobs[T.kind] == nil: return false
  db.blobs[T.kind].getSZSSZ(blobkey(root, index), value) == GetResult.found

proc getBlockSZ*(
    db: BeaconChainDB, key: Eth2Digest, data: var seq[byte],
    T: type phase0.TrustedSignedBeaconBlock): bool =
  let dataPtr = addr data # Short-lived
  var success = true
  func decode(data: openArray[byte]) =
    dataPtr[] = snappy.encodeFramed(snappy.decode(data))
    success = dataPtr[].len > 0
  db.blocks[ConsensusFork.Phase0].get(key.data, decode).expectDb() and success or
    db.v0.getPhase0BlockSZ(key, data)

proc getBlockSZ*(
    db: BeaconChainDB, key: Eth2Digest, data: var seq[byte],
    T: type altair.TrustedSignedBeaconBlock): bool =
  let dataPtr = addr data # Short-lived
  var success = true
  func decode(data: openArray[byte]) =
    dataPtr[] = snappy.encodeFramed(snappy.decode(data))
    success = dataPtr[].len > 0
  db.blocks[T.kind].get(key.data, decode).expectDb() and success

proc getBlockSZ*[
    X: bellatrix.TrustedSignedBeaconBlock | capella.TrustedSignedBeaconBlock |
       deneb.TrustedSignedBeaconBlock | electra.TrustedSignedBeaconBlock](
    db: BeaconChainDB, key: Eth2Digest, data: var seq[byte], T: type X): bool =
  let dataPtr = addr data # Short-lived
  func decode(data: openArray[byte]) =
    assign(dataPtr[], data)
  db.blocks[T.kind].get(key.data, decode).expectDb()

proc getBlockSZ*(
    db: BeaconChainDB, key: Eth2Digest, data: var seq[byte],
    fork: ConsensusFork): bool =
  withConsensusFork(fork):
    getBlockSZ(db, key, data, consensusFork.TrustedSignedBeaconBlock)

proc getStateOnlyMutableValidators(
    immutableValidators: openArray[ImmutableValidatorData2],
    store: KvStoreRef, key: openArray[byte],
    output: var (phase0.BeaconState | altair.BeaconState),
    rollback: RollbackProc): bool =
  ## Load state into `output` - BeaconState is large so we want to avoid
  ## re-allocating it if possible
  ## Return `true` iff the entry was found in the database and `output` was
  ## overwritten.
  ## Rollback will be called only if output was partially written - if it was
  ## not found at all, rollback will not be called
  # TODO rollback is needed to deal with bug - use `noRollback` to ignore:
  #      https://github.com/nim-lang/Nim/issues/14126

  let prevNumValidators = output.validators.len

  case store.getSnappySSZ(key, toBeaconStateNoImmutableValidators(output))
  of GetResult.found:
    let numValidators = output.validators.len
    doAssert immutableValidators.len >= numValidators

    for i in prevNumValidators ..< numValidators:
      let
        # Bypass hash cache invalidation
        dstValidator = addr output.validators.data[i]

      assign(
        dstValidator.pubkeyData,
        HashedValidatorPubKey.init(
          immutableValidators[i].pubkey.toPubKey()))
      assign(
        dstValidator.withdrawal_credentials,
        immutableValidators[i].withdrawal_credentials)
      output.validators.clearCaches(i)

    true
  of GetResult.notFound:
    false
  of GetResult.corrupted:
    rollback()
    false

proc getStateOnlyMutableValidators(
    immutableValidators: openArray[ImmutableValidatorData2],
    store: KvStoreRef, key: openArray[byte],
    output: var bellatrix.BeaconState, rollback: RollbackProc): bool =
  ## Load state into `output` - BeaconState is large so we want to avoid
  ## re-allocating it if possible
  ## Return `true` iff the entry was found in the database and `output` was
  ## overwritten.
  ## Rollback will be called only if output was partially written - if it was
  ## not found at all, rollback will not be called
  # TODO rollback is needed to deal with bug - use `noRollback` to ignore:
  #      https://github.com/nim-lang/Nim/issues/14126

  let prevNumValidators = output.validators.len

  case store.getSZSSZ(key, toBeaconStateNoImmutableValidators(output))
  of GetResult.found:
    let numValidators = output.validators.len
    doAssert immutableValidators.len >= numValidators

    for i in prevNumValidators ..< numValidators:
      # Bypass hash cache invalidation
      let dstValidator = addr output.validators.data[i]

      assign(
        dstValidator.pubkeyData,
         HashedValidatorPubKey.init(
          immutableValidators[i].pubkey.toPubKey()))
      assign(
        dstValidator.withdrawal_credentials,
        immutableValidators[i].withdrawal_credentials)
      output.validators.clearCaches(i)

    true
  of GetResult.notFound:
    false
  of GetResult.corrupted:
    rollback()
    false

proc getStateOnlyMutableValidators(
    immutableValidators: openArray[ImmutableValidatorData2],
    store: KvStoreRef, key: openArray[byte],
    output: var (capella.BeaconState | deneb.BeaconState | electra.BeaconState),
    rollback: RollbackProc): bool =
  ## Load state into `output` - BeaconState is large so we want to avoid
  ## re-allocating it if possible
  ## Return `true` iff the entry was found in the database and `output` was
  ## overwritten.
  ## Rollback will be called only if output was partially written - if it was
  ## not found at all, rollback will not be called
  # TODO rollback is needed to deal with bug - use `noRollback` to ignore:
  #      https://github.com/nim-lang/Nim/issues/14126

  let prevNumValidators = output.validators.len

  case store.getSZSSZ(key, toBeaconStateNoImmutableValidators(output))
  of GetResult.found:
    let numValidators = output.validators.len
    doAssert immutableValidators.len >= numValidators

    for i in prevNumValidators ..< numValidators:
      # Bypass hash cache invalidation
      let dstValidator = addr output.validators.data[i]
      assign(
        dstValidator.pubkeyData,
        HashedValidatorPubKey.init(
          immutableValidators[i].pubkey.toPubKey()))
      output.validators.clearCaches(i)

    true
  of GetResult.notFound:
    false
  of GetResult.corrupted:
    rollback()
    false

proc getState(
    db: BeaconChainDBV0,
    immutableValidators: openArray[ImmutableValidatorData2],
    key: Eth2Digest, output: var phase0.BeaconState,
    rollback: RollbackProc): bool =
  # Nimbus 1.0 reads and writes writes genesis BeaconState to `backend`
  # Nimbus 1.1 writes a genesis BeaconStateNoImmutableValidators to `backend` and
  # reads both BeaconState and BeaconStateNoImmutableValidators from `backend`
  # Nimbus 1.2 writes a genesis BeaconStateNoImmutableValidators to `stateStore`
  # and reads BeaconState from `backend` and BeaconStateNoImmutableValidators
  # from `stateStore`. We will try to read the state from all these locations.
  if getStateOnlyMutableValidators(
      immutableValidators, db.stateStore,
      subkey(Phase0BeaconStateNoImmutableValidators, key), output, rollback):
    return true
  if getStateOnlyMutableValidators(
      immutableValidators, db.backend,
      subkey(Phase0BeaconStateNoImmutableValidators, key), output, rollback):
    return true

  case db.backend.getSnappySSZ(subkey(phase0.BeaconState, key), output)
  of GetResult.found:
    true
  of GetResult.notFound:
    false
  of GetResult.corrupted:
    rollback()
    false

proc getState*(
    db: BeaconChainDB, key: Eth2Digest, output: var phase0.BeaconState,
    rollback: RollbackProc): bool =
  ## Load state into `output` - BeaconState is large so we want to avoid
  ## re-allocating it if possible
  ## Return `true` iff the entry was found in the database and `output` was
  ## overwritten.
  ## Rollback will be called only if output was partially written - if it was
  ## not found at all, rollback will not be called
  # TODO rollback is needed to deal with bug - use `noRollback` to ignore:
  #      https://github.com/nim-lang/Nim/issues/14126
  type T = type(output)

  if not getStateOnlyMutableValidators(
      db.immutableValidators, db.statesNoVal[T.kind], key.data, output, rollback):
    db.v0.getState(db.immutableValidators, key, output, rollback)
  else:
    true

proc getState*(
    db: BeaconChainDB, key: Eth2Digest,
    output: var (altair.BeaconState | bellatrix.BeaconState |
                 capella.BeaconState | deneb.BeaconState | electra.BeaconState),
    rollback: RollbackProc): bool =
  ## Load state into `output` - BeaconState is large so we want to avoid
  ## re-allocating it if possible
  ## Return `true` iff the entry was found in the database and `output` was
  ## overwritten.
  ## Rollback will be called only if output was partially written - if it was
  ## not found at all, rollback will not be called
  # TODO rollback is needed to deal with bug - use `noRollback` to ignore:
  #      https://github.com/nim-lang/Nim/issues/14126
  type T = type(output)
  getStateOnlyMutableValidators(
    db.immutableValidators, db.statesNoVal[T.kind], key.data, output,
    rollback)

proc getState*(
    db: BeaconChainDB, fork: ConsensusFork, state_root: Eth2Digest,
    state: var ForkedHashedBeaconState, rollback: RollbackProc): bool =
  if state.kind != fork:
    # Avoid temporary (!)
    state = (ref ForkedHashedBeaconState)(kind: fork)[]

  withState(state):
    if not db.getState(state_root, forkyState.data, rollback):
      return false

    forkyState.root = state_root

  true

proc getStateRoot(db: BeaconChainDBV0,
                   root: Eth2Digest,
                   slot: Slot): Opt[Eth2Digest] =
  db.backend.getRaw(subkey(root, slot), Eth2Digest)

proc getStateRoot*(db: BeaconChainDB,
                   root: Eth2Digest,
                   slot: Slot): Opt[Eth2Digest] =
  db.stateRoots.getRaw(stateRootKey(root, slot), Eth2Digest) or
    db.v0.getStateRoot(root, slot)

proc getStateDiff*(db: BeaconChainDB,
                   root: Eth2Digest): Opt[BeaconStateDiff] =
  result.ok(BeaconStateDiff())
  if db.stateDiffs.getSnappySSZ(root.data, result.get) != GetResult.found:
    result.err

proc getHeadBlock(db: BeaconChainDBV0): Opt[Eth2Digest] =
  db.backend.getRaw(subkey(kHeadBlock), Eth2Digest)

proc getHeadBlock*(db: BeaconChainDB): Opt[Eth2Digest] =
  db.keyValues.getRaw(subkey(kHeadBlock), Eth2Digest) or
    db.v0.getHeadBlock()

proc getTailBlock(db: BeaconChainDBV0): Opt[Eth2Digest] =
  db.backend.getRaw(subkey(kTailBlock), Eth2Digest)

proc getTailBlock*(db: BeaconChainDB): Opt[Eth2Digest] =
  db.keyValues.getRaw(subkey(kTailBlock), Eth2Digest) or
    db.v0.getTailBlock()

proc getGenesisBlock(db: BeaconChainDBV0): Opt[Eth2Digest] =
  db.backend.getRaw(subkey(kGenesisBlock), Eth2Digest)

proc getGenesisBlock*(db: BeaconChainDB): Opt[Eth2Digest] =
  db.keyValues.getRaw(subkey(kGenesisBlock), Eth2Digest) or
    db.v0.getGenesisBlock()

proc containsBlock*(db: BeaconChainDBV0, key: Eth2Digest): bool =
  db.backend.contains(subkey(phase0.SignedBeaconBlock, key)).expectDb()

proc containsBlock*(
    db: BeaconChainDB, key: Eth2Digest,
    T: type phase0.TrustedSignedBeaconBlock): bool =
  db.blocks[T.kind].contains(key.data).expectDb() or
    db.v0.containsBlock(key)

proc containsBlock*[
    X: altair.TrustedSignedBeaconBlock | bellatrix.TrustedSignedBeaconBlock |
       capella.TrustedSignedBeaconBlock | deneb.TrustedSignedBeaconBlock |
       electra.TrustedSignedBeaconBlock](
    db: BeaconChainDB, key: Eth2Digest, T: type X): bool =
  db.blocks[X.kind].contains(key.data).expectDb()

proc containsBlock*(db: BeaconChainDB, key: Eth2Digest, fork: ConsensusFork): bool =
  case fork
  of ConsensusFork.Phase0: containsBlock(db, key, phase0.TrustedSignedBeaconBlock)
  else: db.blocks[fork].contains(key.data).expectDb()

proc containsBlock*(db: BeaconChainDB, key: Eth2Digest): bool =
  for fork in countdown(ConsensusFork.high, ConsensusFork.low):
    if db.containsBlock(key, fork): return true

  false

proc containsState*(db: BeaconChainDBV0, key: Eth2Digest): bool =
  let sk = subkey(Phase0BeaconStateNoImmutableValidators, key)
  db.stateStore.contains(sk).expectDb() or
    db.backend.contains(sk).expectDb() or
    db.backend.contains(subkey(phase0.BeaconState, key)).expectDb()

proc containsState*(db: BeaconChainDB, fork: ConsensusFork, key: Eth2Digest,
    legacy: bool = true): bool =
  if db.statesNoVal[fork].contains(key.data).expectDb(): return true

  (legacy and fork == ConsensusFork.Phase0 and db.v0.containsState(key))

proc containsState*(db: BeaconChainDB, key: Eth2Digest, legacy: bool = true): bool =
  for fork in countdown(ConsensusFork.high, ConsensusFork.low):
    if db.statesNoVal[fork].contains(key.data).expectDb(): return true

  (legacy and db.v0.containsState(key))

proc getBeaconBlockSummary*(db: BeaconChainDB, root: Eth2Digest):
    Opt[BeaconBlockSummary] =
  var summary: BeaconBlockSummary
  if db.summaries.getSSZ(root.data, summary) == GetResult.found:
    ok(summary)
  else:
    err()

proc loadStateRoots*(db: BeaconChainDB): Table[(Slot, Eth2Digest), Eth2Digest] =
  ## Load all known state roots - just because we have a state root doesn't
  ## mean we also have a state (and vice versa)!
  var state_roots = initTable[(Slot, Eth2Digest), Eth2Digest](1024)

  discard db.stateRoots.find([], proc(k, v: openArray[byte]) =
    if k.len() == 40 and v.len() == 32:
      # For legacy reasons, the first byte of the slot is not part of the slot
      # but rather a subkey identifier - see subkey
      var tmp = toArray(8, k.toOpenArray(0, 7))
      tmp[0] = 0
      state_roots[
        (Slot(uint64.fromBytesBE(tmp)),
        Eth2Digest(data: toArray(sizeof(Eth2Digest), k.toOpenArray(8, 39))))] =
        Eth2Digest(data: toArray(sizeof(Eth2Digest), v))
    else:
      warn "Invalid state root in database", klen = k.len(), vlen = v.len()
  )

  state_roots

proc loadSummaries*(db: BeaconChainDB): Table[Eth2Digest, BeaconBlockSummary] =
  # Load summaries into table - there's no telling what order they're in so we
  # load them all - bugs in nim prevent this code from living in the iterator.
  var summaries = initTable[Eth2Digest, BeaconBlockSummary](1024*1024)

  discard db.summaries.find([], proc(k, v: openArray[byte]) =
    var output: BeaconBlockSummary

    if k.len() == sizeof(Eth2Digest) and decodeSSZ(v, output):
      summaries[Eth2Digest(data: toArray(sizeof(Eth2Digest), k))] = output
    else:
      warn "Invalid summary in database", klen = k.len(), vlen = v.len()
  )

  summaries

type RootedSummary = tuple[root: Eth2Digest, summary: BeaconBlockSummary]
iterator getAncestorSummaries*(db: BeaconChainDB, root: Eth2Digest):
    RootedSummary =
  ## Load a chain of ancestors for blck - iterates over the block starting from
  ## root and moving parent by parent
  ##
  ## The search will go on until an ancestor cannot be found.

  var
    res: RootedSummary
    newSummaries: seq[RootedSummary]

  res.root = root

  # Yield summaries in reverse chain order by walking the parent references.
  # If a summary is missing, try loading it from the older version or create one
  # from block data.

  const summariesQuery = """
  WITH RECURSIVE
    next(v) as (
      SELECT value FROM beacon_block_summaries
      WHERE `key` == ?

    UNION ALL
      SELECT value FROM beacon_block_summaries
      INNER JOIN next ON `key` == substr(v, 9, 32)
  )
  SELECT v FROM next;
  """
  let
    stmt = expectDb db.db.prepareStmt(
      summariesQuery, array[32, byte],
      array[sizeof(BeaconBlockSummary), byte],
      managed = false)

  defer: # in case iteration is stopped along the way
    # Write the newly found summaries in a single transaction - on first migration
    # from the old format, this brings down the write from minutes to seconds
    stmt.dispose()

    if not db.db.readOnly:
      if newSummaries.len() > 0:
        db.withManyWrites:
          for s in newSummaries:
            db.putBeaconBlockSummary(s.root, s.summary)

      if db.db.hasTable("kvstore").expectDb():
        # Clean up pre-altair summaries - by now, we will have moved them to the
        # new table
        db.db.exec(
          "DELETE FROM kvstore WHERE key >= ? and key < ?",
          ([byte ord(kHashToBlockSummary)], [byte ord(kHashToBlockSummary) + 1])).expectDb()

  var row: stmt.Result
  for rowRes in exec(stmt, root.data, row):
    expectDb rowRes
    if decodeSSZ(row, res.summary):
      yield res
      res.root = res.summary.parent_root

  # Backwards compat for reading old databases, or those that for whatever
  # reason lost a summary along the way..
  static: doAssert ConsensusFork.high == ConsensusFork.Electra
  while true:
    if db.v0.backend.getSnappySSZ(
        subkey(BeaconBlockSummary, res.root), res.summary) == GetResult.found:
      discard # Just yield below
    elif (let blck = db.getBlock(res.root, phase0.TrustedSignedBeaconBlock); blck.isSome()):
      res.summary = blck.get().message.toBeaconBlockSummary()
    elif (let blck = db.getBlock(res.root, altair.TrustedSignedBeaconBlock); blck.isSome()):
      res.summary = blck.get().message.toBeaconBlockSummary()
    elif (let blck = db.getBlock(res.root, bellatrix.TrustedSignedBeaconBlock); blck.isSome()):
      res.summary = blck.get().message.toBeaconBlockSummary()
    elif (let blck = db.getBlock(res.root, capella.TrustedSignedBeaconBlock); blck.isSome()):
      res.summary = blck.get().message.toBeaconBlockSummary()
    elif (let blck = db.getBlock(res.root, deneb.TrustedSignedBeaconBlock); blck.isSome()):
      res.summary = blck.get().message.toBeaconBlockSummary()
    elif (let blck = db.getBlock(res.root, electra.TrustedSignedBeaconBlock); blck.isSome()):
      res.summary = blck.get().message.toBeaconBlockSummary()
    else:
      break

    yield res

    # Next time, load them from the right place
    newSummaries.add(res)

    res.root = res.summary.parent_root

# Test operations used to create broken and/or legacy database

proc putStateV0*(db: BeaconChainDBV0, key: Eth2Digest, value: phase0.BeaconState) =
  # Writes to KVStore, as done in 1.0.12 and earlier
  db.backend.putSnappySSZ(subkey(type value, key), value)

proc putBlockV0*(db: BeaconChainDBV0, value: phase0.TrustedSignedBeaconBlock) =
  # Write to KVStore, as done in 1.0.12 and earlier
  # In particular, no summary is written here - it should be recreated
  # automatically
  db.backend.putSnappySSZ(subkey(phase0.SignedBeaconBlock, value.root), value)<|MERGE_RESOLUTION|>--- conflicted
+++ resolved
@@ -559,16 +559,11 @@
       sealedPeriods: "lc_sealed_periods")).expectDb()
   static: doAssert LightClientDataFork.high == LightClientDataFork.Electra
 
-<<<<<<< HEAD
   var blobs: array[BlobFork, KvStoreRef]
-  if cfg.DENEB_FORK_EPOCH != FAR_FUTURE_EPOCH:
-    blobs[BlobFork.Deneb] = kvStore db.openKvStore("deneb_blobs").expectDb()
+  blobs[BlobFork.Deneb] = kvStore db.openKvStore("deneb_blobs").expectDb()
   if cfg.ELECTRA_FORK_EPOCH != FAR_FUTURE_EPOCH:
     blobs[BlobFork.Electra] = kvStore db.openKvStore("electra_blobs").expectDb()
   static: doAssert BlobFork.high == BlobFork.Electra
-=======
-  var blobs = kvStore db.openKvStore("deneb_blobs").expectDb()
->>>>>>> ff9d32d3
 
   # Versions prior to 1.4.0 (altair) stored validators in `immutable_validators`
   # which stores validator keys in compressed format - this is
