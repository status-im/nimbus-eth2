# beacon_chain
# Copyright (c) 2018-2022 Status Research & Development GmbH
# Licensed and distributed under either of
#   * MIT license (license terms in the root directory or at https://opensource.org/licenses/MIT).
#   * Apache v2 license (license terms in the root directory or at https://www.apache.org/licenses/LICENSE-2.0).
# at your option. This file may not be copied, modified, or distributed except according to those terms.

when (NimMajor, NimMinor) < (1, 4):
  {.push raises: [Defect].}
else:
  {.push raises: [].}

import
  std/[algorithm, options, sequtils, tables, sets],
  stew/[assign2, byteutils, results],
  metrics, snappy, chronicles,
  ../spec/[beaconstate, eth2_merkleization, eth2_ssz_serialization, helpers,
    state_transition, validator],
  ../spec/datatypes/[phase0, altair, bellatrix],
  ".."/[beacon_chain_db, era_db],
  "."/[block_pools_types, block_quarantine]

export
  eth2_merkleization, eth2_ssz_serialization,
  block_pools_types, results, beacon_chain_db

# https://github.com/ethereum/beacon-metrics/blob/master/metrics.md#interop-metrics
declareGauge beacon_head_root, "Root of the head block of the beacon chain"
declareGauge beacon_head_slot, "Slot of the head block of the beacon chain"

# https://github.com/ethereum/beacon-metrics/blob/master/metrics.md#interop-metrics
declareGauge beacon_finalized_epoch, "Current finalized epoch" # On epoch transition
declareGauge beacon_finalized_root, "Current finalized root" # On epoch transition
declareGauge beacon_current_justified_epoch, "Current justified epoch" # On epoch transition
declareGauge beacon_current_justified_root, "Current justified root" # On epoch transition
declareGauge beacon_previous_justified_epoch, "Current previously justified epoch" # On epoch transition
declareGauge beacon_previous_justified_root, "Current previously justified root" # On epoch transition

declareGauge beacon_reorgs_total_total, "Total occurrences of reorganizations of the chain" # On fork choice; backwards-compat name (used to be a counter)
declareGauge beacon_reorgs_total, "Total occurrences of reorganizations of the chain" # Interop copy
declareCounter beacon_state_data_cache_hits, "EpochRef hits"
declareCounter beacon_state_data_cache_misses, "EpochRef misses"
declareCounter beacon_state_rewinds, "State database rewinds"

declareGauge beacon_active_validators, "Number of validators in the active validator set"
declareGauge beacon_current_active_validators, "Number of validators in the active validator set" # Interop copy
declareGauge beacon_pending_deposits, "Number of pending deposits (state.eth1_data.deposit_count - state.eth1_deposit_index)" # On block
declareGauge beacon_processed_deposits_total, "Number of total deposits included on chain" # On block

logScope: topics = "chaindag"

const
  # When finality happens, we prune historical states from the database except
  # for a snapshort every 32 epochs from which replays can happen - there's a
  # balance here between making long replays and saving on disk space
  EPOCHS_PER_STATE_SNAPSHOT = 32

proc putBlock*(
    dag: ChainDAGRef, signedBlock: ForkyTrustedSignedBeaconBlock) =
  dag.db.putBlock(signedBlock)

proc updateState*(
    dag: ChainDAGRef, state: var ForkedHashedBeaconState, bsi: BlockSlotId,
    save: bool, cache: var StateCache): bool {.gcsafe.}

template withUpdatedState*(
    dag: ChainDAGRef, stateParam: var ForkedHashedBeaconState,
    bsiParam: BlockSlotId, okBody: untyped, failureBody: untyped): untyped =
  ## Helper template that updates stateData to a particular BlockSlot - usage of
  ## stateData is unsafe outside of block, or across `await` boundaries

  block:
    let bsi {.inject.} = bsiParam
    var cache {.inject.} = StateCache()
    if updateState(dag, stateParam, bsi, false, cache):
      template bid(): BlockId {.inject, used.} = bsi.bid
      template state(): ForkedHashedBeaconState {.inject, used.} = stateParam
      okBody
    else:
      failureBody

func get_effective_balances(validators: openArray[Validator], epoch: Epoch):
    seq[Gwei] =
  ## Get the balances from a state as counted for fork choice
  result.newSeq(validators.len) # zero-init

  for i in 0 ..< result.len:
    # All non-active validators have a 0 balance
    let validator = unsafeAddr validators[i]
    if validator[].is_active_validator(epoch):
      result[i] = validator[].effective_balance

proc updateValidatorKeys*(dag: ChainDAGRef, validators: openArray[Validator]) =
  # Update validator key cache - must be called every time a valid block is
  # applied to the state - this is important to ensure that when we sync blocks
  # without storing a state (non-epoch blocks essentially), the deposits from
  # those blocks are persisted to the in-database cache of immutable validator
  # data (but no earlier than that the whole block as been validated)
  dag.db.updateImmutableValidators(validators)

proc updateFinalizedBlocks*(db: BeaconChainDB, newFinalized: openArray[BlockId]) =
  if db.db.readOnly: return # TODO abstraction leak - where to put this?

  db.withManyWrites:
    for bid in newFinalized:
      db.finalizedBlocks.insert(bid.slot, bid.root)

proc updateFrontfillBlocks*(dag: ChainDAGRef) =
  # When backfilling is done and manages to reach the frontfill point, we can
  # write the frontfill index knowing that the block information in the
  # era files match the chain
  if dag.db.db.readOnly: return # TODO abstraction leak - where to put this?

  if dag.frontfillBlocks.len == 0 or dag.backfill.slot > 0:
    return

  info "Writing frontfill index", slots = dag.frontfillBlocks.len

  dag.db.withManyWrites:
    let low = dag.db.finalizedBlocks.low.expect(
      "wrote at least tailRef during init")
    let blocks = min(low.int, dag.frontfillBlocks.len - 1)
    var parent: Eth2Digest
    for i in 0..blocks:
      let root = dag.frontfillBlocks[i]
      if not isZero(root):
        dag.db.finalizedBlocks.insert(Slot(i), root)
        dag.db.putBeaconBlockSummary(
          root, BeaconBlockSummary(slot: Slot(i), parent_root: parent))
        parent = root

    reset(dag.frontfillBlocks)

func validatorKey*(
    dag: ChainDAGRef, index: ValidatorIndex or uint64): Option[CookedPubKey] =
  ## Returns the validator pubkey for the index, assuming it's been observed
  ## at any point in time - this function may return pubkeys for indicies that
  ## are not (yet) part of the head state (if the key has been observed on a
  ## non-head branch)!
  dag.db.immutableValidators.load(index)

template is_merge_transition_complete*(
    stateParam: ForkedHashedBeaconState): bool =
  withState(stateParam):
    when stateFork >= BeaconStateFork.Bellatrix:
      is_merge_transition_complete(forkyState.data)
    else:
      false

func effective_balances*(epochRef: EpochRef): seq[Gwei] =
  try:
    SSZ.decode(snappy.decode(epochRef.effective_balances_bytes, uint32.high),
      List[Gwei, Limit VALIDATOR_REGISTRY_LIMIT]).toSeq()
  except CatchableError as exc:
    raiseAssert exc.msg

func getBlockRef*(dag: ChainDAGRef, root: Eth2Digest): Opt[BlockRef] =
  ## Retrieve a resolved block reference, if available - this function does
  ## not return historical finalized blocks, see `getBlockIdAtSlot` for a
  ## function that covers the entire known history
  let key = KeyedBlockRef.asLookupKey(root)
  # HashSet lacks the api to do check-and-get in one lookup - `[]` will return
  # the copy of the instance in the set which has more fields than `root` set!
  if key in dag.forkBlocks:
    try: ok(dag.forkBlocks[key].blockRef())
    except KeyError: raiseAssert "contains"
  else:
    err()

func getBlockIdAtSlot*(dag: ChainDAGRef, slot: Slot): Opt[BlockSlotId] =
  ## Retrieve the canonical block at the given slot, or the last block that
  ## comes before - similar to atSlot, but without the linear scan - may hit
  ## the database to look up early indices.
  if slot == dag.genesis.slot:
    return ok BlockSlotId.init(dag.genesis, slot)

  if slot > dag.finalizedHead.slot:
    return dag.head.atSlot(slot).toBlockSlotId() # iterate to the given slot

  if slot >= dag.finalizedHead.blck.slot:
    # finalized head is still in memory
    return dag.finalizedHead.blck.atSlot(slot).toBlockSlotId()

  let finlow = dag.db.finalizedBlocks.low.expect("at least tailRef written")
  if slot >= finlow:
    var pos = slot
    while true:
      let root = dag.db.finalizedBlocks.get(pos)

      if root.isSome():
        return ok BlockSlotId.init(
          BlockId(root: root.get(), slot: pos), slot)

      doAssert pos > finlow, "We should have returned the finlow"

      pos = pos - 1

  err() # not backfilled yet, and not genesis

proc getBlockId*(dag: ChainDAGRef, root: Eth2Digest): Opt[BlockId] =
  ## Look up block id by root in history - useful for turning a root into a
  ## slot - may hit the database, may return blocks that have since become
  ## unviable - use `getBlockIdAtSlot` to check that the block is still viable
  ## if used in a sensitive context
  block: # If we have a BlockRef, this is the fastest way to get a block id
    let blck = dag.getBlockRef(root)
    if blck.isOk():
      return ok(blck.get().bid)

  block: # We might have a summary in the database
    let summary = dag.db.getBeaconBlockSummary(root)
    if summary.isOk():
      return ok(BlockId(root: root, slot: summary.get().slot))

  err()

func isCanonical*(dag: ChainDAGRef, bid: BlockId): bool =
  ## Return true iff the given `bid` is part of the history selected by `dag.head`
  let current = dag.getBlockIdAtSlot(bid.slot).valueOr:
    return false # We don't know, so ..
  return current.bid == bid

func parent*(dag: ChainDAGRef, bid: BlockId): Opt[BlockId] =
  if bid.slot == 0:
    return err()

  if bid.slot > dag.finalizedHead.slot:
    # Make sure we follow the correct history as there may be forks
    let blck = ? dag.getBlockRef(bid.root)

    doAssert not isNil(blck.parent), "should reach finalized head"
    return ok blck.parent.bid

  let bids = ? dag.getBlockIdAtSlot(bid.slot - 1)
  ok(bids.bid)

func parentOrSlot*(dag: ChainDAGRef, bsi: BlockSlotId): Opt[BlockSlotId] =
  if bsi.slot == 0:
    return err()

  if bsi.isProposed:
    let parent = ? dag.parent(bsi.bid)
    ok BlockSlotId.init(parent, bsi.slot)
  else:
    ok BlockSlotId.init(bsi.bid, bsi.slot - 1)

func atSlot*(dag: ChainDAGRef, bid: BlockId, slot: Slot): Opt[BlockSlotId] =
  if bid.slot > dag.finalizedHead.slot:
    let blck = ? dag.getBlockRef(bid.root)

    if slot > dag.finalizedHead.slot:
      return blck.atSlot(slot).toBlockSlotId()
  else:
    # Check if the given `bid` is still part of history - it might hail from an
    # orphaned fork
    let existing = ? dag.getBlockIdAtSlot(bid.slot)
    if existing.bid != bid:
      return err() # Not part of known / relevant history

    if existing.slot == slot: # and bid.slot == slot
      return ok existing

  if bid.slot <= slot:
    ok BlockSlotId.init(bid, slot)
  else:
    dag.getBlockIdAtSlot(slot)

func epochAncestor(dag: ChainDAGRef, bid: BlockId, epoch: Epoch):
    Opt[BlockSlotId] =
  ## The epoch ancestor is the last block that has an effect on the epoch-
  ## related state data, as updated in `process_epoch` - this block determines
  ## effective balances, validator addtions and removals etc and serves as a
  ## base for `EpochRef` construction.
  if epoch < dag.tail.slot.epoch or bid.slot < dag.tail.slot:
    # Not enough information in database to meaningfully process pre-tail epochs
    return Opt.none BlockSlotId

  let
    dependentSlot =
      if epoch == dag.tail.slot.epoch:
        # Use the tail as "dependent block" - this may be the genesis block, or,
        # in the case of checkpoint sync, the checkpoint block
        dag.tail.slot
      else:
        epoch.start_slot() - 1
    bsi = ? dag.atSlot(bid, dependentSlot)
    epochSlot =
      if epoch == dag.tail.slot.epoch:
        dag.tail.slot
      else:
        epoch.start_slot()
  ok BlockSlotId(bid: bsi.bid, slot: epochSlot)

func epochKey(dag: ChainDAGRef, bid: BlockId, epoch: Epoch): Opt[EpochKey] =
  ## The state transition works by storing information from blocks in a
  ## "working" area until the epoch transition, then batching work collected
  ## during the epoch. Thus, last block in the ancestor epochs is the block
  ## that has an impact on epoch currently considered.
  ##
  ## This function returns an epoch key pointing to that epoch boundary, i.e. the
  ## boundary where the last block has been applied to the state and epoch
  ## processing has been done.
  let bsi = dag.epochAncestor(bid, epoch).valueOr:
    return Opt.none(EpochKey)

  Opt.some(EpochKey(bid: bsi.bid, epoch: epoch))

func findShufflingRef*(
    dag: ChainDAGRef, bid: BlockId, epoch: Epoch): Opt[ShufflingRef] =
  ## Lookup a shuffling in the cache, returning `none` if it's not present - see
  ## `getShufflingRef` for a version that creates a new instance if it's missing
  let
    dependent_slot = if epoch > 2: (epoch - 1).start_slot() - 1 else: Slot(0)
    dependent_bsi = dag.atSlot(bid, dependent_slot).valueOr:
      return Opt.none(ShufflingRef)

  for s in dag.shufflingRefs:
    if s == nil: continue
    if s.epoch == epoch and dependent_bsi.bid.root == s.attester_dependent_root:
      return Opt.some s
  Opt.none(ShufflingRef)

func putShufflingRef*(dag: ChainDAGRef, shufflingRef: ShufflingRef) =
  ## Store shuffling in the cache
  if shufflingRef.epoch < dag.finalizedHead.slot.epoch():
    # Only cache epoch information for unfinalized blocks - earlier states
    # are seldomly used (ie RPC), so no need to cache
    return

  # Because we put a cap on the number of shufflingRef we store, we want to
  # prune the least useful state - for now, we'll assume that to be the
  # oldest shufflingRef we know about.
  var
    oldest = 0
  for x in 0..<dag.shufflingRefs.len:
    let candidate = dag.shufflingRefs[x]
    if candidate == nil:
      oldest = x
      break
    if candidate.epoch < dag.shufflingRefs[oldest].epoch:
      oldest = x

  dag.shufflingRefs[oldest] = shufflingRef

func findEpochRef*(
    dag: ChainDAGRef, bid: BlockId, epoch: Epoch): Opt[EpochRef] =
  ## Lookup an EpochRef in the cache, returning `none` if it's not present - see
  ## `getEpochRef` for a version that creates a new instance if it's missing
  let key = ? dag.epochKey(bid, epoch)

  for e in dag.epochRefs:
    if e == nil: continue
    if e.key == key:
      return Opt.some e

  Opt.none(EpochRef)

func putEpochRef(dag: ChainDAGRef, epochRef: EpochRef) =
  if epochRef.epoch < dag.finalizedHead.slot.epoch():
    # Only cache epoch information for unfinalized blocks - earlier states
    # are seldomly used (ie RPC), so no need to cache
    return

  # Because we put a cap on the number of epochRefs we store, we want to
  # prune the least useful state - for now, we'll assume that to be the
  # oldest epochRef we know about.

  var
    oldest = 0
  for x in 0..<dag.epochRefs.len:
    let candidate = dag.epochRefs[x]
    if candidate == nil:
      oldest = x
      break
    if candidate.key.epoch < dag.epochRefs[oldest].epoch:
      oldest = x

  dag.epochRefs[oldest] = epochRef

func init*(
    T: type ShufflingRef, state: ForkedHashedBeaconState,
    cache: var StateCache, epoch: Epoch): T =
  let
    dependent_epoch =
      if epoch < 1: Epoch(0) else: epoch - 1
    attester_dependent_root =
      withState(state): forkyState.dependent_root(dependent_epoch)

  ShufflingRef(
    epoch: epoch,
    attester_dependent_root: attester_dependent_root,
    shuffled_active_validator_indices:
      cache.get_shuffled_active_validator_indices(state, epoch),
  )

func init*(
    T: type EpochRef, dag: ChainDAGRef, state: ForkedHashedBeaconState,
    cache: var StateCache): T =
  let
    epoch = state.get_current_epoch()
    proposer_dependent_root = withState(state):
      forkyState.proposer_dependent_root
    shufflingRef = dag.findShufflingRef(state.latest_block_id, epoch).valueOr:
      let tmp = ShufflingRef.init(state, cache, epoch)
      dag.putShufflingRef(tmp)
      tmp

    attester_dependent_root = withState(state):
      forkyState.attester_dependent_root
    epochRef = EpochRef(
      key: dag.epochKey(state.latest_block_id, epoch).expect(
        "Valid epoch ancestor when processing state"),

      eth1_data:
        getStateField(state, eth1_data),
      eth1_deposit_index:
        getStateField(state, eth1_deposit_index),

      checkpoints:
        FinalityCheckpoints(
          justified: getStateField(state, current_justified_checkpoint),
          finalized: getStateField(state, finalized_checkpoint)),

      # beacon_proposers: Separately filled below
      proposer_dependent_root: proposer_dependent_root,

      shufflingRef: shufflingRef
    )
    epochStart = epoch.start_slot()

  for i in 0'u64..<SLOTS_PER_EPOCH:
    epochRef.beacon_proposers[i] =
      get_beacon_proposer_index(state, cache, epochStart + i)

  # When fork choice runs, it will need the effective balance of the justified
  # checkpoint - we pre-load the balances here to avoid rewinding the justified
  # state later and compress them because not all checkpoints end up being used
  # for fork choice - specially during long periods of non-finalization
  proc snappyEncode(inp: openArray[byte]): seq[byte] =
    try:
      snappy.encode(inp)
    except CatchableError as err:
      raiseAssert err.msg

  epochRef.effective_balances_bytes =
    snappyEncode(SSZ.encode(
      List[Gwei, Limit VALIDATOR_REGISTRY_LIMIT](
        get_effective_balances(getStateField(state, validators).asSeq, epoch))))

  epochRef

func loadStateCache(
    dag: ChainDAGRef, cache: var StateCache, bid: BlockId, epoch: Epoch) =
  # When creating a state cache, we want the current and the previous epoch
  # information to be preloaded as both of these are used in state transition
  # functions

  template load(e: Epoch) =
    block:
      let epoch = e
      if epoch notin cache.shuffled_active_validator_indices:
        let shufflingRef = dag.findShufflingRef(bid, epoch)
        if shufflingRef.isSome():
          cache.shuffled_active_validator_indices[epoch] =
            shufflingRef[][].shuffled_active_validator_indices
        let epochRef = dag.findEpochRef(bid, epoch)
        if epochRef.isSome():
          let start_slot = epoch.start_slot()
          for i, idx in epochRef[][].beacon_proposers:
            cache.beacon_proposer_indices[start_slot + i] = idx

  load(epoch)

  if epoch > 0:
    load(epoch - 1)

func containsForkBlock*(dag: ChainDAGRef, root: Eth2Digest): bool =
  ## Checks for blocks at the finalized checkpoint or newer
  KeyedBlockRef.asLookupKey(root) in dag.forkBlocks

proc containsBlock(
    cfg: RuntimeConfig, db: BeaconChainDB, slot: Slot, root: Eth2Digest): bool =
  db.containsBlock(root, cfg.blockForkAtEpoch(slot.epoch))

func isFinalizedStateSnapshot(slot: Slot): bool =
  slot.is_epoch and slot.epoch mod EPOCHS_PER_STATE_SNAPSHOT == 0

func isStateCheckpoint(dag: ChainDAGRef, bsi: BlockSlotId): bool =
  ## State checkpoints are the points in time for which we store full state
  ## snapshots, which later serve as rewind starting points when replaying state
  ## transitions from database, for example during reorgs.
  ##
  # As a policy, we only store epoch boundary states without the epoch block
  # (if it exists) applied - the rest can be reconstructed by loading an epoch
  # boundary state and applying the missing blocks.
  # We also avoid states that were produced with empty slots only - as such,
  # there is only a checkpoint for the first epoch after a block.

  # The tail block also counts as a state checkpoint!
  (bsi.isProposed and bsi.bid == dag.tail) or
  (bsi.slot.is_epoch and bsi.slot.epoch == (bsi.bid.slot.epoch + 1))

proc getState(
    db: BeaconChainDB, fork: BeaconStateFork, state_root: Eth2Digest,
    state: var ForkedHashedBeaconState, rollback: RollbackProc): bool =
  if state.kind != fork:
    # Avoid temporary (!)
    state = (ref ForkedHashedBeaconState)(kind: fork)[]

  withState(state):
    if not db.getState(state_root, forkyState.data, rollback):
      return false

    forkyState.root = state_root

  true

proc getState(
    db: BeaconChainDB, cfg: RuntimeConfig, block_root: Eth2Digest, slot: Slot,
    state: var ForkedHashedBeaconState, rollback: RollbackProc): bool =
  let state_root = db.getStateRoot(block_root, slot).valueOr:
    return false

  db.getState(cfg.stateForkAtEpoch(slot.epoch), state_root, state, rollback)

proc getState(
    dag: ChainDAGRef, bsi: BlockSlotId, state: var ForkedHashedBeaconState): bool =
  ## Load a state from the database given a block and a slot - this will first
  ## lookup the state root in the state root table then load the corresponding
  ## state, if it exists
  if not dag.isStateCheckpoint(bsi):
    return false

  let rollbackAddr =
    # Any restore point will do as long as it's not the object being updated
    if unsafeAddr(state) == unsafeAddr(dag.headState):
      unsafeAddr dag.clearanceState
    else:
      unsafeAddr dag.headState

  let v = addr state
  func rollback() =
    assign(v[], rollbackAddr[])

  dag.db.getState(dag.cfg, bsi.bid.root, bsi.slot, state, rollback)

proc getForkedBlock*(db: BeaconChainDB, root: Eth2Digest):
    Opt[ForkedTrustedSignedBeaconBlock] =
  # When we only have a digest, we don't know which fork it's from so we try
  # them one by one - this should be used sparingly
  if (let blck = db.getBlock(root, bellatrix.TrustedSignedBeaconBlock);
      blck.isSome()):
    ok(ForkedTrustedSignedBeaconBlock.init(blck.get()))
  elif (let blck = db.getBlock(root, altair.TrustedSignedBeaconBlock);
      blck.isSome()):
    ok(ForkedTrustedSignedBeaconBlock.init(blck.get()))
  elif (let blck = db.getBlock(root, phase0.TrustedSignedBeaconBlock);
      blck.isSome()):
    ok(ForkedTrustedSignedBeaconBlock.init(blck.get()))
  else:
    err()

proc getBlock*(
    dag: ChainDAGRef, bid: BlockId,
    T: type ForkyTrustedSignedBeaconBlock): Opt[T] =
  dag.db.getBlock(bid.root, T) or
    getBlock(
      dag.era, getStateField(dag.headState, historical_roots).asSeq,
      bid.slot, Opt[Eth2Digest].ok(bid.root), T)

proc getBlockSSZ*(dag: ChainDAGRef, bid: BlockId, bytes: var seq[byte]): bool =
  # Load the SSZ-encoded data of a block into `bytes`, overwriting the existing
  # content
  let fork = dag.cfg.blockForkAtEpoch(bid.slot.epoch)
  dag.db.getBlockSSZ(bid.root, bytes, fork) or
    (bid.slot <= dag.finalizedHead.slot and
      getBlockSSZ(
        dag.era, getStateField(dag.headState, historical_roots).asSeq,
        bid.slot, bytes).isOk)

proc getBlockSZ*(dag: ChainDAGRef, bid: BlockId, bytes: var seq[byte]): bool =
  # Load the snappy-frame-compressed ("SZ") SSZ-encoded data of a block into
  # `bytes`, overwriting the existing content
  # careful: there are two snappy encodings in use, with and without framing!
  # Returns true if the block is found, false if not
  let fork = dag.cfg.blockForkAtEpoch(bid.slot.epoch)
  dag.db.getBlockSZ(bid.root, bytes, fork) or
    (bid.slot <= dag.finalizedHead.slot and
      getBlockSZ(
        dag.era, getStateField(dag.headState, historical_roots).asSeq,
        bid.slot, bytes).isOk)

proc getForkedBlock*(
    dag: ChainDAGRef, bid: BlockId): Opt[ForkedTrustedSignedBeaconBlock] =

  let fork = dag.cfg.blockForkAtEpoch(bid.slot.epoch)
  result.ok(ForkedTrustedSignedBeaconBlock(kind: fork))
  withBlck(result.get()):
    type T = type(blck)
    blck = getBlock(dag, bid, T).valueOr:
        getBlock(
            dag.era, getStateField(dag.headState, historical_roots).asSeq,
            bid.slot, Opt[Eth2Digest].ok(bid.root), T).valueOr:
          result.err()
          return

proc getForkedBlock*(
    dag: ChainDAGRef, root: Eth2Digest): Opt[ForkedTrustedSignedBeaconBlock] =
  let bid = dag.getBlockId(root)
  if bid.isSome():
    dag.getForkedBlock(bid.get())
  else:
    # In case we didn't have a summary - should be rare, but ..
    dag.db.getForkedBlock(root)

proc currentSyncCommitteeForPeriod*(
    dag: ChainDAGRef,
    tmpState: var ForkedHashedBeaconState,
    period: SyncCommitteePeriod): Opt[SyncCommittee] =
  ## Fetch a `SyncCommittee` for a given sync committee period.
  ## For non-finalized periods, follow the chain as selected by fork choice.
  let lowSlot = max(dag.tail.slot, dag.cfg.ALTAIR_FORK_EPOCH.start_slot)
  if period < lowSlot.sync_committee_period:
    return err()
  let
    periodStartSlot = period.start_slot
    syncCommitteeSlot = max(periodStartSlot, lowSlot)
    bsi = ? dag.getBlockIdAtSlot(syncCommitteeSlot)
  dag.withUpdatedState(tmpState, bsi) do:
    withState(state):
      when stateFork >= BeaconStateFork.Altair:
        ok forkyState.data.current_sync_committee
      else: err()
  do: err()

func isNextSyncCommitteeFinalized*(
    dag: ChainDAGRef, period: SyncCommitteePeriod): bool =
  let finalizedSlot = dag.finalizedHead.slot
  if finalizedSlot < period.start_slot:
    false
  elif finalizedSlot < dag.cfg.ALTAIR_FORK_EPOCH.start_slot:
    false # Fork epoch not necessarily tied to sync committee period boundary
  else:
    true

func firstNonFinalizedPeriod*(dag: ChainDAGRef): SyncCommitteePeriod =
  if dag.finalizedHead.slot >= dag.cfg.ALTAIR_FORK_EPOCH.start_slot:
    dag.finalizedHead.slot.sync_committee_period + 1
  else:
    dag.cfg.ALTAIR_FORK_EPOCH.sync_committee_period

proc updateBeaconMetrics(
    state: ForkedHashedBeaconState, bid: BlockId, cache: var StateCache) =
  # https://github.com/ethereum/beacon-metrics/blob/master/metrics.md#additional-metrics
  # both non-negative, so difference can't overflow or underflow int64

  beacon_head_root.set(bid.root.toGaugeValue)
  beacon_head_slot.set(bid.slot.toGaugeValue)

  withState(state):
    beacon_pending_deposits.set(
      (forkyState.data.eth1_data.deposit_count -
        forkyState.data.eth1_deposit_index).toGaugeValue)
    beacon_processed_deposits_total.set(
      forkyState.data.eth1_deposit_index.toGaugeValue)

    beacon_current_justified_epoch.set(
      forkyState.data.current_justified_checkpoint.epoch.toGaugeValue)
    beacon_current_justified_root.set(
      forkyState.data.current_justified_checkpoint.root.toGaugeValue)
    beacon_previous_justified_epoch.set(
      forkyState.data.previous_justified_checkpoint.epoch.toGaugeValue)
    beacon_previous_justified_root.set(
      forkyState.data.previous_justified_checkpoint.root.toGaugeValue)
    beacon_finalized_epoch.set(
      forkyState.data.finalized_checkpoint.epoch.toGaugeValue)
    beacon_finalized_root.set(
      forkyState.data.finalized_checkpoint.root.toGaugeValue)

    let active_validators = count_active_validators(
      forkyState.data, forkyState.data.slot.epoch, cache).toGaugeValue
    beacon_active_validators.set(active_validators)
    beacon_current_active_validators.set(active_validators)

import blockchain_dag_light_client

export
  blockchain_dag_light_client.getLightClientBootstrap,
  blockchain_dag_light_client.getLightClientUpdateForPeriod,
  blockchain_dag_light_client.getLightClientFinalityUpdate,
  blockchain_dag_light_client.getLightClientOptimisticUpdate

proc getViableHead(cfg: RuntimeConfig, db: BeaconChainDB): Opt[BlockId] =
  # When the database has been written with a pre-fork version of the
  # software, it may happen that blocks produced using an "unforked"
  # chain get written to the database - we need to skip such blocks
  # when loading the database with a fork-compatible version
  let
    headRoot = ? db.getHeadBlock()

  for blck in db.getAncestorSummaries(headRoot):
    if containsBlock(cfg, db, blck.summary.slot, blck.root):
      return ok(BlockId(slot: blck.summary.slot, root: blck.root))

  err()

proc putState(dag: ChainDAGRef, state: ForkedHashedBeaconState, bid: BlockId) =
  # Store a state and its root
  logScope:
    blck = shortLog(bid)
    stateSlot = shortLog(getStateField(state, slot))
    stateRoot = shortLog(getStateRoot(state))

  if not dag.isStateCheckpoint(BlockSlotId.init(bid, getStateField(state, slot))):
    return

  # Don't consider legacy tables here, they are slow to read so we'll want to
  # rewrite things in the new table anyway.
  if dag.db.containsState(getStateRoot(state), legacy = false):
    return

  let startTick = Moment.now()
  # Ideally we would save the state and the root lookup cache in a single
  # transaction to prevent database inconsistencies, but the state loading code
  # is resilient against one or the other going missing
  withState(state):
    dag.db.putState(forkyState)

  debug "Stored state", putStateDur = Moment.now() - startTick

proc advanceSlots*(
    dag: ChainDAGRef, state: var ForkedHashedBeaconState, slot: Slot, save: bool,
    cache: var StateCache, info: var ForkedEpochInfo) =
  # Given a state, advance it zero or more slots by applying empty slot
  # processing - the state must be positioned at or before `slot`
  doAssert getStateField(state, slot) <= slot

  let stateBid = state.latest_block_id
  while getStateField(state, slot) < slot:
    let
      preEpoch = getStateField(state, slot).epoch

    loadStateCache(dag, cache, stateBid, getStateField(state, slot).epoch)

    process_slots(
      dag.cfg, state, getStateField(state, slot) + 1, cache, info,
      dag.updateFlags).expect("process_slots shouldn't fail when state slot is correct")
    if save:
      dag.putState(state, stateBid)

      # The reward information in the state transition is computed for epoch
      # transitions - when transitioning into epoch N, the activities in epoch
      # N-2 are translated into balance updates, and this is what we capture
      # in the monitor. This may be inaccurate during a deep reorg (>1 epoch)
      # which is an acceptable tradeoff for monitoring.
      withState(state):
        let postEpoch = forkyState.data.slot.epoch
        if preEpoch != postEpoch:
          dag.validatorMonitor[].registerEpochInfo(
            postEpoch, info, forkyState.data)

proc applyBlock(
    dag: ChainDAGRef, state: var ForkedHashedBeaconState, bid: BlockId,
    cache: var StateCache, info: var ForkedEpochInfo): Result[void, cstring] =

  loadStateCache(dag, cache, bid, getStateField(state, slot).epoch)

  case dag.cfg.blockForkAtEpoch(bid.slot.epoch)
  of BeaconBlockFork.Phase0:
    let data = getBlock(dag, bid, phase0.TrustedSignedBeaconBlock).valueOr:
      return err("Block load failed")
    state_transition(
      dag.cfg, state, data, cache, info,
      dag.updateFlags + {slotProcessed}, noRollback)
  of BeaconBlockFork.Altair:
    let data = getBlock(dag, bid, altair.TrustedSignedBeaconBlock).valueOr:
      return err("Block load failed")
    state_transition(
      dag.cfg, state, data, cache, info,
      dag.updateFlags + {slotProcessed}, noRollback)
  of BeaconBlockFork.Bellatrix:
    let data = getBlock(dag, bid, bellatrix.TrustedSignedBeaconBlock).valueOr:
      return err("Block load failed")
    state_transition(
      dag.cfg, state, data, cache, info,
      dag.updateFlags + {slotProcessed}, noRollback)

proc init*(T: type ChainDAGRef, cfg: RuntimeConfig, db: BeaconChainDB,
           validatorMonitor: ref ValidatorMonitor, updateFlags: UpdateFlags,
           eraPath = ".",
           onBlockCb: OnBlockCallback = nil, onHeadCb: OnHeadCallback = nil,
           onReorgCb: OnReorgCallback = nil, onFinCb: OnFinalizedCallback = nil,
           vanityLogs = default(VanityLogs),
           lcDataConfig = default(LightClientDataConfig)): ChainDAGRef =
  cfg.checkForkConsistency()

  doAssert updateFlags - {
      strictVerification, enableTestFeatures, lowParticipation
    } == {}, "Other flags not supported in ChainDAG"

  # TODO we require that the db contains both a head and a tail block -
  #      asserting here doesn't seem like the right way to go about it however..

  # Tail is the first block for which we can construct a state - either
  # genesis or a checkpoint
  let
    startTick = Moment.now()
    genesisRoot = db.getGenesisBlock().expect(
      "preInit should have initialized the database with a genesis block root")
    tailRoot = db.getTailBlock().expect(
      "preInit should have initialized the database with a tail block root")
    tailBlock = db.getForkedBlock(tailRoot).expect(
      "Tail block in database, corrupt?")
    head = getViableHead(cfg, db).expect("Head root in database, corrupt?")

    # Have to be careful with this instance, it is not yet fully initialized so
    # as to avoid having to allocate a separate "init" state
    dag = ChainDAGRef(
      db: db,
      validatorMonitor: validatorMonitor,
      genesis: BlockId(root: genesisRoot, slot: GENESIS_SLOT),
      tail: tailBlock.toBlockId(),

      # The only allowed flag right now is strictVerification, as the others all
      # allow skipping some validation.
      updateFlags: updateFlags * {
        strictVerification, enableTestFeatures, lowParticipation
      },
      cfg: cfg,

      vanityLogs: vanityLogs,

      lcDataStore: initLightClientDataStore(
        lcDataConfig, cfg, db.getLightClientDataDB()),

      onBlockAdded: onBlockCb,
      onHeadChanged: onHeadCb,
      onReorgHappened: onReorgCb,
      onFinHappened: onFinCb
    )
    loadTick = Moment.now()

  var
    headRef, curRef: BlockRef
    slot = head.slot
    # To know the finalized checkpoint of the head, we need to recreate its
    # state - the tail is implicitly finalized, and if we have a finalized block
    # table, that provides another hint
    finalizedSlot = db.finalizedBlocks.high.get(dag.tail.slot)
    newFinalized: seq[BlockId]
    cache: StateCache
    foundHeadState = false
    headBlocks: seq[BlockRef]

  # Load head -> finalized, or all summaries in case the finalized block table
  # hasn't been written yet
  for blck in db.getAncestorSummaries(head.root):
    # The execution block root gets filled in as needed
    let newRef = BlockRef.init(blck.root, none Eth2Digest, blck.summary.slot)
    if headRef == nil:
      doAssert blck.root == head.root
      headRef = newRef

    if curRef != nil:
      link(newRef, curRef)

    curRef = newRef

    dag.forkBlocks.incl(KeyedBlockRef.init(curRef))

    if not foundHeadState:
      while slot >= blck.summary.slot:
        # Try loading state from database - we need the head state early on to
        # establish the (real) finalized checkpoint
        if db.getState(cfg, blck.root, slot, dag.headState, noRollback):
          # EpochRef needs an epoch boundary state
          assign(dag.epochRefState, dag.headState)

          var info: ForkedEpochInfo

          while headBlocks.len > 0:
            dag.applyBlock(
              dag.headState, headBlocks.pop().bid, cache,
              info).expect("head blocks should apply")

          dag.head = headRef

          assign(dag.clearanceState, dag.headState)

          finalizedSlot =
            max(finalizedSlot,
              getStateField(dag.headState, finalized_checkpoint).epoch.start_slot)
          foundHeadState = true
          break
        slot -= 1

      slot += 1

      if not foundHeadState:
        headBlocks.add curRef

    if curRef.slot <= finalizedSlot:
      # Only non-finalized slots get a `BlockRef`
      break

  let summariesTick = Moment.now()

  if not foundHeadState:
    fatal "Could not load head state, database corrupt?",
      head = shortLog(head), tail = shortLog(dag.tail),
      genesis = shortLog(dag.genesis)
    quit 1

  let
    configFork = case dag.headState.kind
      of BeaconStateFork.Phase0: genesisFork(cfg)
      of BeaconStateFork.Altair: altairFork(cfg)
      of BeaconStateFork.Bellatrix: bellatrixFork(cfg)
    stateFork = getStateField(dag.headState, fork)

  if stateFork != configFork:
    error "State from database does not match network, check --network parameter",
      genesis = dag.genesis, tail = dag.tail, headRef, stateFork, configFork
    quit 1

  # Need to load state to find genesis validators root, before loading era db
  dag.era = EraDB.new(
    cfg, eraPath, getStateField(dag.headState, genesis_validators_root))

  # We used an interim finalizedHead while loading the head state above - now
  # that we have loaded the dag up to the finalized slot, we can also set
  # finalizedHead to its real value
  dag.finalizedHead = headRef.atSlot(finalizedSlot)
  dag.lastPrunePoint = dag.finalizedHead.toBlockSlotId().expect("not nil")

  dag.heads = @[headRef]

  doAssert dag.finalizedHead.blck != nil,
    "The finalized head should exist at the slot"
  doAssert dag.finalizedHead.blck.parent == nil,
    "...but that's the last BlockRef with a parent"

  block: # Top up finalized blocks
    if db.finalizedBlocks.high.isNone or
        db.finalizedBlocks.high.get() < dag.finalizedHead.blck.slot:
      info "Loading finalized blocks",
        finHigh = db.finalizedBlocks.high,
          finalizedHead = shortLog(dag.finalizedHead)

      for blck in db.getAncestorSummaries(dag.finalizedHead.blck.root):
        if db.finalizedBlocks.high.isSome and
            blck.summary.slot <= db.finalizedBlocks.high.get:
          break

        # Versions prior to 1.7.0 did not store finalized blocks in the
        # database, and / or the application might have crashed between the head
        # and finalized blocks updates.
        newFinalized.add(BlockId(slot: blck.summary.slot, root: blck.root))

  let finalizedBlocksTick = Moment.now()
  db.updateFinalizedBlocks(newFinalized)

  block:
    let finalized = db.finalizedBlocks.get(db.finalizedBlocks.high.get()).expect(
      "tail at least")
    if finalized != dag.finalizedHead.blck.root:
      error "Head does not lead to finalized block, database corrupt?",
        head = shortLog(head), finalizedHead = shortLog(dag.finalizedHead),
        tail = shortLog(dag.tail), finalized = shortLog(finalized)
      quit 1

  dag.backfill = block:
    let backfillSlot = db.finalizedBlocks.low.expect("tail at least")
    if backfillSlot < dag.tail.slot:
      let backfillRoot = db.finalizedBlocks.get(backfillSlot).expect(
        "low to be loadable")

      db.getBeaconBlockSummary(backfillRoot).expect(
        "Backfill block must have a summary: " & $backfillRoot)
    else:
      withBlck(tailBlock): blck.message.toBeaconBlockSummary()

  dag.forkDigests = newClone ForkDigests.init(
    cfg, getStateField(dag.headState, genesis_validators_root))

  withState(dag.headState):
    dag.validatorMonitor[].registerState(forkyState.data)

  updateBeaconMetrics(dag.headState, dag.head.bid, cache)

  let finalizedTick = Moment.now()

  if dag.backfill.slot > 0: # See if we can frontfill blocks from era files
    dag.frontfillBlocks = newSeqOfCap[Eth2Digest](dag.backfill.slot.int)

    let
      historical_roots = getStateField(dag.headState, historical_roots).asSeq()

    var
      blocks = 0
      parent: Eth2Digest

    # Here, we'll build up the slot->root mapping in memory for the range of
    # blocks from genesis to backfill, if possible.
    for summary in dag.era.getBlockIds(historical_roots, Slot(0)):
      if summary.slot >= dag.backfill.slot:
        # If we end up in here, we failed the root comparison just below in
        # an earlier iteration
        fatal "Era summaries don't lead up to backfill, database or era files corrupt?",
          slot = summary.slot
        quit 1

      # In BeaconState.block_roots, empty slots are filled with the root of
      # the previous block - in our data structure, we use a zero hash instead
      if summary.root != parent:
        dag.frontfillBlocks.setLen(summary.slot.int + 1)
        dag.frontfillBlocks[summary.slot.int] = summary.root

        if summary.root == dag.backfill.parent_root:
          # We've reached the backfill point, meaning blocks are available
          # in the sqlite database from here onwards - remember this point in
          # time so that we can write summaries to the database - it's a lot
          # faster to load from database than to iterate over era files with
          # the current naive era file reader.
          reset(dag.backfill)

          dag.updateFrontfillBlocks()

          break

        parent = summary.root

      blocks += 1

    if blocks > 0:
      info "Front-filled blocks from era files", blocks

  let frontfillTick = Moment.now()

  # Fill validator key cache in case we're loading an old database that doesn't
  # have a cache
  dag.updateValidatorKeys(getStateField(dag.headState, validators).asSeq())

  withState(dag.headState):
    when stateFork >= BeaconStateFork.Altair:
      dag.headSyncCommittees = forkyState.data.get_sync_committee_cache(cache)

  info "Block DAG initialized",
    head = shortLog(dag.head),
    finalizedHead = shortLog(dag.finalizedHead),
    tail = shortLog(dag.tail),
    backfill = (dag.backfill.slot, shortLog(dag.backfill.parent_root)),

    loadDur = loadTick - startTick,
    summariesDur = summariesTick - loadTick,
    finalizedDur = finalizedTick - summariesTick,
    frontfillDur = frontfillTick - finalizedTick,
    keysDur = Moment.now() - frontfillTick

  dag.initLightClientDataCache()

  # If these aren't actually optimistic, the first fcU will resolve that
  withState(dag.headState):
    when stateFork >= BeaconStateFork.Bellatrix:
      template executionPayloadHeader(): auto =
        forkyState().data.latest_execution_payload_header
      const emptyExecutionPayloadHeader =
        default(type(executionPayloadHeader))
      if executionPayloadHeader != emptyExecutionPayloadHeader:
        dag.optimisticRoots.incl dag.head.root
        dag.optimisticRoots.incl dag.finalizedHead.blck.root

  dag

template genesis_validators_root*(dag: ChainDAGRef): Eth2Digest =
  getStateField(dag.headState, genesis_validators_root)

proc genesisBlockRoot*(dag: ChainDAGRef): Eth2Digest =
  dag.db.getGenesisBlock().expect("DB must be initialized with genesis block")

func getEpochRef*(
    dag: ChainDAGRef, state: ForkedHashedBeaconState, cache: var StateCache): EpochRef =
  ## Get a cached `EpochRef` or construct one based on the given state - always
  ## returns an EpochRef instance
  let
    bid = state.latest_block_id
    epoch = state.get_current_epoch()

  dag.findEpochRef(bid, epoch).valueOr:
    let res = EpochRef.init(dag, state, cache)
    dag.putEpochRef(res)
    res

proc getEpochRef*(
    dag: ChainDAGRef, bid: BlockId, epoch: Epoch,
    preFinalized: bool): Result[EpochRef, cstring] =
  ## Return a cached EpochRef or construct one from the database, if possible -
  ## returns `none` on failure.
  ##
  ## When `preFinalized` is true, include epochs from before the finalized
  ## checkpoint in the search - this potentially can result in long processing
  ## times due to state replays.
  ##
  ## Requests for epochs >= dag.finalizedHead.slot.epoch always return an
  ## instance. One must be careful to avoid race conditions in `async` code
  ## where the finalized head might change during an `await`.
  ##
  ## Requests for epochs < dag.finalizedHead.slot.epoch may fail, either because
  ## the search was limited by the `preFinalized` flag or because state history
  ## has been pruned - `none` will be returned in this case.
  if not preFinalized and epoch < dag.finalizedHead.slot.epoch:
    return err("Requesting pre-finalized EpochRef")

  if bid.slot < dag.tail.slot or epoch < dag.tail.slot.epoch:
    return err("Requesting EpochRef for pruned state")

  let epochRef = dag.findEpochRef(bid, epoch)
  if epochRef.isOk():
    beacon_state_data_cache_hits.inc
    return ok epochRef.get()

  beacon_state_data_cache_misses.inc

  let
    ancestor = dag.epochAncestor(bid, epoch).valueOr:
      # If we got in here, the bid must be unknown or we would have gotten
      # _some_ ancestor (like the tail)
      return err("Requesting EpochRef for non-canonical block")

  var cache: StateCache
  if not updateState(dag, dag.epochRefState, ancestor, false, cache):
    return err("Could not load requested state")

  ok(dag.getEpochRef(dag.epochRefState, cache))

proc getEpochRef*(
    dag: ChainDAGRef, blck: BlockRef, epoch: Epoch,
    preFinalized: bool): Result[EpochRef, cstring] =
  dag.getEpochRef(blck.bid, epoch, preFinalized)

proc getFinalizedEpochRef*(dag: ChainDAGRef): EpochRef =
  dag.getEpochRef(
    dag.finalizedHead.blck, dag.finalizedHead.slot.epoch, false).expect(
      "getEpochRef for finalized head should always succeed")

proc getShufflingRef*(
    dag: ChainDAGRef, blck: BlockRef, epoch: Epoch,
    preFinalized: bool): Opt[ShufflingRef] =
  ## Return the shuffling in the given history and epoch - this potentially is
  ## faster than returning a full EpochRef because the shuffling is determined
  ## an epoch in advance and therefore is less sensitive to reorgs
  let shufflingRef = dag.findShufflingRef(blck.bid, epoch)
  if shufflingRef.isNone:
    # TODO here, we could check the existing cached states and see if any one
    # has the right dependent root - unlike EpochRef, we don't need an _exact_
    # epoch match
    let epochRef = dag.getEpochRef(blck, epoch, preFinalized).valueOr:
      return Opt.none ShufflingRef
    dag.putShufflingRef(epochRef.shufflingRef)
    Opt.some epochRef.shufflingRef
  else:
    shufflingRef

func stateCheckpoint*(dag: ChainDAGRef, bsi: BlockSlotId): BlockSlotId =
  ## The first ancestor BlockSlot that is a state checkpoint
  var bsi = bsi
  while not dag.isStateCheckpoint(bsi):
    if bsi.isProposed:
      bsi.bid = dag.parent(bsi.bid).valueOr:
        break
    else:
      bsi.slot = bsi.slot - 1
  bsi

template forkAtEpoch*(dag: ChainDAGRef, epoch: Epoch): Fork =
  forkAtEpoch(dag.cfg, epoch)

proc getBlockRange*(
    dag: ChainDAGRef, startSlot: Slot, skipStep: uint64,
    output: var openArray[BlockId]): Natural =
  ## This function populates an `output` buffer of blocks
  ## with a slots ranging from `startSlot` up to, but not including,
  ## `startSlot + skipStep * output.len`, skipping any slots that don't have
  ## a block.
  ##
  ## Blocks will be written to `output` from the end without gaps, even if
  ## a block is missing in a particular slot. The return value shows how
  ## many slots were missing blocks - to iterate over the result, start
  ## at this index.
  ##
  ## If there were no blocks in the range, `output.len` will be returned.
  let
    requestedCount = output.lenu64
    headSlot = dag.head.slot

  trace "getBlockRange entered",
    head = shortLog(dag.head.root), requestedCount, startSlot, skipStep, headSlot

  if startSlot < dag.backfill.slot:
    notice "Got request for pre-backfill slot",
      startSlot, backfillSlot = dag.backfill.slot
    return output.len

  if headSlot <= startSlot or requestedCount == 0:
    return output.len # Identical to returning an empty set of block as indicated above

  let
    runway = uint64(headSlot - startSlot)

    # This is the number of blocks that will follow the start block
    extraSlots = min(runway div skipStep, requestedCount - 1)

    # If `skipStep` is very large, `extraSlots` should be 0 from
    # the previous line, so `endSlot` will be equal to `startSlot`:
    endSlot = startSlot + extraSlots * skipStep

  var
    curSlot = endSlot
    o = output.len

  # Process all blocks that follow the start block (may be zero blocks)
  while curSlot > startSlot:
    let bs = dag.getBlockIdAtSlot(curSlot)
    if bs.isSome and bs.get().isProposed():
      o -= 1
      output[o] = bs.get().bid
    curSlot -= skipStep

  # Handle start slot separately (to avoid underflow when computing curSlot)
  let bs = dag.getBlockIdAtSlot(startSlot)
  if bs.isSome and bs.get().isProposed():
    o -= 1
    output[o] = bs.get().bid

  o # Return the index of the first non-nil item in the output

proc updateState*(
    dag: ChainDAGRef, state: var ForkedHashedBeaconState, bsi: BlockSlotId,
    save: bool, cache: var StateCache): bool =
  ## Rewind or advance state such that it matches the given block and slot -
  ## this may include replaying from an earlier snapshot if blck is on a
  ## different branch or has advanced to a higher slot number than slot
  ## If `bs.slot` is higher than `bs.blck.slot`, `updateState` will fill in
  ## with empty/non-block slots

  # First, see if we're already at the requested block. If we are, also check
  # that the state has not been advanced past the desired block - if it has,
  # an earlier state must be loaded since there's no way to undo the slot
  # transitions

  let
    startTick = Moment.now()
    current {.used.} = withState(state):
      BlockSlotId.init(forkyState.latest_block_id, forkyState.data.slot)

  var
    ancestors: seq[BlockId]
    found = false

  template exactMatch(state: ForkedHashedBeaconState, bsi: BlockSlotId): bool =
    # The block is the same and we're at an early enough slot - the state can
    # be used to arrive at the desired blockslot
    state.matches_block_slot(bsi.bid.root, bsi.slot)

  template canAdvance(state: ForkedHashedBeaconState, bsi: BlockSlotId): bool =
    # The block is the same and we're at an early enough slot - the state can
    # be used to arrive at the desired blockslot
    state.can_advance_slots(bsi.bid.root, bsi.slot)

  # Fast path: check all caches for an exact match - this is faster than
  # advancing a state where there's epoch processing to do, by a wide margin -
  # it also avoids `hash_tree_root` for slot processing
  if exactMatch(state, bsi):
    found = true
  elif not save:
    # When required to save states, we cannot rely on the caches because that
    # would skip the extra processing that save does - not all information that
    # goes into the database is cached
    if exactMatch(dag.headState, bsi):
      assign(state, dag.headState)
      found = true
    elif exactMatch(dag.clearanceState, bsi):
      assign(state, dag.clearanceState)
      found = true
    elif exactMatch(dag.epochRefState, bsi):
      assign(state, dag.epochRefState)
      found = true

  const RewindBlockThreshold = 64

  if not found:
    # No exact match found - see if any in-memory state can be used as a base
    # onto which we can apply a few blocks - there's a tradeoff here between
    # loading the state from disk and performing the block applications
    var cur = bsi
    while ancestors.len < RewindBlockThreshold:
      if isZero(cur.bid.root): # tail reached
        break

      if canAdvance(state, cur): # Typical case / fast path when there's no reorg
        found = true
        break

      if not save: # see above
        if canAdvance(dag.headState, cur):
          assign(state, dag.headState)
          found = true
          break

        if canAdvance(dag.clearanceState, cur):
          assign(state, dag.clearanceState)
          found = true
          break

        if canAdvance(dag.epochRefState, cur):
          assign(state, dag.epochRefState)
          found = true
          break

      if cur.isProposed():
        # This is not an empty slot, so the block will need to be applied to
        # eventually reach bs
        ancestors.add(cur.bid)

      # Move slot by slot to capture epoch boundary states
      # TODO https://github.com/nim-lang/Nim/issues/19613
      cur = dag.parentOrSlot(cur).valueOr:
        break

  if not found:
    debug "UpdateStateData cache miss",
      current = shortLog(current), target = shortLog(bsi)

    # Either the state is too new or was created by applying a different block.
    # We'll now resort to loading the state from the database then reapplying
    # blocks until we reach the desired point in time.

    var cur = bsi
    ancestors.setLen(0)

    # Look for a state in the database and load it - as long as it cannot be
    # found, keep track of the blocks that are needed to reach it from the
    # state that eventually will be found.
    # If we hit the tail, it means that we've reached a point for which we can
    # no longer recreate history - this happens for example when starting from
    # a checkpoint block
    let startEpoch = bsi.slot.epoch
    while not canAdvance(state, cur) and
        not dag.db.getState(dag.cfg, cur.bid.root, cur.slot, state, noRollback):
      # There's no state saved for this particular BlockSlot combination, and
      # the state we have can't trivially be advanced (in case it was older than
      # RewindBlockThreshold), keep looking..
      if cur.isProposed():
        # This is not an empty slot, so the block will need to be applied to
        # eventually reach bs
        ancestors.add(cur.bid)

      if cur.slot == GENESIS_SLOT or
          (cur.slot.epoch +  uint64(EPOCHS_PER_STATE_SNAPSHOT) * 2 < startEpoch):
        # We've either walked two full state snapshot lengths or hit the tail
        # and still can't find a matching state: this can happen when
        # starting the node from an arbitrary finalized checkpoint and not
        # backfilling the states
        notice "Request for pruned historical state",
          request = shortLog(bsi), tail = shortLog(dag.tail),
          cur = shortLog(cur)
        return false

      # Move slot by slot to capture epoch boundary states
      # TODO https://github.com/nim-lang/Nim/issues/19613
      cur = dag.parentOrSlot(cur).valueOr:
        notice "Request for pruned historical state",
          request = shortLog(bsi), tail = shortLog(dag.tail),
          cur = shortLog(cur)
        return false

    beacon_state_rewinds.inc()

  # Starting state has been assigned, either from memory or database
  let
    assignTick = Moment.now()
    ancestor {.used.} = withState(state):
      BlockSlotId.init(forkyState.latest_block_id, forkyState.data.slot)
    ancestorRoot {.used.} = getStateRoot(state)

  var info: ForkedEpochInfo
  # Time to replay all the blocks between then and now
  for i in countdown(ancestors.len - 1, 0):
    # Because the ancestors are in the database, there's no need to persist them
    # again. Also, because we're applying blocks that were loaded from the
    # database, we can skip certain checks that have already been performed
    # before adding the block to the database.
    if (let res = dag.applyBlock(state, ancestors[i], cache, info); res.isErr):
      warn "Failed to apply block from database",
        blck = shortLog(ancestors[i]),
        state_bid = shortLog(state.latest_block_id),
        error = res.error()

      return false

  # ...and make sure to process empty slots as requested
  dag.advanceSlots(state, bsi.slot, save, cache, info)

  # ...and make sure to load the state cache, if it exists
  loadStateCache(dag, cache, bsi.bid, getStateField(state, slot).epoch)

  let
    assignDur = assignTick - startTick
    replayDur = Moment.now() - assignTick

  # TODO https://github.com/status-im/nim-chronicles/issues/108
  if (assignDur + replayDur) >= 250.millis:
    # This might indicate there's a cache that's not in order or a disk that is
    # too slow - for now, it's here for investigative purposes and the cutoff
    # time might need tuning
    info "State replayed",
      blocks = ancestors.len,
      slots = getStateField(state, slot) - ancestor.slot,
      current = shortLog(current),
      ancestor = shortLog(ancestor),
      target = shortLog(bsi),
      ancestorStateRoot = shortLog(ancestorRoot),
      targetStateRoot = shortLog(getStateRoot(state)),
      found,
      assignDur,
      replayDur
  elif ancestors.len > 0:
    debug "State replayed",
      blocks = ancestors.len,
      slots = getStateField(state, slot) - ancestor.slot,
      current = shortLog(current),
      ancestor = shortLog(ancestor),
      target = shortLog(bsi),
      ancestorStateRoot = shortLog(ancestorRoot),
      targetStateRoot = shortLog(getStateRoot(state)),
      found,
      assignDur,
      replayDur
  else: # Normal case!
    trace "State advanced",
      blocks = ancestors.len,
      slots = getStateField(state, slot) - ancestor.slot,
      current = shortLog(current),
      ancestor = shortLog(ancestor),
      target = shortLog(bsi),
      ancestorStateRoot = shortLog(ancestorRoot),
      targetStateRoot = shortLog(getStateRoot(state)),
      found,
      assignDur,
      replayDur

  true

proc delState(dag: ChainDAGRef, bsi: BlockSlotId) =
  # Delete state state and mapping for a particular block+slot
  if not dag.isStateCheckpoint(bsi):
    return # We only ever save epoch states

  if (let root = dag.db.getStateRoot(bsi.bid.root, bsi.slot); root.isSome()):
    dag.db.delState(root.get())
    dag.db.delStateRoot(bsi.bid.root, bsi.slot)

proc pruneBlockSlot(dag: ChainDAGRef, bs: BlockSlot) =
  # TODO: should we move that disk I/O to `onSlotEnd`
  dag.delState(bs.toBlockSlotId().expect("not nil"))

  if bs.isProposed():
    # Update light client data
    dag.deleteLightClientData(bs.blck.bid)

    dag.optimisticRoots.excl bs.blck.root
    dag.forkBlocks.excl(KeyedBlockRef.init(bs.blck))
    dag.db.delBlock(bs.blck.root)

proc pruneBlocksDAG(dag: ChainDAGRef) =
  ## This prunes the block DAG
  ## This does NOT prune the cached state checkpoints and EpochRef
  ## This must be done after a new finalization point is reached
  ## to invalidate pending blocks or attestations referring
  ## to a now invalid fork.
  ##
  ## This does NOT update the `dag.lastPrunePoint` field.
  ## as the caches and fork choice can be pruned at a later time.

  # Clean up block refs, walking block by block
  let startTick = Moment.now()

  # Finalization means that we choose a single chain as the canonical one -
  # it also means we're no longer interested in any branches from that chain
  # up to the finalization point
  let hlen = dag.heads.len
  for i in 0..<hlen:
    let n = hlen - i - 1
    let head = dag.heads[n]
    if dag.finalizedHead.blck.isAncestorOf(head):
      continue

    var cur = head.atSlot()
    # The block whose parent is nil is the `BlockRef` that's part of the
    # canonical chain but has now been finalized - in theory there could be
    # states at empty slot iff the fork had epoch-long gaps where the epoch
    # transition was not on the canonical chain - these will not properly get
    # cleaned up by the current logic - but they should also be rare
    # TODO clean up the above as well
    doAssert dag.finalizedHead.blck.parent == nil,
      "finalizedHead parent should have been pruned from memory already"

    while cur.blck.parent != nil:
      dag.pruneBlockSlot(cur)
      cur = cur.parentOrSlot

    dag.heads.del(n)

  debug "Pruned the blockchain DAG",
    currentCandidateHeads = dag.heads.len,
    prunedHeads = hlen - dag.heads.len,
    dagPruneDur = Moment.now() - startTick

# https://github.com/ethereum/consensus-specs/blob/v1.2.0/sync/optimistic.md#helpers
template is_optimistic*(dag: ChainDAGRef, root: Eth2Digest): bool =
  root in dag.optimisticRoots

<<<<<<< HEAD
proc markBlockInvalid*(dag: ChainDAGRef, root: Eth2Digest) =
  let blck = dag.getBlockRef(root).valueOr:
    return
  logScope: blck = shortLog(blck)

  if not dag.is_optimistic(root):
    # https://github.com/ethereum/consensus-specs/blob/v1.2.0-rc.3/sync/optimistic.md#transitioning-from-valid---invalidated-or-invalidated---valid
    # "These operations are purposefully omitted. It is outside of the scope of
    # the specification since it's only possible with a faulty EE."
    warn "markBlockInvalid: attempt to invalidate valid block"
    doAssert strictVerification notin dag.updateFlags
    return

  if blck.slot <= dag.finalizedHead.slot:
    # https://github.com/ethereum/consensus-specs/blob/v1.2.0/sync/optimistic.md#re-orgs
    # "If the justified checkpoint transitions from `NOT_VALIDATED` ->
    # `INVALIDATED`, a consensus engine MAY choose to alert the user and force
    # the application to exit."
    #
    # But be slightly less aggressive, and only check finalized.
    warn "markBlockInvalid: attempted to mark finalized block invalidated"
    doAssert strictVerification notin dag.updateFlags
    return

  debug "markBlockInvalid"
  dag.pruneBlockSlot(blck.atSlot())

=======
>>>>>>> 1819d79e
proc markBlockVerified*(
    dag: ChainDAGRef, quarantine: var Quarantine, root: Eth2Digest) =
  # Might be called when block was not optimistic to begin with, or had been
  # but already had been marked verified.
  if not dag.is_optimistic(root):
    return

  var cur = dag.getBlockRef(root).valueOr:
    return
  logScope: blck = shortLog(cur)

  debug "markBlockVerified"

  while true:
    if not dag.is_optimistic(cur.bid.root):
      return

    dag.optimisticRoots.excl cur.bid.root

    debug "markBlockVerified ancestor"

    if cur.parent.isNil:
      break

    cur = cur.parent

iterator syncSubcommittee*(
    syncCommittee: openArray[ValidatorIndex],
    subcommitteeIdx: SyncSubcommitteeIndex): ValidatorIndex =
  var i = subcommitteeIdx.asInt * SYNC_SUBCOMMITTEE_SIZE
  let onePastEndIdx = min(syncCommittee.len, i + SYNC_SUBCOMMITTEE_SIZE)

  while i < onePastEndIdx:
    yield syncCommittee[i]
    inc i

iterator syncSubcommitteePairs*(
    syncCommittee: openArray[ValidatorIndex],
    subcommitteeIdx: SyncSubcommitteeIndex): tuple[validatorIdx: ValidatorIndex,
                                             subcommitteeIdx: int] =
  var i = subcommitteeIdx.asInt * SYNC_SUBCOMMITTEE_SIZE
  let onePastEndIdx = min(syncCommittee.len, i + SYNC_SUBCOMMITTEE_SIZE)

  while i < onePastEndIdx:
    yield (syncCommittee[i], i)
    inc i

func syncCommitteeParticipants*(dag: ChainDAGRef,
                                slot: Slot): seq[ValidatorIndex] =
  withState(dag.headState):
    when stateFork >= BeaconStateFork.Altair:
      let
        period = sync_committee_period(slot)
        curPeriod = sync_committee_period(forkyState.data.slot)

      if period == curPeriod:
        @(dag.headSyncCommittees.current_sync_committee)
      elif period == curPeriod + 1:
        @(dag.headSyncCommittees.next_sync_committee)
      else: @[]
    else:
      @[]

func getSubcommitteePositionsAux(
    dag: ChainDAGRef,
    syncCommittee: openArray[ValidatorIndex],
    subcommitteeIdx: SyncSubcommitteeIndex,
    validatorIdx: uint64): seq[uint64] =
  var pos = 0'u64
  for valIdx in syncCommittee.syncSubcommittee(subcommitteeIdx):
    if validatorIdx == uint64(valIdx):
      result.add pos
    inc pos

func getSubcommitteePositions*(
    dag: ChainDAGRef,
    slot: Slot,
    subcommitteeIdx: SyncSubcommitteeIndex,
    validatorIdx: uint64): seq[uint64] =
  withState(dag.headState):
    when stateFork >= BeaconStateFork.Altair:
      let
        period = sync_committee_period(slot)
        curPeriod = sync_committee_period(forkyState.data.slot)

      template search(syncCommittee: openArray[ValidatorIndex]): seq[uint64] =
        dag.getSubcommitteePositionsAux(
          syncCommittee, subcommitteeIdx, validatorIdx)

      if period == curPeriod:
        search(dag.headSyncCommittees.current_sync_committee)
      elif period == curPeriod + 1:
        search(dag.headSyncCommittees.next_sync_committee)
      else: @[]
    else:
      @[]

template syncCommitteeParticipants*(
    dag: ChainDAGRef,
    slot: Slot,
    subcommitteeIdx: SyncSubcommitteeIndex): seq[ValidatorIndex] =
  toSeq(syncSubcommittee(dag.syncCommitteeParticipants(slot), subcommitteeIdx))

iterator syncCommitteeParticipants*(
    dag: ChainDAGRef,
    slot: Slot,
    subcommitteeIdx: SyncSubcommitteeIndex,
    aggregationBits: SyncCommitteeAggregationBits): ValidatorIndex =
  for pos, valIdx in dag.syncCommitteeParticipants(slot, subcommitteeIdx):
    if pos < aggregationBits.bits and aggregationBits[pos]:
      yield valIdx

func needStateCachesAndForkChoicePruning*(dag: ChainDAGRef): bool =
  dag.lastPrunePoint != dag.finalizedHead.toBlockSlotId().expect("not nil")

proc pruneStateCachesDAG*(dag: ChainDAGRef) =
  ## This prunes the cached state checkpoints and EpochRef
  ## This does NOT prune the state associated with invalidated blocks on a fork
  ## They are pruned via `pruneBlocksDAG`
  ##
  ## This updates the `dag.lastPrunePoint` variable
  doAssert dag.needStateCachesAndForkChoicePruning()
  let startTick = Moment.now()
  block: # Remove states, walking slot by slot
    # We remove all state checkpoints that come _before_ the current finalized
    # head, as we might frequently be asked to replay states from the
    # finalized checkpoint and onwards (for example when validating blocks and
    # attestations)
    var
      finPoint = dag.finalizedHead.toBlockSlotId().expect("not nil")
      cur = dag.parentOrSlot(dag.stateCheckpoint(finPoint))
      prev = dag.parentOrSlot(dag.stateCheckpoint(dag.lastPrunePoint))

    while cur.isSome and prev.isSome and cur.get() != prev.get():
      if not isFinalizedStateSnapshot(cur.get().slot) and
          cur.get().slot != dag.tail.slot:
        dag.delState(cur.get())
      # TODO https://github.com/nim-lang/Nim/issues/19613
      let tmp = cur.get()
      cur = dag.parentOrSlot(tmp)

  let statePruneTick = Moment.now()

  block: # Clean up old EpochRef instances
    # After finalization, we can clear up the epoch cache and save memory -
    # it will be recomputed if needed
    for i in 0..<dag.epochRefs.len:
      if dag.epochRefs[i] != nil and
          dag.epochRefs[i].epoch < dag.finalizedHead.slot.epoch:
        dag.epochRefs[i] = nil
    for i in 0..<dag.shufflingRefs.len:
      if dag.shufflingRefs[i] != nil and
          dag.shufflingRefs[i].epoch < dag.finalizedHead.slot.epoch:
        dag.shufflingRefs[i] = nil

  let epochRefPruneTick = Moment.now()

  dag.lastPrunePoint = dag.finalizedHead.toBlockSlotId().expect("not nil")

  debug "Pruned the state checkpoints and DAG caches.",
    statePruneDur = statePruneTick - startTick,
    epochRefPruneDur = epochRefPruneTick - statePruneTick

proc loadExecutionBlockRoot*(dag: ChainDAGRef, bid: BlockId): Eth2Digest =
  if dag.cfg.blockForkAtEpoch(bid.slot.epoch) < BeaconBlockFork.Bellatrix:
    return ZERO_HASH

  let blockData = dag.getForkedBlock(bid).valueOr:
    return ZERO_HASH

  withBlck(blockData):
    when stateFork >= BeaconStateFork.Bellatrix:
      blck.message.body.execution_payload.block_hash
    else:
      ZERO_HASH

proc loadExecutionBlockRoot*(dag: ChainDAGRef, blck: BlockRef): Eth2Digest =
  if blck.executionBlockRoot.isNone:
    blck.executionBlockRoot = some dag.loadExecutionBlockRoot(blck.bid)
  blck.executionBlockRoot.unsafeGet

proc updateHead*(
    dag: ChainDAGRef,
    newHead: BlockRef,
    quarantine: var Quarantine) =
  ## Update what we consider to be the current head, as given by the fork
  ## choice.
  ##
  ## The choice of head affects the choice of finalization point - the order
  ## of operations naturally becomes important here - after updating the head,
  ## blocks that were once considered potential candidates for a tree will
  ## now fall from grace, or no longer be considered resolved.
  doAssert not newHead.isNil()

  # Could happen if enough blocks get invalidated and would corrupt database
  doAssert newHead.slot >= dag.finalizedHead.slot

  let
    lastHead = dag.head

  logScope:
    newHead = shortLog(newHead)
    lastHead = shortLog(lastHead)

  if lastHead == newHead:
    trace "No head block update"
    return

  if newHead.parent.isNil:
    # The new head should always have the finalizedHead as ancestor - thus,
    # this should not happen except in a race condition where the selected
    # `BlockRef` had its parent set to nil as happens during finalization -
    # notably, resetting the head to be the finalizedHead is not allowed
    error "Cannot update head to block without parent"
    return

  let
    lastHeadStateRoot = getStateRoot(dag.headState)
    lastHeadMergeComplete = dag.headState.is_merge_transition_complete()

  # Start off by making sure we have the right state - updateState will try
  # to use existing in-memory states to make this smooth
  var cache: StateCache
  if not updateState(
      dag, dag.headState, newHead.bid.atSlot(), false, cache):
    # Advancing the head state should never fail, given that the tail is
    # implicitly finalised, the head is an ancestor of the tail and we always
    # store the tail state in the database, as well as every epoch slot state in
    # between
    fatal "Unable to load head state during head update, database corrupt?",
      lastHead = shortLog(lastHead)
    quit 1

  dag.head = newHead

  if  dag.headState.is_merge_transition_complete() and not
      lastHeadMergeComplete and
      dag.vanityLogs.onMergeTransitionBlock != nil:
    dag.vanityLogs.onMergeTransitionBlock()

  dag.db.putHeadBlock(newHead.root)

  updateBeaconMetrics(dag.headState, dag.head.bid, cache)

  withState(dag.headState):
    when stateFork >= BeaconStateFork.Altair:
      dag.headSyncCommittees = forkyState.data.get_sync_committee_cache(cache)

  let
    finalized_checkpoint =
      getStateField(dag.headState, finalized_checkpoint)
    finalizedSlot =
      # finalized checkpoint may move back in the head state compared to what
      # we've seen in other forks - it does not move back in fork choice
      # however, so we'll use the last-known-finalized in that case
      max(finalized_checkpoint.epoch.start_slot(), dag.finalizedHead.slot)
    finalizedHead = newHead.atSlot(finalizedSlot)

  doAssert (not finalizedHead.blck.isNil),
    "Block graph should always lead to a finalized block"

  # Update light client data
  dag.processHeadChangeForLightClient()

  let (isAncestor, ancestorDepth) = lastHead.getDepth(newHead)
  if not(isAncestor):
    notice "Updated head block with chain reorg",
      headParent = shortLog(newHead.parent),
      stateRoot = shortLog(getStateRoot(dag.headState)),
      justified = shortLog(getStateField(
        dag.headState, current_justified_checkpoint)),
      finalized = shortLog(getStateField(dag.headState, finalized_checkpoint)),
      isOptHead = dag.is_optimistic(newHead.root)

    if not(isNil(dag.onReorgHappened)):
      let
        # TODO (cheatfate): Proper implementation required
        data = ReorgInfoObject.init(dag.head.slot, uint64(ancestorDepth),
                                    lastHead.root, newHead.root,
                                    lastHeadStateRoot,
                                    getStateRoot(dag.headState))
      dag.onReorgHappened(data)

    # A reasonable criterion for "reorganizations of the chain"
    quarantine.clearAfterReorg()

    beacon_reorgs_total_total.inc()
    beacon_reorgs_total.inc()
  else:
    debug "Updated head block",
      stateRoot = shortLog(getStateRoot(dag.headState)),
      justified = shortLog(getStateField(
        dag.headState, current_justified_checkpoint)),
      finalized = shortLog(getStateField(dag.headState, finalized_checkpoint)),
      isOptHead = dag.is_optimistic(newHead.root)

    if not(isNil(dag.onHeadChanged)):
      let
        currentEpoch = epoch(newHead.slot)
        depRoot = withState(dag.headState): forkyState.proposer_dependent_root
        prevDepRoot = withState(dag.headState):
          forkyState.attester_dependent_root
        epochTransition = (finalizedHead != dag.finalizedHead)
        # TODO (cheatfate): Proper implementation required
        data = HeadChangeInfoObject.init(dag.head.slot, dag.head.root,
                                         getStateRoot(dag.headState),
                                         epochTransition, prevDepRoot,
                                         depRoot)
      dag.onHeadChanged(data)

  withState(dag.headState):
    # Every time the head changes, the "canonical" view of balances and other
    # state-related metrics change - notify the validator monitor.
    # Doing this update during head update ensures there's a reasonable number
    # of such updates happening - at most once per valid block.
    dag.validatorMonitor[].registerState(forkyState.data)

  if finalizedHead != dag.finalizedHead:
    debug "Reached new finalization checkpoint",
      stateRoot = shortLog(getStateRoot(dag.headState)),
      justified = shortLog(getStateField(
        dag.headState, current_justified_checkpoint)),
      finalized = shortLog(getStateField(dag.headState, finalized_checkpoint))
    let oldFinalizedHead = dag.finalizedHead

    block:
      # Update `dag.finalizedBlocks` with all newly finalized blocks (those
      # newer than the previous finalized head), then update `dag.finalizedHead`
      var newFinalized: seq[BlockId]
      var tmp = finalizedHead.blck
      while not isNil(tmp) and tmp.slot >= dag.finalizedHead.slot:
        newFinalized.add(tmp.bid)
        if tmp != finalizedHead.blck:
          # The newly finalized block itself should remain in here so that fork
          # choice still can find it via root
          dag.forkBlocks.excl(KeyedBlockRef.init(tmp))

        let p = tmp.parent
        tmp.parent = nil # Reset all parent links to release memory
        tmp = p

      dag.finalizedHead = finalizedHead

      dag.db.updateFinalizedBlocks(newFinalized)

    if  dag.loadExecutionBlockRoot(oldFinalizedHead.blck).isZero and
        not dag.loadExecutionBlockRoot(dag.finalizedHead.blck).isZero and
        dag.vanityLogs.onFinalizedMergeTransitionBlock != nil:
      dag.vanityLogs.onFinalizedMergeTransitionBlock()

    # Pruning the block dag is required every time the finalized head changes
    # in order to clear out blocks that are no longer viable and should
    # therefore no longer be considered as part of the chain we're following
    dag.pruneBlocksDAG()

    # Update light client data
    dag.processFinalizationForLightClient(oldFinalizedHead)

    # Send notification about new finalization point via callback.
    if not(isNil(dag.onFinHappened)):
      let stateRoot =
        if dag.finalizedHead.slot == dag.head.slot: getStateRoot(dag.headState)
        elif dag.finalizedHead.slot + SLOTS_PER_HISTORICAL_ROOT > dag.head.slot:
          getStateField(dag.headState, state_roots).data[
            int(dag.finalizedHead.slot mod SLOTS_PER_HISTORICAL_ROOT)]
        else:
          Eth2Digest() # The thing that finalized was >8192 blocks old?
      # TODO (cheatfate): Proper implementation required
      let data = FinalizationInfoObject.init(
        dag.finalizedHead.blck.root, stateRoot, dag.finalizedHead.slot.epoch)
      dag.onFinHappened(dag, data)

proc getEarliestInvalidBlockRoot*(
    dag: ChainDAGRef, initialSearchRoot: Eth2Digest,
    latestValidHash: Eth2Digest, defaultEarliestInvalidBlockRoot: Eth2Digest):
    Eth2Digest =
  # Earliest within a chain/fork in question, per LVH definition. Intended to
  # be called with `initialRoot` as the parent of the block regarding which a
  # newPayload or forkchoiceUpdated execution_status has been received as the
  # tests effectively require being able to access this before the BlockRef's
  # made. Therefore, to accommodate the EF consensus spec sync tests, and the
  # possibilities that the LVH might be an immediate parent or a more distant
  # ancestor special-case handling of an earliest invalid root as potentially
  # not being from this function's search, but being provided as a default by
  # the caller with access to the block.
  var curBlck = dag.getBlockRef(initialSearchRoot).valueOr:
    # Being asked to traverse a chain which the DAG doesn't know about -- but
    # that'd imply the block's otherwise invalid for CL as well as EL.
    return static(default(Eth2Digest))

  # Only allow this special case outside loop; it's when the LVH is the direct
  # parent of the reported invalid block
  if  curBlck.executionBlockRoot.isSome and
      curBlck.executionBlockRoot.get == latestValidHash:
    return defaultEarliestInvalidBlockRoot

  while true:
    # This was supposed to have been either caught by the pre-loop check or the
    # parent check.
    if  curBlck.executionBlockRoot.isSome and
        curBlck.executionBlockRoot.get == latestValidHash:
      doAssert false, "getEarliestInvalidBlockRoot: unexpected LVH in loop body"

    if (curBlck.parent.isNil) or
       curBlck.parent.executionBlockRoot.get(latestValidHash) ==
         latestValidHash:
      break
    curBlck = curBlck.parent

  curBlck.root

proc isInitialized*(T: type ChainDAGRef, db: BeaconChainDB): Result[void, cstring] =
  # Lightweight check to see if we have the minimal information needed to
  # load up a database - we don't check head here - if something is wrong with
  # head, it's likely an initialized, but corrupt database - init will detect
  # that
  let
    genesisBlockRoot = db.getGenesisBlock()

  if not genesisBlockRoot.isSome():
    return err("Genesis block root missing")

  let
    genesisBlock = db.getForkedBlock(genesisBlockRoot.get())
  if not genesisBlock.isSome():
    return err("Genesis block missing")

  let
    genesisStateRoot = withBlck(genesisBlock.get()): blck.message.state_root

  if not db.containsState(genesisStateRoot):
    return err("Genesis state missing")

  let
    tailBlockRoot = db.getTailBlock()
  if not tailBlockRoot.isSome():
    return err("Tail block root missing")

  let
    tailBlock = db.getForkedBlock(tailBlockRoot.get())
  if not tailBlock.isSome():
    return err("Tail block missing")

  let
    tailStateRoot = withBlck(tailBlock.get()): blck.message.state_root

  if not db.containsState(tailStateRoot):
    return err("Tail state missing")

  ok()

proc preInit*(
    T: type ChainDAGRef, db: BeaconChainDB,
    genesisState, tailState: ForkedHashedBeaconState,
    tailBlock: ForkedTrustedSignedBeaconBlock) =
  # write a genesis state, the way the ChainDAGRef expects it to be stored in
  # database

  logScope:
    genesisStateRoot = getStateRoot(genesisState)
    genesisStateSlot = getStateField(genesisState, slot)
    tailStateRoot = getStateRoot(tailState)
    tailStateSlot = getStateField(tailState, slot)

  let genesisBlockRoot = withState(genesisState):
    if forkyState.root != getStateRoot(tailState):
      # Different tail and genesis
      if forkyState.data.slot >= getStateField(tailState, slot):
        fatal "Tail state must be newer or the same as genesis state"
        quit 1

      let tail_genesis_validators_root =
        getStateField(tailState, genesis_validators_root)
      if  forkyState.data.genesis_validators_root !=
          tail_genesis_validators_root:
        fatal "Tail state doesn't match genesis validators root, it is likely from a different network!",
          genesis_validators_root = shortLog(forkyState.data.genesis_validators_root),
          tail_genesis_validators_root = shortLog(tail_genesis_validators_root)
        quit 1

      let blck = get_initial_beacon_block(forkyState)
      db.putBlock(blck)
      db.putState(forkyState)

      db.putGenesisBlock(blck.root)

      blck.root
    else: # tail and genesis are the same
      withBlck(tailBlock):
        db.putGenesisBlock(blck.root)
        blck.root

  withState(tailState):
    withBlck(tailBlock):
      # When looking up the state root of the tail block, we don't use the
      # BlockSlot->state_root map, so the only way the init code can find the
      # state is through the state root in the block - this could be relaxed
      # down the line
      if blck.message.state_root != forkyState.root:
        fatal "State must match the given block",
            tailBlck = shortLog(blck)

        quit 1

      db.putBlock(blck)
      db.putState(forkyState)

      db.putTailBlock(blck.root)
      db.putHeadBlock(blck.root)

      notice "New database from snapshot",
        genesisBlockRoot = shortLog(genesisBlockRoot),
        genesisStateRoot = shortLog(getStateRoot(genesisState)),
        tailBlockRoot = shortLog(blck.root),
        tailStateRoot = shortLog(state.root),
        fork = forkyState.data.fork,
        validators = forkyState.data.validators.len()

proc getProposer*(
    dag: ChainDAGRef, head: BlockRef, slot: Slot): Option[ValidatorIndex] =
  let
    epochRef = dag.getEpochRef(head.bid, slot.epoch(), false).valueOr:
      notice "Cannot load EpochRef for given head", head, slot, error
      return none(ValidatorIndex)

    slotInEpoch = slot.since_epoch_start()

  let proposer = epochRef.beacon_proposers[slotInEpoch]
  if proposer.isSome():
    if proposer.get().uint64 >= dag.db.immutableValidators.lenu64():
      # Sanity check - it should never happen that the key cache doesn't contain
      # a key for the selected proposer - that would mean that we somehow
      # created validators in the state without updating the cache!
      warn "Proposer key not found",
        keys = dag.db.immutableValidators.lenu64(), proposer = proposer.get()
      return none(ValidatorIndex)

  proposer

proc aggregateAll*(
  dag: ChainDAGRef,
  validator_indices: openArray[ValidatorIndex]): Result[CookedPubKey, cstring] =
  if validator_indices.len == 0:
    # Aggregation spec requires non-empty collection
    # - https://tools.ietf.org/html/draft-irtf-cfrg-bls-signature-04
    # Eth2 spec requires at least one attesting index in attestation
    # - https://github.com/ethereum/consensus-specs/blob/v1.2.0/specs/phase0/beacon-chain.md#is_valid_indexed_attestation
    return err("aggregate: no attesting keys")

  let
    firstKey = dag.validatorKey(validator_indices[0])

  if not firstKey.isSome():
    return err("aggregate: invalid validator index")

  var aggregateKey{.noinit.}: AggregatePublicKey

  aggregateKey.init(firstKey.get())

  for i in 1 ..< validator_indices.len:
    let key = dag.validatorKey(validator_indices[i])
    if not key.isSome():
      return err("aggregate: invalid validator index")
    aggregateKey.aggregate(key.get())

  ok(finish(aggregateKey))

proc aggregateAll*(
  dag: ChainDAGRef,
  validator_indices: openArray[ValidatorIndex|uint64],
  bits: BitSeq | BitArray): Result[CookedPubKey, cstring] =
  if validator_indices.len() != bits.len():
    return err("aggregateAll: mismatch in bits length")

  var
    aggregateKey{.noinit.}: AggregatePublicKey
    inited = false

  for i in 0..<bits.len():
    if bits[i]:
      let key = dag.validatorKey(validator_indices[i])
      if not key.isSome():
        return err("aggregate: invalid validator index")

      if inited:
        aggregateKey.aggregate(key.get)
      else:
        aggregateKey = AggregatePublicKey.init(key.get)
        inited = true

  if not inited:
    err("aggregate: no attesting keys")
  else:
    ok(finish(aggregateKey))

func needsBackfill*(dag: ChainDAGRef): bool =
  dag.backfill.slot > dag.genesis.slot

proc rebuildIndex*(dag: ChainDAGRef) =
  ## After a checkpoint sync, we lack intermediate states to replay from - this
  ## function rebuilds them so that historical replay can take place again
  if dag.backfill.slot > 0:
    debug "Backfill not complete, cannot rebuild archive"
    return

  if dag.tail.slot == dag.genesis.slot:
    # The tail is the earliest slot for which we're supposed to have states -
    # if it's sufficiently recent, don't do anything
    debug "Archive does not need rebuilding"
    return

  # First, we check what states we already have in the database - that allows
  # resuming the operation at any time
  let
    roots = dag.db.loadStateRoots()

  var
    canonical = newSeq[Eth2Digest](
      (dag.finalizedHead.slot.epoch + EPOCHS_PER_STATE_SNAPSHOT - 1) div
      EPOCHS_PER_STATE_SNAPSHOT)
    # `junk` puts in place some infrastructure to prune unnecessary states - it
    # will be more useful in the future as a base for pruning
    junk: seq[((Slot, Eth2Digest), Eth2Digest)]

  for k, v in roots:
    if k[0] >= dag.finalizedHead.slot:
      continue # skip newer stuff

    if not isFinalizedStateSnapshot(k[0]):
      # `tail` will move at the end of the process, so we won't need any
      # intermediate states
      junk.add((k, v))

      continue # skip non-snapshot slots

    if k[0] > 0:
      let bs = dag.getBlockIdAtSlot(k[0] - 1)
      if bs.isNone or bs.get().bid.root != k[1]:
        # remove things that are no longer a canonical part of the chain or
        # cannot be reached via a block
        junk.add((k, v))
        continue

    if not dag.db.containsState(v):
      continue # If it's not in the database..

    canonical[k[0].epoch div EPOCHS_PER_STATE_SNAPSHOT] = v

  let
    state = (ref ForkedHashedBeaconState)()

  var
    cache: StateCache
    info: ForkedEpochInfo

  # `canonical` holds all slots at which a state is expected to appear, using a
  # zero root whenever a particular state is missing - this way, if there's
  # partial progress or gaps, they will be dealt with correctly
  for i, state_root in canonical.mpairs():
    if not state_root.isZero:
      continue

    doAssert i > 0, "Genesis should always be available"

    let
      startSlot = Epoch((i - 1) * EPOCHS_PER_STATE_SNAPSHOT).start_slot
      slot = Epoch(i * EPOCHS_PER_STATE_SNAPSHOT).start_slot

    info "Recreating state snapshot",
      slot, startStateRoot = canonical[i - 1],  startSlot

    if getStateRoot(state[]) != canonical[i - 1]:
      if not dag.db.getState(dag.cfg.stateForkAtEpoch(startSlot.epoch), canonical[i - 1], state[], noRollback):
        error "Can't load start state, database corrupt?",
          startStateRoot = shortLog(canonical[i - 1]), slot = startSlot
        return

    for slot in startSlot..<startSlot + (EPOCHS_PER_STATE_SNAPSHOT * SLOTS_PER_EPOCH):
      let bids = dag.getBlockIdAtSlot(slot).valueOr:
        warn "Block id missing, cannot continue - database corrupt?", slot
        return

      # The slot check is needed to avoid re-applying a block
      if bids.isProposed and getStateField(state[], latest_block_header).slot < bids.bid.slot:
        let res = dag.applyBlock(state[], bids.bid, cache, info)
        if res.isErr:
          error "Failed to apply block while building index",
            state_bid = shortLog(state[].latest_block_id()),
            error = res.error()
          return

        if slot.is_epoch:
          cache.prune(slot.epoch)

    process_slots(
      dag.cfg, state[], slot, cache, info,
      dag.updateFlags).expect("process_slots shouldn't fail when state slot is correct")

    withState(state[]):
      dag.db.putState(forkyState)
      dag.db.checkpoint()

      state_root = forkyState.root

  # Now that we have states all the way to genesis, we can adjust the tail
  # and readjust the in-memory indices to what they would look like if we had
  # started with an earlier tail
  dag.db.putTailBlock(dag.genesis.root)

  dag.tail = dag.genesis

  if junk.len > 0:
    info "Dropping redundant states", states = junk.len

    for i in junk:
      dag.db.delState(i[1])<|MERGE_RESOLUTION|>--- conflicted
+++ resolved
@@ -1520,36 +1520,6 @@
 template is_optimistic*(dag: ChainDAGRef, root: Eth2Digest): bool =
   root in dag.optimisticRoots
 
-<<<<<<< HEAD
-proc markBlockInvalid*(dag: ChainDAGRef, root: Eth2Digest) =
-  let blck = dag.getBlockRef(root).valueOr:
-    return
-  logScope: blck = shortLog(blck)
-
-  if not dag.is_optimistic(root):
-    # https://github.com/ethereum/consensus-specs/blob/v1.2.0-rc.3/sync/optimistic.md#transitioning-from-valid---invalidated-or-invalidated---valid
-    # "These operations are purposefully omitted. It is outside of the scope of
-    # the specification since it's only possible with a faulty EE."
-    warn "markBlockInvalid: attempt to invalidate valid block"
-    doAssert strictVerification notin dag.updateFlags
-    return
-
-  if blck.slot <= dag.finalizedHead.slot:
-    # https://github.com/ethereum/consensus-specs/blob/v1.2.0/sync/optimistic.md#re-orgs
-    # "If the justified checkpoint transitions from `NOT_VALIDATED` ->
-    # `INVALIDATED`, a consensus engine MAY choose to alert the user and force
-    # the application to exit."
-    #
-    # But be slightly less aggressive, and only check finalized.
-    warn "markBlockInvalid: attempted to mark finalized block invalidated"
-    doAssert strictVerification notin dag.updateFlags
-    return
-
-  debug "markBlockInvalid"
-  dag.pruneBlockSlot(blck.atSlot())
-
-=======
->>>>>>> 1819d79e
 proc markBlockVerified*(
     dag: ChainDAGRef, quarantine: var Quarantine, root: Eth2Digest) =
   # Might be called when block was not optimistic to begin with, or had been
