--- conflicted
+++ resolved
@@ -1017,10 +1017,7 @@
 
 proc resetChainProgressWatchdog*(dag: ChainDAGRef) =
   dag.lastChainProgress = Moment.now()
-<<<<<<< HEAD
   dag.incrementalState = nil
-=======
->>>>>>> ac1b8dbb
 
 proc chainIsProgressing*(dag: ChainDAGRef): bool =
   const watchdogDuration = chronos.minutes(60)
