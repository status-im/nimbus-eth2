--- conflicted
+++ resolved
@@ -214,9 +214,6 @@
 
   self.updateHead(newHead.blck)
 
-<<<<<<< HEAD
-proc updateHeadWithExecution*(self: ref ConsensusManager, newHead: BeaconHead)
-=======
 proc checkNextProposer(dag: ChainDAGRef, slot: Slot):
     Opt[(ValidatorIndex, ValidatorPubKey)] =
   let proposer = dag.getProposer(dag.head, slot + 1)
@@ -252,9 +249,8 @@
         get_randao_mix(state.data, get_current_epoch(state.data)).data
       feeRecipient = self.getFeeRecipient(
         nextProposer, validatorIndex, nextSlot.epoch)
-      headBlockRoot = self.dag.loadExecutionBlockRoot(self.dag.head)
-      finalizedBlockRoot =
-        self.dag.loadExecutionBlockRoot(self.dag.finalizedHead.blck)
+      beaconHead = self.attestationPool[].getBeaconHead(self.dag.head)
+      headBlockRoot = self.dag.loadExecutionBlockRoot(beaconHead.blck)
 
     if headBlockRoot.isZero:
       return
@@ -262,8 +258,11 @@
     try:
       let fcResult = awaitWithTimeout(
         forkchoiceUpdated(
-          self.eth1Monitor, headBlockRoot, finalizedBlockRoot, timestamp,
-          randomData, feeRecipient),
+          self.eth1Monitor,
+          headBlockRoot,
+          beaconHead.safeExecutionPayloadHash,
+          beaconHead.finalizedExecutionPayloadHash,
+          timestamp, randomData, feeRecipient),
         FORKCHOICEUPDATED_TIMEOUT):
           debug "runProposalForkchoiceUpdated: forkchoiceUpdated timed out"
           ForkchoiceUpdatedResponse(
@@ -276,14 +275,14 @@
       self.forkchoiceUpdatedInfo = Opt.some ForkchoiceUpdatedInformation(
         payloadId: bellatrix.PayloadID(fcResult.payloadId.get),
         headBlockRoot: headBlockRoot,
-        finalizedBlockRoot: finalizedBlockRoot,
+        safeBlockRoot: beaconHead.safeExecutionPayloadHash
+        finalizedBlockRoot: beaconHead.finalizedExecutionPayloadHash,
         timestamp: timestamp,
         feeRecipient: feeRecipient)
     except CatchableError as err:
       error "Engine API fork-choice update failed", err = err.msg
 
-proc updateHeadWithExecution*(self: ref ConsensusManager, newHead: BlockRef)
->>>>>>> d619b539
+proc updateHeadWithExecution*(self: ref ConsensusManager, newHead: BeaconHead)
     {.async.} =
   ## Trigger fork choice and update the DAG with the new head block
   ## This does not automatically prune the DAG after finalization
