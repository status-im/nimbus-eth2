# beacon_chain
# Copyright (c) 2022 Status Research & Development GmbH
# Licensed and distributed under either of
#   * MIT license (license terms in the root directory or at https://opensource.org/licenses/MIT).
#   * Apache v2 license (license terms in the root directory or at https://www.apache.org/licenses/LICENSE-2.0).
# at your option. This file may not be copied, modified, or distributed except according to those terms.

{.push raises: [Defect].}

# This implements the pre-release proposal of the libp2p based light client sync
# protocol. See https://github.com/ethereum/consensus-specs/pull/2802

import
  # Status libraries
  stew/[bitops2, objects],
  chronos,
  # Beacon chain internals
  ../spec/datatypes/[phase0, altair, bellatrix],
  "."/[block_pools_types, blockchain_dag]

logScope: topics = "chaindag"

type
  HashedBeaconStateWithSyncCommittee =
    bellatrix.HashedBeaconState |
    altair.HashedBeaconState

  TrustedSignedBeaconBlockWithSyncAggregate =
    bellatrix.TrustedSignedBeaconBlock |
    altair.TrustedSignedBeaconBlock

template nextEpochBoundarySlot(slot: Slot): Slot =
  ## Compute the first possible epoch boundary state slot of a `Checkpoint`
  ## referring to a block at given slot.
  (slot + (SLOTS_PER_EPOCH - 1)).epoch.start_slot

func computeEarliestLightClientSlot(dag: ChainDAGRef): Slot =
  ## Compute the earliest slot for which light client data is retained.
  let
    minSupportedSlot = max(
      dag.cfg.ALTAIR_FORK_EPOCH.start_slot,
      dag.lightClientCache.importTailSlot)
    currentSlot = getStateField(dag.headState, slot)
  if currentSlot < minSupportedSlot:
    return minSupportedSlot

  let
    MIN_EPOCHS_FOR_BLOCK_REQUESTS =
      dag.cfg.MIN_VALIDATOR_WITHDRAWABILITY_DELAY +
      dag.cfg.CHURN_LIMIT_QUOTIENT div 2
    MIN_SLOTS_FOR_BLOCK_REQUESTS =
      MIN_EPOCHS_FOR_BLOCK_REQUESTS * SLOTS_PER_EPOCH
  if currentSlot - minSupportedSlot < MIN_SLOTS_FOR_BLOCK_REQUESTS:
    return minSupportedSlot

  let earliestSlot = currentSlot - MIN_SLOTS_FOR_BLOCK_REQUESTS
  max(earliestSlot.sync_committee_period.start_slot, minSupportedSlot)

proc updateExistingState(
    dag: ChainDAGRef, state: var ForkedHashedBeaconState, bsi: BlockSlotId,
    save: bool, cache: var StateCache): bool =
  ## Wrapper around `updateState` for states expected to exist.
  let ok = dag.updateState(state, bsi, save, cache)
  if not ok:
    error "State failed to load unexpectedly", bsi, tail = dag.tail.slot
    doAssert verifyFinalization notin dag.updateFlags
  ok

template withUpdatedExistingState(
    dag: ChainDAGRef, state: var ForkedHashedBeaconState,
    bsiParam: BlockSlotId, okBody: untyped, failureBody: untyped): untyped =
  ## Wrapper around `withUpdatedState` for states expected to exist.
  block:
    let bsi = bsiParam
    dag.withUpdatedState(state, bsiParam) do:
      okBody
    do:
      error "State failed to load unexpectedly", bsi, tail = dag.tail.slot
      doAssert verifyFinalization notin dag.updateFlags
      failureBody

proc getExistingBlockIdAtSlot(dag: ChainDAGRef, slot: Slot): Opt[BlockSlotId] =
  ## Wrapper around `getBlockIdAtSlot` for blocks expected to exist.
  let bsi = dag.getBlockIdAtSlot(slot)
  if bsi.isErr:
    error "Block failed to load unexpectedly", slot, tail = dag.tail.slot
    doAssert verifyFinalization notin dag.updateFlags
  bsi

proc existingParent(dag: ChainDAGRef, bid: BlockId): Opt[BlockId] =
  ## Wrapper around `parent` for parents known to exist.
  let parent = dag.parent(bid)
  if parent.isErr:
    error "Parent failed to load unexpectedly", bid, tail = dag.tail.slot
    doAssert verifyFinalization notin dag.updateFlags
  parent

proc getExistingForkedBlock(
    dag: ChainDAGRef, bid: BlockId): Opt[ForkedTrustedSignedBeaconBlock] =
  ## Wrapper around `getForkedBlock` for blocks expected to exist.
  let bdata = dag.getForkedBlock(bid)
  if bdata.isErr:
    error "Block failed to load unexpectedly", bid, tail = dag.tail.slot
    doAssert verifyFinalization notin dag.updateFlags
  bdata

proc existingCurrentSyncCommitteeForPeriod(
    dag: ChainDAGRef,
    tmpState: var ForkedHashedBeaconState,
    period: SyncCommitteePeriod): Opt[SyncCommittee] =
  ## Wrapper around `currentSyncCommitteeForPeriod` for states known to exist.
  let syncCommittee = dag.currentSyncCommitteeForPeriod(tmpState, period)
  if syncCommittee.isErr:
    error "Current sync committee failed to load unexpectedly",
      period, tail = dag.tail.slot
    doAssert verifyFinalization notin dag.updateFlags
  syncCommittee

template syncCommitteeRoot(
    state: HashedBeaconStateWithSyncCommittee): Eth2Digest =
  ## Compute a root to uniquely identify `current_sync_committee` and
  ## `next_sync_committee`.
  withEth2Hash:
    h.update state.data.current_sync_committee.hash_tree_root().data
    h.update state.data.next_sync_committee.hash_tree_root().data

proc syncCommitteeRootForPeriod(
    dag: ChainDAGRef,
    tmpState: var ForkedHashedBeaconState,
    period: SyncCommitteePeriod): Opt[Eth2Digest] =
  ## Compute a root to uniquely identify `current_sync_committee` and
  ## `next_sync_committee` for a given sync committee period.
  ## For non-finalized periods, follow the chain as selected by fork choice.
  let earliestSlot = dag.computeEarliestLightClientSlot
  doAssert period >= earliestSlot.sync_committee_period
  let
    periodStartSlot = period.start_slot
    syncCommitteeSlot = max(periodStartSlot, earliestSlot)
    bsi = ? dag.getExistingBlockIdAtSlot(syncCommitteeSlot)
  dag.withUpdatedExistingState(tmpState, bsi) do:
    withState(state):
      when stateFork >= BeaconStateFork.Altair:
        ok state.syncCommitteeRoot
      else: raiseAssert "Unreachable"
  do: err()

proc getLightClientData(
    dag: ChainDAGRef,
    bid: BlockId): CachedLightClientData =
  ## Fetch cached light client data about a given block.
  ## Data must be cached (`cacheLightClientData`) before calling this function.
  try: dag.lightClientCache.data[bid]
  except KeyError: raiseAssert "Unreachable"

proc cacheLightClientData*(
    dag: ChainDAGRef,
    state: HashedBeaconStateWithSyncCommittee,
    blck: TrustedSignedBeaconBlockWithSyncAggregate) =
  ## Cache data for a given block and its post-state to speed up creating future
  ## `LightClientUpdate` and `LightClientBootstrap` instances that refer to this
  ## block and state.
  let bid = BlockId(root: blck.root, slot: blck.message.slot)
  var cachedData {.noinit.}: CachedLightClientData
  state.data.build_proof(
    altair.CURRENT_SYNC_COMMITTEE_INDEX,
    cachedData.current_sync_committee_branch)
  state.data.build_proof(
    altair.NEXT_SYNC_COMMITTEE_INDEX,
    cachedData.next_sync_committee_branch)
  cachedData.finalized_slot =
    state.data.finalized_checkpoint.epoch.start_slot
  state.data.build_proof(
    altair.FINALIZED_ROOT_INDEX,
    cachedData.finality_branch)
  if dag.lightClientCache.data.hasKeyOrPut(bid, cachedData):
    doAssert false, "Redundant `cacheLightClientData` call"

proc deleteLightClientData*(dag: ChainDAGRef, bid: BlockId) =
  ## Delete cached light client data for a given block. This needs to be called
  ## when a block becomes unreachable due to finalization of a different fork.
  if dag.lightClientDataImportMode == LightClientDataImportMode.None:
    return

  dag.lightClientCache.data.del bid

func handleUnexpectedLightClientError(dag: ChainDAGRef, buggedSlot: Slot) =
  ## If there is an unexpected error, adjust `importTailSlot` to keep track of
  ## section for which complete light client data is available, and to avoid
  ## failed lookups of cached light client data.
  doAssert verifyFinalization notin dag.updateFlags
  if buggedSlot >= dag.lightClientCache.importTailSlot:
    dag.lightClientCache.importTailSlot = buggedSlot + 1

template lazy_header(name: untyped): untyped {.dirty.} =
  ## `createLightClientUpdates` helper to lazily load a known block header.
  var
    `name _ ptr`: ptr[BeaconBlockHeader]
    `name _ ok` = true
  template `assign _ name`(target: var BeaconBlockHeader, bid: BlockId): bool =
    if `name _ ptr` != nil:
      target = `name _ ptr`[]
    elif `name _ ok`:
      let bdata = dag.getExistingForkedBlock(bid)
<<<<<<< HEAD
      if bdata.isErr:
        dag.handleUnexpectedLightClientError(bid.slot)
        `name _ ok` = false
      else:
        target = bdata.get.toBeaconBlockHeader()
        `name _ ptr` = addr target
    `name _ ok`
=======
      if bdata.isOk:
        target = bdata.get.toBeaconBlockHeader()
        `name ptr` = addr target
      bdata.isOk
>>>>>>> cba041dd

template lazy_data(name: untyped): untyped {.dirty.} =
  ## `createLightClientUpdates` helper to lazily load cached light client state.
  var `name` {.noinit.}: CachedLightClientData
  `name`.finalized_slot = FAR_FUTURE_SLOT
  template `load _ name`(bid: BlockId) =
    if `name`.finalized_slot == FAR_FUTURE_SLOT:
      `name` = dag.getLightClientData(bid)

template lazy_bid(name: untyped): untyped {.dirty.} =
  ## `createLightClientUpdates` helper to lazily load a known to exist block id.
  var
    `name` {.noinit.}: BlockId
    `name _ ok` = true
  `name`.slot = FAR_FUTURE_SLOT
  template `load _ name`(slot: Slot): bool =
    if `name _ ok` and `name`.slot == FAR_FUTURE_SLOT:
      let bsi = dag.getExistingBlockIdAtSlot(slot)
      if bsi.isErr:
        dag.handleUnexpectedLightClientError(slot)
        `name _ ok` = false
      else:
        `name` = bsi.get.bid
    `name _ ok`

proc createLightClientUpdates(
    dag: ChainDAGRef,
    state: HashedBeaconStateWithSyncCommittee,
    blck: TrustedSignedBeaconBlockWithSyncAggregate,
    parent_bid: BlockId) =
  ## Create `LightClientUpdate` instances for a given block and its post-state,
  ## and keep track of best / latest ones. Data about the parent block's
  ## post-state must be cached (`cacheLightClientData`) before calling this.

  # Verify sync committee has sufficient participants
  template sync_aggregate(): auto = blck.message.body.sync_aggregate
  template sync_committee_bits(): auto = sync_aggregate.sync_committee_bits
  let num_active_participants = countOnes(sync_committee_bits).uint64
  if num_active_participants < MIN_SYNC_COMMITTEE_PARTICIPANTS:
    return

  # Verify attested block (parent) is recent enough and that state is available
  template attested_bid(): auto = parent_bid
  let
    earliest_slot = dag.computeEarliestLightClientSlot
    attested_slot = attested_bid.slot
  if attested_slot < earliest_slot:
    return

  # Lazy variables to hold historic data
  lazy_header(attested_header)
  lazy_data(attested_data)
  lazy_bid(finalized_bid)
  lazy_header(finalized_header)

  # Update latest light client data
  template latest(): auto = dag.lightClientCache.latest
  var
    newFinality = false
    newOptimistic = false
  let
    signature_slot = blck.message.slot
    is_later =
      if attested_slot != latest.attested_header.slot:
        attested_slot > latest.attested_header.slot
      else:
        signature_slot > latest.signature_slot
  if is_later and latest.attested_header.assign_attested_header(attested_bid):
    load_attested_data(attested_bid)
    let finalized_slot = attested_data.finalized_slot
    if finalized_slot == latest.finalized_header.slot:
      latest.finality_branch = attested_data.finality_branch
    elif finalized_slot == GENESIS_SLOT:
      latest.finalized_header.reset()
      latest.finality_branch = attested_data.finality_branch
    elif finalized_slot >= dag.tail.slot and
        load_finalized_bid(finalized_slot) and
        latest.finalized_header.assign_finalized_header(finalized_bid):
      latest.finality_branch = attested_data.finality_branch
      newFinality = true
    else:
      latest.finalized_header.reset()
      latest.finality_branch.reset()
    latest.sync_aggregate = isomorphicCast[SyncAggregate](sync_aggregate)
    latest.signature_slot = signature_slot
    newOptimistic = true

  # Track best light client data for current period
  let
    attested_period = attested_slot.sync_committee_period
    signature_period = signature_slot.sync_committee_period
  if attested_period == signature_period:
    template next_sync_committee(): auto = state.data.next_sync_committee

    let isCommitteeFinalized = dag.isNextSyncCommitteeFinalized(attested_period)
    var best =
      if isCommitteeFinalized:
        dag.lightClientCache.best.getOrDefault(attested_period)
      else:
        let key = (attested_period, state.syncCommitteeRoot)
        dag.lightClientCache.pendingBest.getOrDefault(key)

    load_attested_data(attested_bid)
    let
      finalized_slot = attested_data.finalized_slot
      has_finality =
        finalized_slot >= dag.tail.slot and load_finalized_bid(finalized_slot)
      meta = LightClientUpdateMetadata(
        attested_slot: attested_slot,
        finalized_slot: finalized_slot,
        signature_slot: signature_slot,
        has_sync_committee: true,
        has_finality: has_finality,
        num_active_participants: num_active_participants)
      is_better = is_better_data(meta, best.toMeta)
    if is_better and best.attested_header.assign_attested_header(attested_bid):
      best.next_sync_committee = next_sync_committee
      best.next_sync_committee_branch = attested_data.next_sync_committee_branch
      if finalized_slot == best.finalized_header.slot:
        best.finality_branch = attested_data.finality_branch
      elif finalized_slot == GENESIS_SLOT:
        best.finalized_header.reset()
        best.finality_branch = attested_data.finality_branch
      elif has_finality and
          best.finalized_header.assign_finalized_header(finalized_bid):
        best.finality_branch = attested_data.finality_branch
      else:
        best.finalized_header.reset()
        best.finality_branch.reset()
      best.sync_aggregate = isomorphicCast[SyncAggregate](sync_aggregate)
      best.signature_slot = signature_slot

      if isCommitteeFinalized:
        dag.lightClientCache.best[attested_period] = best
        debug "Best LC update for period improved",
          period = attested_period, update = best
      else:
        let key = (attested_period, state.syncCommitteeRoot)
        dag.lightClientCache.pendingBest[key] = best
        debug "Best LC update for period improved",
          period = key, update = best

  if newFinality and dag.onLightClientFinalityUpdate != nil:
    dag.onLightClientFinalityUpdate(latest)
  if newOptimistic and dag.onLightClientOptimisticUpdate != nil:
    dag.onLightClientOptimisticUpdate(latest.toOptimistic)

proc processNewBlockForLightClient*(
    dag: ChainDAGRef,
    state: ForkedHashedBeaconState,
    signedBlock: ForkyTrustedSignedBeaconBlock,
    parentBid: BlockId) =
  ## Update light client data with information from a new block.
  if dag.lightClientDataImportMode == LightClientDataImportMode.None:
    return
  if signedBlock.message.slot < dag.computeEarliestLightClientSlot:
    return

  when signedBlock is bellatrix.TrustedSignedBeaconBlock:
    dag.cacheLightClientData(state.bellatrixData, signedBlock)
    dag.createLightClientUpdates(state.bellatrixData, signedBlock, parentBid)
  elif signedBlock is altair.TrustedSignedBeaconBlock:
    dag.cacheLightClientData(state.altairData, signedBlock)
    dag.createLightClientUpdates(state.altairData, signedBlock, parentBid)
  elif signedBlock is phase0.TrustedSignedBeaconBlock:
    raiseAssert "Unreachable" # `earliestSlot` cannot be before Altair
  else:
    {.error: "Unreachable".}

proc processHeadChangeForLightClient*(dag: ChainDAGRef) =
  ## Update light client data to account for a new head block.
  ## Note that `dag.finalizedHead` is not yet updated when this is called.
  if dag.lightClientDataImportMode == LightClientDataImportMode.None:
    return
  let earliestSlot = dag.computeEarliestLightClientSlot
  if dag.head.slot < earliestSlot:
    return

  # Update `best` from `pendingBest` to ensure light client data
  # only refers to sync committees as selected by fork choice
  let headPeriod = dag.head.slot.sync_committee_period
  if not dag.isNextSyncCommitteeFinalized(headPeriod):
    let
      earliestPeriod = earliestSlot.sync_committee_period
      lowPeriod = max(dag.firstNonFinalizedPeriod, earliestPeriod)
    if headPeriod > lowPeriod:
      var tmpState = assignClone(dag.headState)
      for period in lowPeriod ..< headPeriod:
        let
          syncCommitteeRoot =
            dag.syncCommitteeRootForPeriod(tmpState[], period).valueOr:
              dag.handleUnexpectedLightClientError(period.start_slot)
              continue
          key = (period, syncCommitteeRoot)
        dag.lightClientCache.best[period] =
          dag.lightClientCache.pendingBest.getOrDefault(key)
    withState(dag.headState): # Common case separate to avoid `tmpState` copy
      when stateFork >= BeaconStateFork.Altair:
        let key = (headPeriod, state.syncCommitteeRoot)
        dag.lightClientCache.best[headPeriod] =
          dag.lightClientCache.pendingBest.getOrDefault(key)
      else: raiseAssert "Unreachable"

proc processFinalizationForLightClient*(
    dag: ChainDAGRef, oldFinalizedHead: BlockSlot) =
  ## Prune cached data that is no longer useful for creating future
  ## `LightClientUpdate` and `LightClientBootstrap` instances.
  ## This needs to be called whenever `finalized_checkpoint` changes.
  if dag.lightClientDataImportMode == LightClientDataImportMode.None:
    return
  let
    earliestSlot = dag.computeEarliestLightClientSlot
    finalizedSlot = dag.finalizedHead.slot
  if finalizedSlot < earliestSlot:
    return

  # Cache `LightClientBootstrap` for newly finalized epoch boundary blocks
  let lowSlot = max(oldFinalizedHead.slot + 1, earliestSlot)
  var boundarySlot = finalizedSlot
  while boundarySlot >= lowSlot:
    let
      bsi = dag.getExistingBlockIdAtSlot(boundarySlot).valueOr:
        dag.handleUnexpectedLightClientError(boundarySlot)
        break
      bid = bsi.bid
    if bid.slot >= lowSlot:
      dag.lightClientCache.bootstrap[bid.slot] =
        CachedLightClientBootstrap(
          current_sync_committee_branch:
            dag.getLightClientData(bid).current_sync_committee_branch)
    boundarySlot = bid.slot.nextEpochBoundarySlot
    if boundarySlot < SLOTS_PER_EPOCH:
      break
    boundarySlot -= SLOTS_PER_EPOCH

  # Prune light client data that is no longer referrable by future updates
  var bidsToDelete: seq[BlockId]
  for bid, data in dag.lightClientCache.data:
    if bid.slot >= dag.finalizedHead.blck.slot:
      continue
    bidsToDelete.add bid
  for bid in bidsToDelete:
    dag.lightClientCache.data.del bid

  # Prune bootstrap data that is no longer relevant
  var slotsToDelete: seq[Slot]
  for slot in dag.lightClientCache.bootstrap.keys:
    if slot < earliestSlot:
      slotsToDelete.add slot
  for slot in slotsToDelete:
    dag.lightClientCache.bootstrap.del slot

  # Prune best `LightClientUpdate` that are no longer relevant
  let earliestPeriod = earliestSlot.sync_committee_period
  var periodsToDelete: seq[SyncCommitteePeriod]
  for period in dag.lightClientCache.best.keys:
    if period < earliestPeriod:
      periodsToDelete.add period
  for period in periodsToDelete:
    dag.lightClientCache.best.del period

  # Prune best `LightClientUpdate` referring to non-finalized sync committees
  # that are no longer relevant, i.e., orphaned or too old
  let firstNonFinalizedPeriod = dag.firstNonFinalizedPeriod
  var keysToDelete: seq[(SyncCommitteePeriod, Eth2Digest)]
  for (period, committeeRoot) in dag.lightClientCache.pendingBest.keys:
    if period < firstNonFinalizedPeriod:
      keysToDelete.add (period, committeeRoot)
  for key in keysToDelete:
    dag.lightClientCache.pendingBest.del key

proc initLightClientBootstrapForPeriod(
    dag: ChainDAGRef,
    period: SyncCommitteePeriod) =
  ## Compute and cache `LightClientBootstrap` data for all finalized
  ## epoch boundary blocks within a given sync committee period.
  if not dag.isNextSyncCommitteeFinalized(period):
    return
  let
    earliestSlot = dag.computeEarliestLightClientSlot
    periodStartSlot = period.start_slot
    periodEndSlot = periodStartSlot + SLOTS_PER_SYNC_COMMITTEE_PERIOD - 1
  if periodEndSlot < earliestSlot:
    return

  let startTick = Moment.now()
  debug "Caching LC bootstrap data for period", period
  defer:
    let endTick = Moment.now()
    debug "LC bootstrap data for period cached", period,
      cacheDur = endTick - startTick

  let
    lowSlot = max(periodStartSlot, earliestSlot)
    highSlot = min(periodEndSlot, dag.finalizedHead.blck.slot)
    lowBoundarySlot = lowSlot.nextEpochBoundarySlot
    highBoundarySlot = highSlot.nextEpochBoundarySlot
  var
    tmpState = assignClone(dag.headState)
    tmpCache: StateCache
    nextBoundarySlot = lowBoundarySlot
  while nextBoundarySlot <= highBoundarySlot:
    defer: nextBoundarySlot += SLOTS_PER_EPOCH
    let
      bsi = dag.getExistingBlockIdAtSlot(nextBoundarySlot).valueOr:
        dag.handleUnexpectedLightClientError(nextBoundarySlot)
        continue
      bid = bsi.bid
      boundarySlot = bid.slot.nextEpochBoundarySlot
    if boundarySlot == nextBoundarySlot and bid.slot >= lowSlot and
        not dag.lightClientCache.bootstrap.hasKey(bid.slot):
      var cachedBootstrap {.noinit.}: CachedLightClientBootstrap
      if not dag.updateExistingState(
          tmpState[], bid.atSlot, save = false, tmpCache):
        dag.handleUnexpectedLightClientError(bid.slot)
        continue
      withStateVars(tmpState[]):
        withState(state):
          when stateFork >= BeaconStateFork.Altair:
            state.data.build_proof(
              altair.CURRENT_SYNC_COMMITTEE_INDEX,
              cachedBootstrap.current_sync_committee_branch)
          else: raiseAssert "Unreachable"
      dag.lightClientCache.bootstrap[bid.slot] = cachedBootstrap

proc initLightClientUpdateForPeriod(
    dag: ChainDAGRef, period: SyncCommitteePeriod) =
  ## Compute and cache the best `LightClientUpdate` within a given
  ## sync committee period up through the finalized head block.
  ## Non-finalized blocks are processed incrementally.
  if not dag.isNextSyncCommitteeFinalized(period):
    return
  let
    earliestSlot = dag.computeEarliestLightClientSlot
    periodStartSlot = period.start_slot
    periodEndSlot = periodStartSlot + SLOTS_PER_SYNC_COMMITTEE_PERIOD - 1
  if periodEndSlot < earliestSlot:
    return
  if dag.lightClientCache.best.hasKey(period):
    return

  let startTick = Moment.now()
  debug "Computing best LC update for period", period
  proc logBest(endTick = Moment.now()) =
    # Using a helper function reduces code size as the `defer` beneath is
    # replicated on every `return`, and the log statement allocates another
    # copy of the arguments on the stack for each instantiation (~1 MB stack!)
    debug "Best LC update for period computed",
      period, update = dag.lightClientCache.best.getOrDefault(period),
      computeDur = endTick - startTick
  defer: logBest()

  proc maxParticipantsBlock(
      dag: ChainDAGRef, highBid: BlockId, lowSlot: Slot
  ): tuple[bid: Opt[BlockId], ok: bool] =
    ## Determine the earliest block with most sync committee signatures among
    ## ancestors of `highBid` with at least `lowSlot` as parent block slot.
    ## Return `err` if no block with `MIN_SYNC_COMMITTEE_PARTICIPANTS` exists.
    ## `bool` in result indicates whether no unexpected errors occurred.
    var
      maxParticipants = MIN_SYNC_COMMITTEE_PARTICIPANTS
      maxBid: Opt[BlockId]
      allOk = true
      bid = highBid
    while true:
      if bid.slot <= lowSlot:
        break
      let parentBid = dag.existingParent(bid).valueOr:
        dag.handleUnexpectedLightClientError(bid.slot)
        allOk = false
        break
      if parentBid.slot < lowSlot:
        break
      let
        bdata = dag.getExistingForkedBlock(bid).valueOr:
          dag.handleUnexpectedLightClientError(bid.slot)
          allOk = false
          break
        numParticipants =
          withBlck(bdata):
            when stateFork >= BeaconStateFork.Altair:
              countOnes(blck.message.body.sync_aggregate.sync_committee_bits)
            else: raiseAssert "Unreachable"
      if numParticipants >= maxParticipants:
        maxParticipants = numParticipants
        maxBid.ok bid
      bid = parentBid
    (bid: maxBid, ok: allOk)

  # Determine the block in the period with highest sync committee participation
  let
    lowSlot = max(periodStartSlot, earliestSlot)
    highSlot = min(periodEndSlot, dag.finalizedHead.blck.slot)
    highBsi = dag.getExistingBlockIdAtSlot(highSlot).valueOr:
      dag.handleUnexpectedLightClientError(highSlot)
      return
    highBid = highBsi.bid
<<<<<<< HEAD
    maxParticipantsRes = dag.maxParticipantsBlock(highBid, lowSlot)
    maxParticipantsBid = maxParticipantsRes.bid.valueOr:
      if maxParticipantsRes.ok: # No single valid block exists in the period
        dag.lightClientCache.best[period] = default(altair.LightClientUpdate)
=======
    maxParticipantsBid = dag.maxParticipantsBlock(highBid, lowSlot).valueOr:
      dag.lightClientCache.best[period] = default(altair.LightClientUpdate)
>>>>>>> cba041dd
      return

  # The block with highest participation may refer to a `finalized_checkpoint`
  # in a different sync committee period. If that is the case, search for a
  # later block with a `finalized_checkpoint` within the given sync committee
  # period, despite it having a lower sync committee participation
  var
    tmpState = assignClone(dag.headState)
    signatureBid {.noinit.}, finalizedBid {.noinit.}: BlockId
  signatureBid.slot = FAR_FUTURE_SLOT
  finalizedBid.slot = FAR_FUTURE_SLOT
  while true:
    if signatureBid.slot == FAR_FUTURE_SLOT:
      signatureBid = maxParticipantsBid
    else:
      let
        nextLowSlot = signatureBid.slot + 1
        signatureRes = dag.maxParticipantsBlock(highBid, nextLowSlot)
      signatureBid = signatureRes.bid.valueOr:
        signatureBid = maxParticipantsBid
        break
    let
      attestedBid = dag.existingParent(signatureBid).valueOr:
        dag.handleUnexpectedLightClientError(signatureBid.slot)
        continue
      finalizedEpoch = block:
        dag.withUpdatedExistingState(tmpState[], attestedBid.atSlot) do:
          withState(state):
            when stateFork >= BeaconStateFork.Altair:
              state.data.finalized_checkpoint.epoch
            else: raiseAssert "Unreachable"
        do:
          dag.handleUnexpectedLightClientError(attestedBid.slot)
          continue
      finalizedSlot = finalizedEpoch.start_slot
      finalizedBsi =
        if finalizedSlot >= dag.tail.slot:
          dag.getExistingBlockIdAtSlot(finalizedSlot).valueOr:
            dag.handleUnexpectedLightClientError(finalizedSlot)
            continue
        else:
          continue
    if finalizedBid.slot >= lowSlot:
      finalizedBid = finalizedBsi.bid
      break
    if signatureBid == maxParticipantsBid:
      finalizedBid = finalizedBsi.bid # For fallback `break` at start of loop

  # Save best light client data for given period
  var update {.noinit.}: altair.LightClientUpdate
  let attestedBid = dag.existingParent(signatureBid).valueOr:
    dag.handleUnexpectedLightClientError(signatureBid.slot)
    return
  dag.withUpdatedExistingState(tmpState[], attestedBid.atSlot) do:
    let bdata = dag.getExistingForkedBlock(bid).valueOr:
      dag.handleUnexpectedLightClientError(bid.slot)
      return
    withStateAndBlck(state, bdata):
      when stateFork >= BeaconStateFork.Altair:
        update.attested_header = blck.toBeaconBlockHeader()
        update.next_sync_committee = state.data.next_sync_committee
        state.data.build_proof(
          altair.NEXT_SYNC_COMMITTEE_INDEX,
          update.next_sync_committee_branch)
        if finalizedBid.slot == FAR_FUTURE_SLOT:
          update.finality_branch.reset()
        else:
          state.data.build_proof(
            altair.FINALIZED_ROOT_INDEX,
            update.finality_branch)
      else: raiseAssert "Unreachable"
  do:
    dag.handleUnexpectedLightClientError(attestedBid.slot)
    return
  if finalizedBid.slot == FAR_FUTURE_SLOT or finalizedBid.slot == GENESIS_SLOT:
    update.finalized_header.reset()
  else:
    let bdata = dag.getExistingForkedBlock(finalizedBid).valueOr:
      dag.handleUnexpectedLightClientError(finalizedBid.slot)
      return
    withBlck(bdata):
      update.finalized_header = blck.toBeaconBlockHeader()
  let bdata = dag.getExistingForkedBlock(signatureBid).valueOr:
    dag.handleUnexpectedLightClientError(signatureBid.slot)
    return
  withBlck(bdata):
    when stateFork >= BeaconStateFork.Altair:
      update.sync_aggregate =
        isomorphicCast[SyncAggregate](blck.message.body.sync_aggregate)
    else: raiseAssert "Unreachable"
  update.signature_slot = signatureBid.slot
  dag.lightClientCache.best[period] = update

proc initLightClientCache*(dag: ChainDAGRef) =
  ## Initialize cached light client data
  if dag.lightClientDataImportMode == LightClientDataImportMode.None:
    return
  dag.lightClientCache.importTailSlot = dag.tail.slot
  if dag.lightClientDataImportMode == LightClientDataImportMode.OnlyNew:
    dag.lightClientCache.importTailSlot = dag.head.slot
  var earliestSlot = dag.computeEarliestLightClientSlot
  if dag.head.slot < earliestSlot:
    return

  # Import light client data for finalized period through finalized head
  let
    finalizedSlot = dag.finalizedHead.slot
    finalizedPeriod = finalizedSlot.sync_committee_period
  dag.initLightClientBootstrapForPeriod(finalizedPeriod)
  dag.initLightClientUpdateForPeriod(finalizedPeriod)

  let lightClientStartTick = Moment.now()
  debug "Initializing cached light client data"

  template handleUnexpectedError(buggedBid: BlockId) =
    # Light client data is expected to be available from `earliestSlot` onward.
    # If there is an error, adjust `importTailSlot` to avoid failed lookups of
    # cached light client data. For new blocks / states, the caches can always
    # be updated incrementally, because those blocks / states are passed in
    # directly. It is only historical blocks (or sync committees) that depend
    # on a potentially corrupted database.
    doAssert buggedBid.slot > dag.lightClientCache.importTailSlot
    dag.handleUnexpectedLightClientError(buggedBid.slot)
    earliestSlot = dag.computeEarliestLightClientSlot

  # Build list of block to process.
  # As it is slow to load states in descending order,
  # build a reverse todo list to then process them in ascending order
  let lowSlot = max(finalizedSlot, earliestSlot)
  var
    blocks = newSeqOfCap[BlockId](dag.head.slot - lowSlot + 1)
    bid = dag.head.bid
  while bid.slot > lowSlot:
    blocks.add bid
    bid = dag.existingParent(bid).valueOr:
      handleUnexpectedError(bid)
      break
  if bid.slot == lowSlot:
    blocks.add bid

  # Process blocks (reuses `dag.headState`, but restores it to the current head)
  var
    tmpState = assignClone(dag.headState)
    tmpCache, cache: StateCache
    oldCheckpoint: Checkpoint
    cpIndex = 0
  for i in countdown(blocks.high, blocks.low):
    bid = blocks[i]
    if not dag.updateExistingState(
        dag.headState, bid.atSlot, save = false, cache):
      handleUnexpectedError(bid)
      continue
    withStateVars(dag.headState):
      let bdata = dag.getExistingForkedBlock(bid).valueOr:
        handleUnexpectedError(bid)
        continue
      withStateAndBlck(state, bdata):
        when stateFork >= BeaconStateFork.Altair:
          # Cache light client data (non-finalized blocks may refer to this)
          dag.cacheLightClientData(state, blck)

          # Create `LightClientUpdate` instances
          if bid.slot != lowSlot:
            dag.createLightClientUpdates(state, blck, parentBid = blocks[i + 1])
        else: raiseAssert "Unreachable"

  let lightClientEndTick = Moment.now()
  debug "Initialized cached light client data",
    initDur = lightClientEndTick - lightClientStartTick

  # Import historic data
  if dag.lightClientDataImportMode == LightClientDataImportMode.Full:
    let earliestPeriod = earliestSlot.sync_committee_period
    for period in earliestPeriod ..< finalizedPeriod:
      dag.initLightClientBootstrapForPeriod(period)
      dag.initLightClientUpdateForPeriod(period)

proc getLightClientBootstrap*(
    dag: ChainDAGRef,
    blockRoot: Eth2Digest): Opt[altair.LightClientBootstrap] =
  if not dag.lightClientDataServe:
    return err()

  let bdata = dag.getForkedBlock(blockRoot).valueOr:
    debug "LC bootstrap unavailable: Block not found", blockRoot
    return err()

  withBlck(bdata):
    let slot = blck.message.slot
    when stateFork >= BeaconStateFork.Altair:
      let earliestSlot = dag.computeEarliestLightClientSlot
      if slot < earliestSlot:
        debug "LC bootstrap unavailable: Block too old", slot
        return err()
      if slot > dag.finalizedHead.blck.slot:
        debug "LC bootstrap unavailable: Not finalized", blockRoot
        return err()
      var cachedBootstrap = dag.lightClientCache.bootstrap.getOrDefault(slot)
      if cachedBootstrap.current_sync_committee_branch.isZeroMemory:
        if dag.lightClientDataImportMode == LightClientDataImportMode.OnDemand:
          let bsi = ? dag.getExistingBlockIdAtSlot(slot)
          var tmpState = assignClone(dag.headState)
          dag.withUpdatedExistingState(tmpState[], bsi) do:
            withState(state):
              when stateFork >= BeaconStateFork.Altair:
                state.data.build_proof(
                  altair.CURRENT_SYNC_COMMITTEE_INDEX,
                  cachedBootstrap.current_sync_committee_branch)
              else: raiseAssert "Unreachable"
          do: return err()
          dag.lightClientCache.bootstrap[slot] = cachedBootstrap
        else:
          debug "LC bootstrap unavailable: Data not cached", slot
          return err()

      let period = slot.sync_committee_period
      var tmpState = assignClone(dag.headState)
      var bootstrap {.noinit.}: altair.LightClientBootstrap
      bootstrap.header =
        blck.toBeaconBlockHeader()
      bootstrap.current_sync_committee =
        ? dag.existingCurrentSyncCommitteeForPeriod(tmpState[], period)
      bootstrap.current_sync_committee_branch =
        cachedBootstrap.current_sync_committee_branch
      return ok bootstrap
    else:
      debug "LC bootstrap unavailable: Block before Altair", slot
      return err()

proc getLightClientUpdateForPeriod*(
    dag: ChainDAGRef,
    period: SyncCommitteePeriod): Option[altair.LightClientUpdate] =
  if not dag.lightClientDataServe:
    return

  if dag.lightClientDataImportMode == LightClientDataImportMode.OnDemand:
    dag.initLightClientUpdateForPeriod(period)
  result = some(dag.lightClientCache.best.getOrDefault(period))
  let numParticipants = countOnes(result.get.sync_aggregate.sync_committee_bits)
  if numParticipants < MIN_SYNC_COMMITTEE_PARTICIPANTS:
    result.reset()

proc getLightClientFinalityUpdate*(
    dag: ChainDAGRef): Option[altair.LightClientFinalityUpdate] =
  if not dag.lightClientDataServe:
    return

  result = some(dag.lightClientCache.latest)
  let numParticipants = countOnes(result.get.sync_aggregate.sync_committee_bits)
  if numParticipants < MIN_SYNC_COMMITTEE_PARTICIPANTS:
    result.reset()

proc getLightClientOptimisticUpdate*(
    dag: ChainDAGRef): Option[altair.LightClientOptimisticUpdate] =
  if not dag.lightClientDataServe:
    return

  result = some(dag.lightClientCache.latest.toOptimistic)
  let numParticipants = countOnes(result.get.sync_aggregate.sync_committee_bits)
  if numParticipants < MIN_SYNC_COMMITTEE_PARTICIPANTS:
    result.reset()<|MERGE_RESOLUTION|>--- conflicted
+++ resolved
@@ -201,7 +201,6 @@
       target = `name _ ptr`[]
     elif `name _ ok`:
       let bdata = dag.getExistingForkedBlock(bid)
-<<<<<<< HEAD
       if bdata.isErr:
         dag.handleUnexpectedLightClientError(bid.slot)
         `name _ ok` = false
@@ -209,12 +208,6 @@
         target = bdata.get.toBeaconBlockHeader()
         `name _ ptr` = addr target
     `name _ ok`
-=======
-      if bdata.isOk:
-        target = bdata.get.toBeaconBlockHeader()
-        `name ptr` = addr target
-      bdata.isOk
->>>>>>> cba041dd
 
 template lazy_data(name: untyped): untyped {.dirty.} =
   ## `createLightClientUpdates` helper to lazily load cached light client state.
@@ -612,15 +605,10 @@
       dag.handleUnexpectedLightClientError(highSlot)
       return
     highBid = highBsi.bid
-<<<<<<< HEAD
     maxParticipantsRes = dag.maxParticipantsBlock(highBid, lowSlot)
     maxParticipantsBid = maxParticipantsRes.bid.valueOr:
       if maxParticipantsRes.ok: # No single valid block exists in the period
         dag.lightClientCache.best[period] = default(altair.LightClientUpdate)
-=======
-    maxParticipantsBid = dag.maxParticipantsBlock(highBid, lowSlot).valueOr:
-      dag.lightClientCache.best[period] = default(altair.LightClientUpdate)
->>>>>>> cba041dd
       return
 
   # The block with highest participation may refer to a `finalized_checkpoint`
