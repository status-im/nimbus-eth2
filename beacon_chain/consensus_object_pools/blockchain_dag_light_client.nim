--- conflicted
+++ resolved
@@ -709,24 +709,13 @@
         dag.headState, bid.atSlot, save = false, cache):
       handleUnexpectedError(bid)
       continue
-<<<<<<< HEAD
     let bdata = dag.getExistingForkedBlock(bid).valueOr:
       handleUnexpectedError(bid)
       continue
     withStateAndBlck(dag.headState, bdata):
       when stateFork >= BeaconStateFork.Altair:
         # Cache light client data (non-finalized blocks may refer to this)
-        dag.cacheLightClientData(state, blck)
-=======
-    withStateVars(dag.headState):
-      let bdata = dag.getExistingForkedBlock(bid).valueOr:
-        handleUnexpectedError(bid)
-        continue
-      withStateAndBlck(state, bdata):
-        when stateFork >= BeaconStateFork.Altair:
-          # Cache light client data (non-finalized blocks may refer to this)
-          dag.cacheLightClientData(state, blck.toBlockId())
->>>>>>> 6bf7d646
+        dag.cacheLightClientData(state, blck.toBlockId())
 
         # Create `LightClientUpdate` instances
         if bid.slot != lowSlot:
