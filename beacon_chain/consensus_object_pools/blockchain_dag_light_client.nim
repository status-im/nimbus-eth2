--- conflicted
+++ resolved
@@ -189,16 +189,14 @@
       boundarySlot = bid.slot.nextEpochBoundarySlot
     if boundarySlot == nextBoundarySlot and bid.slot >= lowSlot and
         not dag.lcDataStore.cache.bootstrap.hasKey(bid.slot):
-      var cachedBootstrap {.noinit.}: CachedLightClientBootstrap
       if not dag.updateExistingState(
           tmpState[], bid.atSlot, save = false, tmpCache):
         dag.handleUnexpectedLightClientError(bid.slot)
         continue
-      withState(tmpState[]):
+      var cachedBootstrap {.noinit.}: CachedLightClientBootstrap
+      cachedBootstrap.current_sync_committee_branch = withState(tmpState[]):
         when stateFork >= BeaconStateFork.Altair:
-          state.data.build_proof(
-            altair.CURRENT_SYNC_COMMITTEE_INDEX,
-            cachedBootstrap.current_sync_committee_branch)
+          state.data.build_proof(altair.CURRENT_SYNC_COMMITTEE_INDEX).get
         else: raiseAssert "Unreachable"
       dag.lcDataStore.cache.bootstrap[bid.slot] = cachedBootstrap
 
@@ -335,15 +333,13 @@
       when stateFork >= BeaconStateFork.Altair:
         update.attested_header = blck.toBeaconBlockHeader()
         update.next_sync_committee = state.data.next_sync_committee
-        state.data.build_proof(
-          altair.NEXT_SYNC_COMMITTEE_INDEX,
-          update.next_sync_committee_branch)
+        update.next_sync_committee_branch =
+           state.data.build_proof(altair.NEXT_SYNC_COMMITTEE_INDEX).get
         if finalizedBid.slot == FAR_FUTURE_SLOT:
           update.finality_branch.reset()
         else:
-          state.data.build_proof(
-            altair.FINALIZED_ROOT_INDEX,
-            update.finality_branch)
+          update.finality_branch =
+             state.data.build_proof(altair.FINALIZED_ROOT_INDEX).get
       else: raiseAssert "Unreachable"
   do:
     dag.handleUnexpectedLightClientError(attestedBid.slot)
@@ -783,321 +779,6 @@
   for key in keysToDelete:
     dag.lcDataStore.cache.pendingBest.del key
 
-<<<<<<< HEAD
-=======
-func initLightClientDataStore*(
-    serve: bool, importMode: LightClientDataImportMode,
-    onLCFinalityUpdateCb: OnLightClientFinalityUpdateCallback = nil,
-    onLCOptimisticUpdateCb: OnLightClientOptimisticUpdateCallback = nil
-): LightClientDataStore =
-  ## Initialize light client data collector.
-  LightClientDataStore(
-    serve: serve,
-    importMode: importMode,
-    onLightClientFinalityUpdate: onLCFinalityUpdateCb,
-    onLightClientOptimisticUpdate: onLCOptimisticUpdateCb)
-
-proc initLightClientBootstrapForPeriod(
-    dag: ChainDAGRef,
-    period: SyncCommitteePeriod) =
-  ## Compute and cache `LightClientBootstrap` data for all finalized
-  ## epoch boundary blocks within a given sync committee period.
-  if not dag.isNextSyncCommitteeFinalized(period):
-    return
-  let
-    earliestSlot = dag.computeEarliestLightClientSlot
-    periodStartSlot = period.start_slot
-    periodEndSlot = periodStartSlot + SLOTS_PER_SYNC_COMMITTEE_PERIOD - 1
-  if periodEndSlot < earliestSlot:
-    return
-
-  let startTick = Moment.now()
-  debug "Caching LC bootstrap data for period", period
-  defer:
-    let endTick = Moment.now()
-    debug "LC bootstrap data for period cached", period,
-      cacheDur = endTick - startTick
-
-  let
-    lowSlot = max(periodStartSlot, earliestSlot)
-    highSlot = min(periodEndSlot, dag.finalizedHead.blck.slot)
-    lowBoundarySlot = lowSlot.nextEpochBoundarySlot
-    highBoundarySlot = highSlot.nextEpochBoundarySlot
-  var
-    tmpState = assignClone(dag.headState)
-    tmpCache: StateCache
-    nextBoundarySlot = lowBoundarySlot
-  while nextBoundarySlot <= highBoundarySlot:
-    defer: nextBoundarySlot += SLOTS_PER_EPOCH
-    let
-      bsi = dag.getExistingBlockIdAtSlot(nextBoundarySlot).valueOr:
-        dag.handleUnexpectedLightClientError(nextBoundarySlot)
-        continue
-      bid = bsi.bid
-      boundarySlot = bid.slot.nextEpochBoundarySlot
-    if boundarySlot == nextBoundarySlot and bid.slot >= lowSlot and
-        not dag.lcDataStore.cache.bootstrap.hasKey(bid.slot):
-      if not dag.updateExistingState(
-          tmpState[], bid.atSlot, save = false, tmpCache):
-        dag.handleUnexpectedLightClientError(bid.slot)
-        continue
-      var cachedBootstrap {.noinit.}: CachedLightClientBootstrap
-      cachedBootstrap.current_sync_committee_branch = withState(tmpState[]):
-        when stateFork >= BeaconStateFork.Altair:
-          state.data.build_proof(altair.CURRENT_SYNC_COMMITTEE_INDEX).get
-        else: raiseAssert "Unreachable"
-      dag.lcDataStore.cache.bootstrap[bid.slot] = cachedBootstrap
-
-proc initLightClientUpdateForPeriod(
-    dag: ChainDAGRef, period: SyncCommitteePeriod) =
-  ## Compute and cache the best `LightClientUpdate` within a given
-  ## sync committee period up through the finalized head block.
-  ## Non-finalized blocks are processed incrementally.
-  if not dag.isNextSyncCommitteeFinalized(period):
-    return
-  let
-    earliestSlot = dag.computeEarliestLightClientSlot
-    periodStartSlot = period.start_slot
-    periodEndSlot = periodStartSlot + SLOTS_PER_SYNC_COMMITTEE_PERIOD - 1
-  if periodEndSlot < earliestSlot:
-    return
-  if dag.lcDataStore.cache.best.hasKey(period):
-    return
-
-  let startTick = Moment.now()
-  debug "Computing best LC update for period", period
-  proc logBest(endTick = Moment.now()) =
-    # Using a helper function reduces code size as the `defer` beneath is
-    # replicated on every `return`, and the log statement allocates another
-    # copy of the arguments on the stack for each instantiation (~1 MB stack!)
-    debug "Best LC update for period computed",
-      period, update = dag.lcDataStore.cache.best.getOrDefault(period),
-      computeDur = endTick - startTick
-  defer: logBest()
-
-  proc maxParticipantsBlock(
-      dag: ChainDAGRef, highBid: BlockId, lowSlot: Slot
-  ): tuple[bid: Opt[BlockId], ok: bool] =
-    ## Determine the earliest block with most sync committee signatures among
-    ## ancestors of `highBid` with at least `lowSlot` as parent block slot.
-    ## Return `err` if no block with `MIN_SYNC_COMMITTEE_PARTICIPANTS` exists.
-    ## `bool` in result indicates whether no unexpected errors occurred.
-    var
-      maxParticipants = MIN_SYNC_COMMITTEE_PARTICIPANTS
-      maxBid: Opt[BlockId]
-      allOk = true
-      bid = highBid
-    while true:
-      if bid.slot <= lowSlot:
-        break
-      let parentBid = dag.existingParent(bid).valueOr:
-        dag.handleUnexpectedLightClientError(bid.slot)
-        allOk = false
-        break
-      if parentBid.slot < lowSlot:
-        break
-      let
-        bdata = dag.getExistingForkedBlock(bid).valueOr:
-          dag.handleUnexpectedLightClientError(bid.slot)
-          allOk = false
-          break
-        numParticipants =
-          withBlck(bdata):
-            when stateFork >= BeaconStateFork.Altair:
-              countOnes(blck.message.body.sync_aggregate.sync_committee_bits)
-            else: raiseAssert "Unreachable"
-      if numParticipants >= maxParticipants:
-        maxParticipants = numParticipants
-        maxBid.ok bid
-      bid = parentBid
-    (bid: maxBid, ok: allOk)
-
-  # Determine the block in the period with highest sync committee participation
-  let
-    lowSlot = max(periodStartSlot, earliestSlot)
-    highSlot = min(periodEndSlot, dag.finalizedHead.blck.slot)
-    highBsi = dag.getExistingBlockIdAtSlot(highSlot).valueOr:
-      dag.handleUnexpectedLightClientError(highSlot)
-      return
-    highBid = highBsi.bid
-    maxParticipantsRes = dag.maxParticipantsBlock(highBid, lowSlot)
-    maxParticipantsBid = maxParticipantsRes.bid.valueOr:
-      if maxParticipantsRes.ok: # No single valid block exists in the period
-        dag.lcDataStore.cache.best[period] = default(altair.LightClientUpdate)
-      return
-
-  # The block with highest participation may refer to a `finalized_checkpoint`
-  # in a different sync committee period. If that is the case, search for a
-  # later block with a `finalized_checkpoint` within the given sync committee
-  # period, despite it having a lower sync committee participation
-  var
-    tmpState = assignClone(dag.headState)
-    signatureBid {.noinit.}, finalizedBid {.noinit.}: BlockId
-  signatureBid.slot = FAR_FUTURE_SLOT
-  finalizedBid.slot = FAR_FUTURE_SLOT
-  while true:
-    if signatureBid.slot == FAR_FUTURE_SLOT:
-      signatureBid = maxParticipantsBid
-    else:
-      let
-        nextLowSlot = signatureBid.slot + 1
-        signatureRes = dag.maxParticipantsBlock(highBid, nextLowSlot)
-      signatureBid = signatureRes.bid.valueOr:
-        signatureBid = maxParticipantsBid
-        break
-    let
-      attestedBid = dag.existingParent(signatureBid).valueOr:
-        dag.handleUnexpectedLightClientError(signatureBid.slot)
-        continue
-      finalizedEpoch = block:
-        dag.withUpdatedExistingState(tmpState[], attestedBid.atSlot) do:
-          withState(state):
-            when stateFork >= BeaconStateFork.Altair:
-              state.data.finalized_checkpoint.epoch
-            else: raiseAssert "Unreachable"
-        do:
-          dag.handleUnexpectedLightClientError(attestedBid.slot)
-          continue
-      finalizedSlot = finalizedEpoch.start_slot
-      finalizedBsi =
-        if finalizedSlot >= dag.tail.slot:
-          dag.getExistingBlockIdAtSlot(finalizedSlot).valueOr:
-            dag.handleUnexpectedLightClientError(finalizedSlot)
-            continue
-        else:
-          continue
-    if finalizedBid.slot >= lowSlot:
-      finalizedBid = finalizedBsi.bid
-      break
-    if signatureBid == maxParticipantsBid:
-      finalizedBid = finalizedBsi.bid # For fallback `break` at start of loop
-
-  # Save best light client data for given period
-  var update {.noinit.}: altair.LightClientUpdate
-  let attestedBid = dag.existingParent(signatureBid).valueOr:
-    dag.handleUnexpectedLightClientError(signatureBid.slot)
-    return
-  dag.withUpdatedExistingState(tmpState[], attestedBid.atSlot) do:
-    let bdata = dag.getExistingForkedBlock(bid).valueOr:
-      dag.handleUnexpectedLightClientError(bid.slot)
-      return
-    withStateAndBlck(state, bdata):
-      when stateFork >= BeaconStateFork.Altair:
-        update.attested_header = blck.toBeaconBlockHeader()
-        update.next_sync_committee = state.data.next_sync_committee
-        update.next_sync_committee_branch =
-          state.data.build_proof(altair.NEXT_SYNC_COMMITTEE_INDEX).get
-        if finalizedBid.slot == FAR_FUTURE_SLOT:
-          update.finality_branch.reset()
-        else:
-          update.finality_branch =
-            state.data.build_proof(altair.FINALIZED_ROOT_INDEX).get
-      else: raiseAssert "Unreachable"
-  do:
-    dag.handleUnexpectedLightClientError(attestedBid.slot)
-    return
-  if finalizedBid.slot == FAR_FUTURE_SLOT or finalizedBid.slot == GENESIS_SLOT:
-    update.finalized_header.reset()
-  else:
-    let bdata = dag.getExistingForkedBlock(finalizedBid).valueOr:
-      dag.handleUnexpectedLightClientError(finalizedBid.slot)
-      return
-    withBlck(bdata):
-      update.finalized_header = blck.toBeaconBlockHeader()
-  let bdata = dag.getExistingForkedBlock(signatureBid).valueOr:
-    dag.handleUnexpectedLightClientError(signatureBid.slot)
-    return
-  withBlck(bdata):
-    when stateFork >= BeaconStateFork.Altair:
-      update.sync_aggregate = blck.asSigned().message.body.sync_aggregate
-    else: raiseAssert "Unreachable"
-  update.signature_slot = signatureBid.slot
-  dag.lcDataStore.cache.best[period] = update
-
-proc initLightClientDataCache*(dag: ChainDAGRef) =
-  ## Initialize cached light client data
-  if dag.lcDataStore.importMode == LightClientDataImportMode.None:
-    return
-  dag.lcDataStore.cache.importTailSlot = dag.tail.slot
-  if dag.lcDataStore.importMode == LightClientDataImportMode.OnlyNew:
-    dag.lcDataStore.cache.importTailSlot = dag.head.slot
-  var earliestSlot = dag.computeEarliestLightClientSlot
-  if dag.head.slot < earliestSlot:
-    return
-
-  # Import light client data for finalized period through finalized head
-  let
-    finalizedSlot = dag.finalizedHead.slot
-    finalizedPeriod = finalizedSlot.sync_committee_period
-  dag.initLightClientBootstrapForPeriod(finalizedPeriod)
-  dag.initLightClientUpdateForPeriod(finalizedPeriod)
-
-  let lightClientStartTick = Moment.now()
-  debug "Initializing cached light client data"
-
-  template handleUnexpectedError(buggedBid: BlockId) =
-    # Light client data is expected to be available from `earliestSlot` onward.
-    # If there is an error, adjust `importTailSlot` to avoid failed lookups of
-    # cached light client data. For new blocks / states, the caches can always
-    # be updated incrementally, because those blocks / states are passed in
-    # directly. It is only historical blocks (or sync committees) that depend
-    # on a potentially corrupted database.
-    doAssert buggedBid.slot > dag.lcDataStore.cache.importTailSlot
-    dag.handleUnexpectedLightClientError(buggedBid.slot)
-    earliestSlot = dag.computeEarliestLightClientSlot
-
-  # Build list of block to process.
-  # As it is slow to load states in descending order,
-  # build a reverse todo list to then process them in ascending order
-  let lowSlot = max(finalizedSlot, earliestSlot)
-  var
-    blocks = newSeqOfCap[BlockId](dag.head.slot - lowSlot + 1)
-    bid = dag.head.bid
-  while bid.slot > lowSlot:
-    blocks.add bid
-    bid = dag.existingParent(bid).valueOr:
-      handleUnexpectedError(bid)
-      break
-  if bid.slot == lowSlot:
-    blocks.add bid
-
-  # Process blocks (reuses `dag.headState`, but restores it to the current head)
-  var
-    tmpState = assignClone(dag.headState)
-    tmpCache, cache: StateCache
-    oldCheckpoint: Checkpoint
-    cpIndex = 0
-  for i in countdown(blocks.high, blocks.low):
-    bid = blocks[i]
-    if not dag.updateExistingState(
-        dag.headState, bid.atSlot, save = false, cache):
-      handleUnexpectedError(bid)
-      continue
-    let bdata = dag.getExistingForkedBlock(bid).valueOr:
-      handleUnexpectedError(bid)
-      continue
-    withStateAndBlck(dag.headState, bdata):
-      when stateFork >= BeaconStateFork.Altair:
-        # Cache light client data (non-finalized blocks may refer to this)
-        dag.cacheLightClientData(state, blck.toBlockId())
-
-        # Create `LightClientUpdate` instances
-        if bid.slot != lowSlot:
-          dag.createLightClientUpdates(state, blck, parentBid = blocks[i + 1])
-      else: raiseAssert "Unreachable"
-
-  let lightClientEndTick = Moment.now()
-  debug "Initialized cached light client data",
-    initDur = lightClientEndTick - lightClientStartTick
-
-  # Import historic data
-  if dag.lcDataStore.importMode == LightClientDataImportMode.Full:
-    let earliestPeriod = earliestSlot.sync_committee_period
-    for period in earliestPeriod ..< finalizedPeriod:
-      dag.initLightClientBootstrapForPeriod(period)
-      dag.initLightClientUpdateForPeriod(period)
-
->>>>>>> aa1b8e4a
 proc getLightClientBootstrap*(
     dag: ChainDAGRef,
     blockRoot: Eth2Digest): Opt[altair.LightClientBootstrap] =
