--- conflicted
+++ resolved
@@ -16,12 +16,7 @@
   ../spec/datatypes/base,
   ./block_pools_types, blockchain_dag
 
-<<<<<<< HEAD
-debugComment "probably just need Electra shortLog here"
-import ../spec/forks # prune this, it's for electra attestation logging
-=======
 from ../spec/datatypes/electra import shortLog
->>>>>>> 22efdd85
 
 export
   base, extras, block_pools_types, results
