<<<<<<< HEAD
# beacon_chain
=======
>>>>>>> 573228ff
# Copyright (c) 2018-2023 Status Research & Development GmbH
# Licensed and distributed under either of
#   * MIT license (license terms in the root directory or at https://opensource.org/licenses/MIT).
#   * Apache v2 license (license terms in the root directory or at https://www.apache.org/licenses/LICENSE-2.0).
# at your option. This file may not be copied, modified, or distributed except according to those terms.

import
  std/[sequtils],
  stew/results,
  chronicles,
  libp2p/[multiaddress, multicodec, peerstore],
  libp2p/protocols/pubsub/pubsubpeer,
  ./rest_utils,
  ../el/el_manager,
  ../validators/validator_duties,
  ../spec/[forks, beacon_time],
  ../beacon_node, ../nimbus_binary_common

export rest_utils

when defined(chronosFutureTracking):
  import stew/base10

logScope: topics = "rest_nimbusapi"

type
  RestPeerInfo* = object
    peerId*: string
    addrs*: seq[string]
    protocols*: seq[string]
    protoVersion*: string
    agentVersion*: string

  RestPeerInfoTuple* = tuple
    peerId: string
    addrs: seq[string]
    protocols: seq[string]
    protoVersion: string
    agentVersion: string

  RestSimplePeer* = object
    info*: RestPeerInfo
    connectionState*: string
    score*: int

  RestFutureInfo* = object
    id*: string
    child_id*: string
    procname*: string
    filename*: string
    line*: int
    state*: string

  RestChronosMetricsInfo* = object
    tcp_transports*: uint64
    udp_transports*: uint64
    tcp_servers*: uint64
    stream_readers*: uint64
    stream_writers*: uint64
    http_client_connections*: uint64
    http_client_requests*: uint64
    http_client_responses*: uint64
    http_server_connections*: uint64
    http_body_readers*: uint64
    http_body_writers*: uint64

  RestPubSubPeer* = object
    peerId*: PeerId
    score*: float64
    iHaveBudget*: int
    outbound*: bool
    appScore*: float64
    behaviourPenalty*: float64
    sendConnAvail*: bool
    closed*: bool
    atEof*: bool
    address*: string
    backoff*: string
    agent*: string

  RestPeerStats* = object
    peerId*: PeerId
    null*: bool
    connected*: bool
    expire*: string
    score*: float64

  RestPeerStatus* = object
    peerId*: PeerId
    connected*: bool

proc toInfo(node: BeaconNode, peerId: PeerId): RestPeerInfo =
  RestPeerInfo(
    peerId: $peerId,
    addrs: node.network.switch.peerStore[AddressBook][peerId].mapIt($it),
    protocols: node.network.switch.peerStore[ProtoBook][peerId],
    protoVersion: node.network.switch.peerStore[ProtoVersionBook][peerId],
    agentVersion: node.network.switch.peerStore[AgentBook][peerId]
  )

proc toNode(v: PubSubPeer, backoff: Moment): RestPubSubPeer =
  RestPubSubPeer(
    peerId: v.peerId,
    score: v.score,
    iHaveBudget: v.iHaveBudget,
    outbound: v.outbound,
    appScore: v.appScore,
    behaviourPenalty: v.behaviourPenalty,
    sendConnAvail: v.sendConn != nil,
    closed: v.sendConn != nil and v.sendConn.closed,
    atEof: v.sendConn != nil and v.sendConn.atEof,
    address:
      if v.address.isSome():
        $v.address.get()
      else:
        "<no address>",
    backoff: $(backoff - Moment.now()),
    agent:
      when defined(libp2p_agents_metrics):
        v.shortAgent
      else:
        "unknown"
  )

proc installNimbusApiHandlers*(router: var RestRouter, node: BeaconNode) =
  router.api(MethodGet, "/nimbus/v1/beacon/head") do () -> RestApiResponse:
    return RestApiResponse.jsonResponse(node.dag.head.slot)

  router.api(MethodGet, "/nimbus/v1/chain/head") do() -> RestApiResponse:
    let
      head = node.dag.head
      finalized = getStateField(node.dag.headState, finalized_checkpoint)
      justified =
        getStateField(node.dag.headState, current_justified_checkpoint)
    return RestApiResponse.jsonResponse(
      (
        head_slot: head.slot,
        head_block_root: head.root.data.toHex(),
        finalized_slot: finalized.epoch * SLOTS_PER_EPOCH,
        finalized_block_root: finalized.root.data.toHex(),
        justified_slot: justified.epoch * SLOTS_PER_EPOCH,
        justified_block_root: justified.root.data.toHex()
      )
    )

  router.api(MethodGet, "/nimbus/v1/syncmanager/status") do (
    ) -> RestApiResponse:
    return RestApiResponse.jsonResponse(node.syncManager.inProgress)

  router.api(MethodGet, "/nimbus/v1/node/peerid") do (
    ) -> RestApiResponse:
    return RestApiResponse.jsonResponse((peerid: $node.network.peerId()))

  router.api(MethodGet, "/nimbus/v1/node/version") do (
    ) -> RestApiResponse:
    return RestApiResponse.jsonResponse((version: "Nimbus/" & fullVersionStr))

  router.api(MethodGet, "/nimbus/v1/network/ids") do (
    ) -> RestApiResponse:
    var res: seq[PeerId]
    for peerId, peer in node.network.peerPool:
      res.add(peerId)
    return RestApiResponse.jsonResponse((peerids: res))

  router.api(MethodGet, "/nimbus/v1/network/peers") do (
    ) -> RestApiResponse:
    var res: seq[RestSimplePeer]
    for id, peer in node.network.peerPool:
      res.add(
        RestSimplePeer(
          info: toInfo(node, id),
          connectionState: $peer.connectionState,
          score: peer.score
        )
      )
    return RestApiResponse.jsonResponse((peers: res))

  router.api(MethodPost, "/nimbus/v1/graffiti") do (
    contentBody: Option[ContentBody]) -> RestApiResponse:
    if contentBody.isNone:
      return RestApiResponse.jsonError(Http400, EmptyRequestBodyError)

    template setGraffitiAux(node: BeaconNode,
                            graffitiStr: string): RestApiResponse =
      node.graffitiBytes = try:
        GraffitiBytes.init(graffitiStr)
      except CatchableError as err:
        return RestApiResponse.jsonError(Http400, InvalidGraffitiBytesValue,
                                         err.msg)
      RestApiResponse.jsonResponse((result: true))

    let body = contentBody.get()
    if body.contentType == ApplicationJsonMediaType:
      let graffitiBytes = decodeBody(GraffitiBytes, body)
      if graffitiBytes.isErr():
        return RestApiResponse.jsonError(Http400, InvalidGraffitiBytesValue,
                                         $graffitiBytes.error())
      node.graffitiBytes = graffitiBytes.get()
      return RestApiResponse.jsonResponse((result: true))
    elif body.contentType == TextPlainMediaType:
      return node.setGraffitiAux body.strData()
    elif body.contentType == UrlEncodedMediaType:
      return node.setGraffitiAux decodeUrl(body.strData())
    else:
      return RestApiResponse.jsonError(Http400, "Unsupported content type: " &
                                                $body.contentType)

  router.api(MethodGet, "/nimbus/v1/graffiti") do (
    ) -> RestApiResponse:
    return RestApiResponse.jsonResponse(node.graffitiBytes)

  router.api(MethodPost, "/nimbus/v1/chronicles/settings") do (
    log_level: Option[string]) -> RestApiResponse:
    if log_level.isSome():
      let level =
        block:
          let res = log_level.get()
          if res.isErr():
            return RestApiResponse.jsonError(Http400, InvalidLogLevelValueError,
                                             $res.error())
          res.get()
      {.gcsafe.}:
        updateLogLevel(level)
    return RestApiResponse.jsonResponse((result: true))

  router.api(MethodGet, "/nimbus/v1/eth1/chain") do (
    ) -> RestApiResponse:
    let res = mapIt(node.elManager.eth1ChainBlocks, it)
    return RestApiResponse.jsonResponse(res)

  router.api(MethodGet, "/nimbus/v1/eth1/proposal_data") do (
    ) -> RestApiResponse:
    let wallSlot = node.beaconClock.now.slotOrZero
    let head =
      block:
        let res = node.getSyncedHead(wallSlot)
        if res.isErr():
          return RestApiResponse.jsonError(Http503, BeaconNodeInSyncError,
                                           $res.error())
        let tres = res.get()
        if not tres.executionValid:
          return RestApiResponse.jsonError(Http503, BeaconNodeInSyncError)
        tres
    let proposalState = assignClone(node.dag.headState)
    node.dag.withUpdatedState(
        proposalState[],
        head.atSlot(wallSlot).toBlockSlotId().expect("not nil")):
      return RestApiResponse.jsonResponse(
        node.getBlockProposalEth1Data(updatedState))
    do:
      return RestApiResponse.jsonError(Http400, PrunedStateError)

  router.api(MethodGet, "/nimbus/v1/debug/chronos/futures") do (
    ) -> RestApiResponse:
    when defined(chronosFutureTracking):
      var res: seq[RestFutureInfo]
      for item in pendingFutures():
        let loc = item.location[LocCreateIndex][]
        let futureId = Base10.toString(item.id)
        let childId =
          if isNil(item.child): ""
          else: Base10.toString(item.child.id)
        res.add(
          RestFutureInfo(
            id: futureId,
            child_id: childId,
            procname: $loc.procedure,
            filename: $loc.file,
            line: loc.line,
            state: $item.state
          )
        )
      return RestApiResponse.jsonResponse(res)
    else:
      return RestApiResponse.jsonError(Http503,
        "Compile with '-d:chronosFutureTracking' to get this request working")

  router.api(MethodGet, "/nimbus/v1/debug/chronos/metrics") do (
    ) -> RestApiResponse:

    template getCount(ttype: untyped, name: string): uint64 =
      let res = ttype(getTracker(name))
      if res.isNil(): 0'u64 else: uint64(res.opened - res.closed)

    let res = RestChronosMetricsInfo(
      tcp_transports: getCount(StreamTransportTracker, "stream.transport"),
      udp_transports: getCount(DgramTransportTracker, "datagram.transport"),
      tcp_servers: getCount(StreamServerTracker, "stream.server"),
      stream_readers: getCount(AsyncStreamTracker,
                               AsyncStreamReaderTrackerName),
      stream_writers: getCount(AsyncStreamTracker,
                               AsyncStreamWriterTrackerName),
      http_client_connections: getCount(HttpClientTracker,
                                        HttpClientConnectionTrackerName),
      http_client_requests: getCount(HttpClientTracker,
                                     HttpClientRequestTrackerName),
      http_client_responses: getCount(HttpClientTracker,
                                      HttpClientResponseTrackerName),
      http_server_connections: lenu64(node.restServer.server.connections),
      http_body_readers: getCount(HttpBodyTracker, HttpBodyReaderTrackerName),
      http_body_writers: getCount(HttpBodyTracker, HttpBodyWriterTrackerName)
    )
    return RestApiResponse.jsonResponse(res)

  router.api(MethodPost, "/nimbus/v1/validator/activity/{epoch}") do (
    epoch: Epoch, contentBody: Option[ContentBody]) -> RestApiResponse:
    let indexList =
      block:
        if contentBody.isNone():
          return RestApiResponse.jsonError(Http400, EmptyRequestBodyError)
        let dres = decodeBody(seq[RestValidatorIndex], contentBody.get())
        if dres.isErr():
          return RestApiResponse.jsonError(Http400,
                                           InvalidValidatorIndexValueError,
                                           $dres.error())
        var
          res: seq[ValidatorIndex]
          dupset: HashSet[ValidatorIndex]

        let items = dres.get()
        for item in items:
          let vres = item.toValidatorIndex()
          if vres.isErr():
            case vres.error()
            of ValidatorIndexError.TooHighValue:
              return RestApiResponse.jsonError(Http400,
                                               TooHighValidatorIndexValueError)
            of ValidatorIndexError.UnsupportedValue:
              return RestApiResponse.jsonError(Http500,
                                            UnsupportedValidatorIndexValueError)
          let index = vres.get()
          if index in dupset:
            return RestApiResponse.jsonError(Http400,
                                             DuplicateValidatorIndexArrayError)
          dupset.incl(index)
          res.add(index)
        if len(res) == 0:
          return RestApiResponse.jsonError(Http400,
                                           EmptyValidatorIndexArrayError)
        res
    let qepoch =
      block:
        if epoch.isErr():
          return RestApiResponse.jsonError(Http400, InvalidEpochValueError,
                                           $epoch.error())
        let
          res = epoch.get()
          wallEpoch = node.currentSlot().epoch()
          nextEpoch =
            if wallEpoch == FAR_FUTURE_EPOCH:
              wallEpoch
            else:
              wallEpoch + 1
          prevEpoch = get_previous_epoch(wallEpoch)
        if (res < prevEpoch) or (res > nextEpoch):
          return RestApiResponse.jsonError(Http400, InvalidEpochValueError,
                    "Requested epoch is more than one epoch from current epoch")
        res
    let response = indexList.mapIt(
      RestActivityItem(
        index: it,
        epoch: qepoch,
        active: node.attestationPool[].validatorSeenAtEpoch(qepoch, it)
      )
    )
    return RestApiResponse.jsonResponse(response)

  router.api(MethodGet, "/nimbus/v1/debug/gossip/peers") do (
    ) -> RestApiResponse:

    let gossipPeers =
      block:
        var res: seq[tuple[topic: string, peers: seq[RestPubSubPeer]]]
        for topic, v in node.network.pubsub.gossipsub:
          var peers: seq[RestPubSubPeer]
          let backoff = node.network.pubsub.backingOff.getOrDefault(topic)
          for peer in v:
            peers.add(peer.toNode(backoff.getOrDefault(peer.peerId)))
          res.add((topic: topic, peers: peers))
        res
    let meshPeers =
      block:
        var res: seq[tuple[topic: string, peers: seq[RestPubSubPeer]]]
        for topic, v in node.network.pubsub.mesh:
          var peers: seq[RestPubSubPeer]
          let backoff = node.network.pubsub.backingOff.getOrDefault(topic)
          for peer in v:
            peers.add(peer.toNode(backoff.getOrDefault(peer.peerId)))
          res.add((topic: topic, peers: peers))
        res
    let colocationPeers =
      block:
        var res: seq[tuple[address: string, peerids: seq[PeerId]]]
        for k, v in node.network.pubsub.peersInIP:
          var peerids: seq[PeerId]
          for id in v:
            peerids.add(id)
          res.add(($k, peerids))
        res
    let peerStats =
      block:
        var stats: seq[RestPeerStats]
        for peerId, pstats in node.network.pubsub.peerStats:
          let peer = node.network.pubsub.peers.getOrDefault(peerId)
          stats.add(
            RestPeerStats(
              peerId: peerId,
              null: isNil(peer),
              connected: if isNil(peer): false else: peer.connected(),
              expire: $(pstats.expire - Moment.now()),
              score: pstats.score
            )
          )
        stats
    let allPeers =
      block:
        var peers: seq[RestPeerStatus]
        for peerId, peer in node.network.pubsub.peers:
          peers.add(RestPeerStatus(peerId: peerId, connected: peer.connected))
        peers
    return RestApiResponse.jsonResponse(
      (
        gossip_peers: gossipPeers,
        mesh_peers: meshPeers,
        colocation_peers: colocationPeers,
        peer_stats: peerStats,
        all_peers: allPeers
      )
    )<|MERGE_RESOLUTION|>--- conflicted
+++ resolved
@@ -1,7 +1,4 @@
-<<<<<<< HEAD
 # beacon_chain
-=======
->>>>>>> 573228ff
 # Copyright (c) 2018-2023 Status Research & Development GmbH
 # Licensed and distributed under either of
 #   * MIT license (license terms in the root directory or at https://opensource.org/licenses/MIT).
