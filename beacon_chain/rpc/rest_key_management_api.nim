--- conflicted
+++ resolved
@@ -4,15 +4,11 @@
 #   * Apache v2 license (license terms in the root directory or at https://www.apache.org/licenses/LICENSE-2.0).
 # at your option. This file may not be copied, modified, or distributed except according to those terms.
 
-<<<<<<< HEAD
-import std/[tables, strutils, uri]
-=======
 # NOTE: This module has been used in both `beacon_node` and `validator_client`,
 # please keep imports clear of `rest_utils` or any other module which imports
 # beacon node's specific networking code.
 
-import std/[tables, os, strutils, uri]
->>>>>>> 655e2fa8
+import std/[tables, strutils, uri]
 import chronos, chronicles, confutils,
        stew/[base10, results, io2], blscurve, presto
 import ".."/spec/[keystore, crypto]
