# beacon_chain
# Copyright (c) 2018-2023 Status Research & Development GmbH
# Licensed and distributed under either of
#   * MIT license (license terms in the root directory or at https://opensource.org/licenses/MIT).
#   * Apache v2 license (license terms in the root directory or at https://www.apache.org/licenses/LICENSE-2.0).
# at your option. This file may not be copied, modified, or distributed except according to those terms.

import stew/[byteutils, base10], chronicles
import ".."/beacon_node,
       ".."/spec/forks,
       "."/rest_utils

export rest_utils

logScope: topics = "rest_config"

proc installConfigApiHandlers*(router: var RestRouter, node: BeaconNode) =
  template cfg(): auto = node.dag.cfg
  let
    cachedForkSchedule =
      RestApiResponse.prepareJsonResponse(getForkSchedule(cfg))
    cachedConfigSpec =
      RestApiResponse.prepareJsonResponse(
        (
          # https://github.com/ethereum/consensus-specs/blob/v1.4.0-alpha.1/presets/mainnet/phase0.yaml
          MAX_COMMITTEES_PER_SLOT:
            Base10.toString(MAX_COMMITTEES_PER_SLOT),
          TARGET_COMMITTEE_SIZE:
            Base10.toString(TARGET_COMMITTEE_SIZE),
          MAX_VALIDATORS_PER_COMMITTEE:
            Base10.toString(MAX_VALIDATORS_PER_COMMITTEE),
          SHUFFLE_ROUND_COUNT:
            Base10.toString(SHUFFLE_ROUND_COUNT),
          HYSTERESIS_QUOTIENT:
            Base10.toString(HYSTERESIS_QUOTIENT),
          HYSTERESIS_DOWNWARD_MULTIPLIER:
            Base10.toString(HYSTERESIS_DOWNWARD_MULTIPLIER),
          HYSTERESIS_UPWARD_MULTIPLIER:
            Base10.toString(HYSTERESIS_UPWARD_MULTIPLIER),
          MIN_DEPOSIT_AMOUNT:
            Base10.toString(MIN_DEPOSIT_AMOUNT),
          MAX_EFFECTIVE_BALANCE:
            Base10.toString(MAX_EFFECTIVE_BALANCE),
          EFFECTIVE_BALANCE_INCREMENT:
            Base10.toString(EFFECTIVE_BALANCE_INCREMENT),
          MIN_ATTESTATION_INCLUSION_DELAY:
            Base10.toString(MIN_ATTESTATION_INCLUSION_DELAY),
          SLOTS_PER_EPOCH:
            Base10.toString(SLOTS_PER_EPOCH),
          MIN_SEED_LOOKAHEAD:
            Base10.toString(MIN_SEED_LOOKAHEAD),
          MAX_SEED_LOOKAHEAD:
            Base10.toString(MAX_SEED_LOOKAHEAD),
          EPOCHS_PER_ETH1_VOTING_PERIOD:
            Base10.toString(EPOCHS_PER_ETH1_VOTING_PERIOD),
          SLOTS_PER_HISTORICAL_ROOT:
            Base10.toString(SLOTS_PER_HISTORICAL_ROOT),
          MIN_EPOCHS_TO_INACTIVITY_PENALTY:
            Base10.toString(MIN_EPOCHS_TO_INACTIVITY_PENALTY),
          EPOCHS_PER_HISTORICAL_VECTOR:
            Base10.toString(EPOCHS_PER_HISTORICAL_VECTOR),
          EPOCHS_PER_SLASHINGS_VECTOR:
            Base10.toString(EPOCHS_PER_SLASHINGS_VECTOR),
          HISTORICAL_ROOTS_LIMIT:
            Base10.toString(HISTORICAL_ROOTS_LIMIT),
          VALIDATOR_REGISTRY_LIMIT:
            Base10.toString(VALIDATOR_REGISTRY_LIMIT),
          BASE_REWARD_FACTOR:
            Base10.toString(BASE_REWARD_FACTOR),
          WHISTLEBLOWER_REWARD_QUOTIENT:
            Base10.toString(WHISTLEBLOWER_REWARD_QUOTIENT),
          PROPOSER_REWARD_QUOTIENT:
            Base10.toString(PROPOSER_REWARD_QUOTIENT),
          INACTIVITY_PENALTY_QUOTIENT:
            Base10.toString(INACTIVITY_PENALTY_QUOTIENT),
          MIN_SLASHING_PENALTY_QUOTIENT:
            Base10.toString(MIN_SLASHING_PENALTY_QUOTIENT),
          PROPORTIONAL_SLASHING_MULTIPLIER:
            Base10.toString(PROPORTIONAL_SLASHING_MULTIPLIER),
          MAX_PROPOSER_SLASHINGS:
            Base10.toString(MAX_PROPOSER_SLASHINGS),
          MAX_ATTESTER_SLASHINGS:
            Base10.toString(MAX_ATTESTER_SLASHINGS),
          MAX_ATTESTATIONS:
            Base10.toString(MAX_ATTESTATIONS),
          MAX_DEPOSITS:
            Base10.toString(MAX_DEPOSITS),
          MAX_VOLUNTARY_EXITS:
            Base10.toString(MAX_VOLUNTARY_EXITS),

<<<<<<< HEAD
          # https://github.com/ethereum/consensus-specs/blob/v1.4.0-beta.3/presets/mainnet/altair.yaml
=======
          # https://github.com/ethereum/consensus-specs/blob/v1.4.0-beta.4/presets/mainnet/altair.yaml
>>>>>>> f48ce6c0
          INACTIVITY_PENALTY_QUOTIENT_ALTAIR:
            Base10.toString(INACTIVITY_PENALTY_QUOTIENT_ALTAIR),
          MIN_SLASHING_PENALTY_QUOTIENT_ALTAIR:
            Base10.toString(MIN_SLASHING_PENALTY_QUOTIENT_ALTAIR),
          PROPORTIONAL_SLASHING_MULTIPLIER_ALTAIR:
            Base10.toString(PROPORTIONAL_SLASHING_MULTIPLIER_ALTAIR),
          SYNC_COMMITTEE_SIZE:
            Base10.toString(uint64(SYNC_COMMITTEE_SIZE)),
          EPOCHS_PER_SYNC_COMMITTEE_PERIOD:
            Base10.toString(EPOCHS_PER_SYNC_COMMITTEE_PERIOD),
          MIN_SYNC_COMMITTEE_PARTICIPANTS:
            Base10.toString(uint64(MIN_SYNC_COMMITTEE_PARTICIPANTS)),
          UPDATE_TIMEOUT:
            Base10.toString(UPDATE_TIMEOUT),

<<<<<<< HEAD
          # https://github.com/ethereum/consensus-specs/blob/v1.4.0-beta.3/presets/mainnet/bellatrix.yaml
=======
          # https://github.com/ethereum/consensus-specs/blob/v1.4.0-beta.4/presets/mainnet/bellatrix.yaml
>>>>>>> f48ce6c0
          INACTIVITY_PENALTY_QUOTIENT_BELLATRIX:
            Base10.toString(INACTIVITY_PENALTY_QUOTIENT_BELLATRIX),
          MIN_SLASHING_PENALTY_QUOTIENT_BELLATRIX:
            Base10.toString(MIN_SLASHING_PENALTY_QUOTIENT_BELLATRIX),
          PROPORTIONAL_SLASHING_MULTIPLIER_BELLATRIX:
            Base10.toString(PROPORTIONAL_SLASHING_MULTIPLIER_BELLATRIX),
          MAX_BYTES_PER_TRANSACTION:
            Base10.toString(uint64(MAX_BYTES_PER_TRANSACTION)),
          MAX_TRANSACTIONS_PER_PAYLOAD:
            Base10.toString(uint64(MAX_TRANSACTIONS_PER_PAYLOAD)),
          BYTES_PER_LOGS_BLOOM:
            Base10.toString(uint64(BYTES_PER_LOGS_BLOOM)),
          MAX_EXTRA_DATA_BYTES:
            Base10.toString(uint64(MAX_EXTRA_DATA_BYTES)),

<<<<<<< HEAD
          # https://github.com/ethereum/consensus-specs/blob/v1.4.0-beta.3/presets/mainnet/capella.yaml
=======
          # https://github.com/ethereum/consensus-specs/blob/v1.4.0-beta.4/presets/mainnet/capella.yaml
>>>>>>> f48ce6c0
          MAX_BLS_TO_EXECUTION_CHANGES:
            Base10.toString(uint64(MAX_BLS_TO_EXECUTION_CHANGES)),
          MAX_WITHDRAWALS_PER_PAYLOAD:
            Base10.toString(uint64(MAX_WITHDRAWALS_PER_PAYLOAD)),
          MAX_VALIDATORS_PER_WITHDRAWALS_SWEEP:
            Base10.toString(uint64(MAX_VALIDATORS_PER_WITHDRAWALS_SWEEP)),

          # https://github.com/ethereum/consensus-specs/blob/v1.4.0-beta.4/presets/mainnet/deneb.yaml
          FIELD_ELEMENTS_PER_BLOB:
            Base10.toString(deneb_preset.FIELD_ELEMENTS_PER_BLOB),
          MAX_BLOB_COMMITMENTS_PER_BLOCK:
            Base10.toString(MAX_BLOB_COMMITMENTS_PER_BLOCK),
          MAX_BLOBS_PER_BLOCK:
            Base10.toString(MAX_BLOBS_PER_BLOCK),
          KZG_COMMITMENT_INCLUSION_PROOF_DEPTH:
            Base10.toString(uint64(KZG_COMMITMENT_INCLUSION_PROOF_DEPTH)),

          # https://github.com/ethereum/consensus-specs/blob/v1.4.0-beta.4/configs/mainnet.yaml
          PRESET_BASE:
            cfg.PRESET_BASE,
          CONFIG_NAME:
            cfg.name(),
          TERMINAL_TOTAL_DIFFICULTY:
            toString(cfg.TERMINAL_TOTAL_DIFFICULTY),
          TERMINAL_BLOCK_HASH:
            $cfg.TERMINAL_BLOCK_HASH,
          TERMINAL_BLOCK_HASH_ACTIVATION_EPOCH:
            Base10.toString(uint64(cfg.TERMINAL_BLOCK_HASH_ACTIVATION_EPOCH)),
          MIN_GENESIS_ACTIVE_VALIDATOR_COUNT:
            Base10.toString(cfg.MIN_GENESIS_ACTIVE_VALIDATOR_COUNT),
          MIN_GENESIS_TIME:
            Base10.toString(cfg.MIN_GENESIS_TIME),
          GENESIS_FORK_VERSION:
            "0x" & $cfg.GENESIS_FORK_VERSION,
          GENESIS_DELAY:
            Base10.toString(cfg.GENESIS_DELAY),
          ALTAIR_FORK_VERSION:
            "0x" & $cfg.ALTAIR_FORK_VERSION,
          ALTAIR_FORK_EPOCH:
            Base10.toString(uint64(cfg.ALTAIR_FORK_EPOCH)),
          BELLATRIX_FORK_VERSION:
            "0x" & $cfg.BELLATRIX_FORK_VERSION,
          BELLATRIX_FORK_EPOCH:
            Base10.toString(uint64(cfg.BELLATRIX_FORK_EPOCH)),
          CAPELLA_FORK_VERSION:
            "0x" & $cfg.CAPELLA_FORK_VERSION,
          CAPELLA_FORK_EPOCH:
            Base10.toString(uint64(cfg.CAPELLA_FORK_EPOCH)),
          DENEB_FORK_VERSION:
            "0x" & $cfg.DENEB_FORK_VERSION,
          DENEB_FORK_EPOCH:
            Base10.toString(uint64(cfg.DENEB_FORK_EPOCH)),
          SECONDS_PER_SLOT:
            Base10.toString(SECONDS_PER_SLOT),
          SECONDS_PER_ETH1_BLOCK:
            Base10.toString(cfg.SECONDS_PER_ETH1_BLOCK),
          MIN_VALIDATOR_WITHDRAWABILITY_DELAY:
            Base10.toString(cfg.MIN_VALIDATOR_WITHDRAWABILITY_DELAY),
          SHARD_COMMITTEE_PERIOD:
            Base10.toString(cfg.SHARD_COMMITTEE_PERIOD),
          ETH1_FOLLOW_DISTANCE:
            Base10.toString(cfg.ETH1_FOLLOW_DISTANCE),
          INACTIVITY_SCORE_BIAS:
            Base10.toString(cfg.INACTIVITY_SCORE_BIAS),
          INACTIVITY_SCORE_RECOVERY_RATE:
            Base10.toString(cfg.INACTIVITY_SCORE_RECOVERY_RATE),
          EJECTION_BALANCE:
            Base10.toString(cfg.EJECTION_BALANCE),
          MIN_PER_EPOCH_CHURN_LIMIT:
            Base10.toString(cfg.MIN_PER_EPOCH_CHURN_LIMIT),
          CHURN_LIMIT_QUOTIENT:
            Base10.toString(cfg.CHURN_LIMIT_QUOTIENT),
          MAX_PER_EPOCH_ACTIVATION_CHURN_LIMIT:
            Base10.toString(cfg.MAX_PER_EPOCH_ACTIVATION_CHURN_LIMIT),
          PROPOSER_SCORE_BOOST:
            Base10.toString(PROPOSER_SCORE_BOOST),
          REORG_HEAD_WEIGHT_THRESHOLD:
            Base10.toString(REORG_HEAD_WEIGHT_THRESHOLD),
          REORG_PARENT_WEIGHT_THRESHOLD:
            Base10.toString(REORG_PARENT_WEIGHT_THRESHOLD),
          REORG_MAX_EPOCHS_SINCE_FINALIZATION:
            Base10.toString(uint64(REORG_MAX_EPOCHS_SINCE_FINALIZATION)),
          DEPOSIT_CHAIN_ID:
            Base10.toString(cfg.DEPOSIT_CHAIN_ID),
          DEPOSIT_NETWORK_ID:
            Base10.toString(cfg.DEPOSIT_NETWORK_ID),
          DEPOSIT_CONTRACT_ADDRESS:
            $cfg.DEPOSIT_CONTRACT_ADDRESS,
          GOSSIP_MAX_SIZE:
            Base10.toString(GOSSIP_MAX_SIZE),
          MAX_REQUEST_BLOCKS:
            Base10.toString(MAX_REQUEST_BLOCKS),
          EPOCHS_PER_SUBNET_SUBSCRIPTION:
            Base10.toString(EPOCHS_PER_SUBNET_SUBSCRIPTION),
          MIN_EPOCHS_FOR_BLOCK_REQUESTS:
            Base10.toString(cfg.MIN_EPOCHS_FOR_BLOCK_REQUESTS),
          MAX_CHUNK_SIZE:
            Base10.toString(MAX_CHUNK_SIZE),
          TTFB_TIMEOUT:
            Base10.toString(TTFB_TIMEOUT),
          RESP_TIMEOUT:
            Base10.toString(RESP_TIMEOUT),
          ATTESTATION_PROPAGATION_SLOT_RANGE:
            Base10.toString(ATTESTATION_PROPAGATION_SLOT_RANGE),
          MAXIMUM_GOSSIP_CLOCK_DISPARITY:
            Base10.toString(MAXIMUM_GOSSIP_CLOCK_DISPARITY.milliseconds.uint64),
          MESSAGE_DOMAIN_INVALID_SNAPPY:
            to0xHex(MESSAGE_DOMAIN_INVALID_SNAPPY),
          MESSAGE_DOMAIN_VALID_SNAPPY:
            to0xHex(MESSAGE_DOMAIN_VALID_SNAPPY),
          SUBNETS_PER_NODE:
            Base10.toString(SUBNETS_PER_NODE),
          ATTESTATION_SUBNET_COUNT:
            Base10.toString(ATTESTATION_SUBNET_COUNT),
          ATTESTATION_SUBNET_EXTRA_BITS:
            Base10.toString(ATTESTATION_SUBNET_EXTRA_BITS),
          ATTESTATION_SUBNET_PREFIX_BITS:
            Base10.toString(ATTESTATION_SUBNET_PREFIX_BITS),
          MAX_REQUEST_BLOCKS_DENEB:
            Base10.toString(MAX_REQUEST_BLOCKS_DENEB),
          MAX_REQUEST_BLOB_SIDECARS:
            Base10.toString(MAX_REQUEST_BLOB_SIDECARS),
          MIN_EPOCHS_FOR_BLOB_SIDECARS_REQUESTS:
            Base10.toString(cfg.MIN_EPOCHS_FOR_BLOB_SIDECARS_REQUESTS),
          BLOB_SIDECAR_SUBNET_COUNT:
            Base10.toString(BLOB_SIDECAR_SUBNET_COUNT),

          # https://github.com/ethereum/consensus-specs/blob/v1.4.0-alpha.3/specs/phase0/beacon-chain.md#constants
          # GENESIS_SLOT
          # GENESIS_EPOCH
          # FAR_FUTURE_EPOCH
          # BASE_REWARDS_PER_EPOCH
          # DEPOSIT_CONTRACT_TREE_DEPTH
          # JUSTIFICATION_BITS_LENGTH
          # ENDIANNESS
          BLS_WITHDRAWAL_PREFIX:
            to0xHex([BLS_WITHDRAWAL_PREFIX]),
          ETH1_ADDRESS_WITHDRAWAL_PREFIX:
            to0xHex([ETH1_ADDRESS_WITHDRAWAL_PREFIX]),
          DOMAIN_BEACON_PROPOSER:
            to0xHex(DOMAIN_BEACON_PROPOSER.data),
          DOMAIN_BEACON_ATTESTER:
            to0xHex(DOMAIN_BEACON_ATTESTER.data),
          DOMAIN_RANDAO:
            to0xHex(DOMAIN_RANDAO.data),
          DOMAIN_DEPOSIT:
            to0xHex(DOMAIN_DEPOSIT.data),
          DOMAIN_VOLUNTARY_EXIT:
            to0xHex(DOMAIN_VOLUNTARY_EXIT.data),
          DOMAIN_SELECTION_PROOF:
            to0xHex(DOMAIN_SELECTION_PROOF.data),
          DOMAIN_AGGREGATE_AND_PROOF:
            to0xHex(DOMAIN_AGGREGATE_AND_PROOF.data),

          # https://github.com/ethereum/consensus-specs/blob/v1.3.0/specs/altair/beacon-chain.md#constants
          TIMELY_SOURCE_FLAG_INDEX:
            Base10.toString(uint64(ord(TIMELY_SOURCE_FLAG_INDEX))),
          TIMELY_TARGET_FLAG_INDEX:
            Base10.toString(uint64(ord(TIMELY_TARGET_FLAG_INDEX))),
          TIMELY_HEAD_FLAG_INDEX:
            Base10.toString(uint64(ord(TIMELY_HEAD_FLAG_INDEX))),
          TIMELY_SOURCE_WEIGHT:
            Base10.toString(uint64(TIMELY_SOURCE_WEIGHT)),
          TIMELY_TARGET_WEIGHT:
            Base10.toString(uint64(TIMELY_TARGET_WEIGHT)),
          TIMELY_HEAD_WEIGHT:
            Base10.toString(uint64(TIMELY_HEAD_WEIGHT)),
          SYNC_REWARD_WEIGHT:
            Base10.toString(uint64(SYNC_REWARD_WEIGHT)),
          PROPOSER_WEIGHT:
            Base10.toString(uint64(PROPOSER_WEIGHT)),
          WEIGHT_DENOMINATOR:
            Base10.toString(uint64(WEIGHT_DENOMINATOR)),
          DOMAIN_SYNC_COMMITTEE:
            to0xHex(DOMAIN_SYNC_COMMITTEE.data),
          DOMAIN_SYNC_COMMITTEE_SELECTION_PROOF:
            to0xHex(DOMAIN_SYNC_COMMITTEE_SELECTION_PROOF.data),
          DOMAIN_CONTRIBUTION_AND_PROOF:
            to0xHex(DOMAIN_CONTRIBUTION_AND_PROOF.data),
          # PARTICIPATION_FLAG_WEIGHTS

          # https://github.com/ethereum/consensus-specs/blob/v1.3.0/specs/capella/beacon-chain.md#domain-types
          DOMAIN_BLS_TO_EXECUTION_CHANGE:
            to0xHex(DOMAIN_BLS_TO_EXECUTION_CHANGE.data),

          # https://github.com/ethereum/consensus-specs/blob/v1.3.0/specs/phase0/validator.md#constants
          TARGET_AGGREGATORS_PER_COMMITTEE:
            Base10.toString(TARGET_AGGREGATORS_PER_COMMITTEE),

          # https://github.com/ethereum/consensus-specs/blob/v1.4.0-beta.1/specs/altair/validator.md#constants
          TARGET_AGGREGATORS_PER_SYNC_SUBCOMMITTEE:
            Base10.toString(uint64(TARGET_AGGREGATORS_PER_SYNC_SUBCOMMITTEE)),
          SYNC_COMMITTEE_SUBNET_COUNT:
            Base10.toString(uint64(SYNC_COMMITTEE_SUBNET_COUNT)),
        )
      )
    cachedDepositContract =
      RestApiResponse.prepareJsonResponse(
        (
          chain_id: $cfg.DEPOSIT_CHAIN_ID,
          address: $cfg.DEPOSIT_CONTRACT_ADDRESS
        )
      )

  # https://ethereum.github.io/beacon-APIs/#/Config/getForkSchedule
  router.api(MethodGet,
             "/eth/v1/config/fork_schedule") do () -> RestApiResponse:
    return RestApiResponse.response(cachedForkSchedule, Http200,
                                    "application/json")

  # https://ethereum.github.io/beacon-APIs/#/Config/getSpec
  router.api(MethodGet,
             "/eth/v1/config/spec") do () -> RestApiResponse:
    return RestApiResponse.response(cachedConfigSpec, Http200,
                                    "application/json")

  # https://ethereum.github.io/beacon-APIs/#/Config/getDepositContract
  router.api(MethodGet,
             "/eth/v1/config/deposit_contract") do () -> RestApiResponse:
    return RestApiResponse.response(cachedDepositContract, Http200,
                                    "application/json")<|MERGE_RESOLUTION|>--- conflicted
+++ resolved
@@ -88,11 +88,7 @@
           MAX_VOLUNTARY_EXITS:
             Base10.toString(MAX_VOLUNTARY_EXITS),
 
-<<<<<<< HEAD
-          # https://github.com/ethereum/consensus-specs/blob/v1.4.0-beta.3/presets/mainnet/altair.yaml
-=======
           # https://github.com/ethereum/consensus-specs/blob/v1.4.0-beta.4/presets/mainnet/altair.yaml
->>>>>>> f48ce6c0
           INACTIVITY_PENALTY_QUOTIENT_ALTAIR:
             Base10.toString(INACTIVITY_PENALTY_QUOTIENT_ALTAIR),
           MIN_SLASHING_PENALTY_QUOTIENT_ALTAIR:
@@ -108,11 +104,7 @@
           UPDATE_TIMEOUT:
             Base10.toString(UPDATE_TIMEOUT),
 
-<<<<<<< HEAD
-          # https://github.com/ethereum/consensus-specs/blob/v1.4.0-beta.3/presets/mainnet/bellatrix.yaml
-=======
           # https://github.com/ethereum/consensus-specs/blob/v1.4.0-beta.4/presets/mainnet/bellatrix.yaml
->>>>>>> f48ce6c0
           INACTIVITY_PENALTY_QUOTIENT_BELLATRIX:
             Base10.toString(INACTIVITY_PENALTY_QUOTIENT_BELLATRIX),
           MIN_SLASHING_PENALTY_QUOTIENT_BELLATRIX:
@@ -128,11 +120,7 @@
           MAX_EXTRA_DATA_BYTES:
             Base10.toString(uint64(MAX_EXTRA_DATA_BYTES)),
 
-<<<<<<< HEAD
-          # https://github.com/ethereum/consensus-specs/blob/v1.4.0-beta.3/presets/mainnet/capella.yaml
-=======
           # https://github.com/ethereum/consensus-specs/blob/v1.4.0-beta.4/presets/mainnet/capella.yaml
->>>>>>> f48ce6c0
           MAX_BLS_TO_EXECUTION_CHANGES:
             Base10.toString(uint64(MAX_BLS_TO_EXECUTION_CHANGES)),
           MAX_WITHDRAWALS_PER_PAYLOAD:
