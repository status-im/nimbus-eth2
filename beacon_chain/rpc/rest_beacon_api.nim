# beacon_chain
# Copyright (c) 2018-2024 Status Research & Development GmbH
# Licensed and distributed under either of
#   * MIT license (license terms in the root directory or at https://opensource.org/licenses/MIT).
#   * Apache v2 license (license terms in the root directory or at https://www.apache.org/licenses/LICENSE-2.0).
# at your option. This file may not be copied, modified, or distributed except according to those terms.

{.push raises: [].}

import
  std/[typetraits, sequtils, sets],
  stew/base10,
  chronicles, metrics,
  ./rest_utils,
  ./state_ttl_cache,
  ../beacon_node,
  ../consensus_object_pools/[blockchain_dag, spec_cache, validator_change_pool],
  ../spec/[deposit_snapshots, eth2_merkleization, forks, network, validator],
  ../spec/mev/[bellatrix_mev, capella_mev],
  ../validators/message_router_mev

export rest_utils

logScope: topics = "rest_beaconapi"

proc validateBeaconApiQueries*(key: string, value: string): int =
  ## This is rough validation procedure which should be simple and fast,
  ## because it will be used for query routing.
  case key
  of "{epoch}":
    0
  of "{slot}":
    0
  of "{peer_id}":
    0
  of "{state_id}":
    0
  of "{block_id}":
    0
  of "{validator_id}":
    0
  of "{block_root}":
    0
  of "{pubkey}":
    int(value.len != 98)
  else:
    1

const
  AllValidatorFilterKinds = {
    ValidatorFilterKind.PendingInitialized,
    ValidatorFilterKind.PendingQueued,
    ValidatorFilterKind.ActiveOngoing,
    ValidatorFilterKind.ActiveExiting,
    ValidatorFilterKind.ActiveSlashed,
    ValidatorFilterKind.ExitedUnslashed,
    ValidatorFilterKind.ExitedSlashed,
    ValidatorFilterKind.WithdrawalPossible,
    ValidatorFilterKind.WithdrawalDone
  }

proc validateFilter(filters: seq[ValidatorFilter]): Result[ValidatorFilter,
                                                           cstring] =
  var res: ValidatorFilter
  for item in filters:
    if res * item != {}:
      return err("Validator status must be unique")
    res.incl(item)
  if res == {}:
    return ok(AllValidatorFilterKinds)
  ok(res)

proc getStatus(validator: Validator,
               current_epoch: Epoch): Result[ValidatorFilterKind, cstring] =
  if validator.activation_epoch > current_epoch:
    # pending
    if validator.activation_eligibility_epoch == FAR_FUTURE_EPOCH:
      ok(ValidatorFilterKind.PendingInitialized)
    else:
      # validator.activation_eligibility_epoch < FAR_FUTURE_EPOCH:
      ok(ValidatorFilterKind.PendingQueued)
  elif (validator.activation_epoch <= current_epoch) and
       (current_epoch < validator.exit_epoch):
    # active
    if validator.exit_epoch == FAR_FUTURE_EPOCH:
      ok(ValidatorFilterKind.ActiveOngoing)
    elif not validator.slashed:
      # validator.exit_epoch < FAR_FUTURE_EPOCH
      ok(ValidatorFilterKind.ActiveExiting)
    else:
      # validator.exit_epoch < FAR_FUTURE_EPOCH and validator.slashed:
      ok(ValidatorFilterKind.ActiveSlashed)
  elif (validator.exit_epoch <= current_epoch) and
       (current_epoch < validator.withdrawable_epoch):
    # exited
    if not validator.slashed:
      ok(ValidatorFilterKind.ExitedUnslashed)
    else:
      # validator.slashed
      ok(ValidatorFilterKind.ExitedSlashed)
  elif validator.withdrawable_epoch <= current_epoch:
    # withdrawal
    if validator.effective_balance != 0.Gwei:
      ok(ValidatorFilterKind.WithdrawalPossible)
    else:
      # validator.effective_balance == 0.Gwei
      ok(ValidatorFilterKind.WithdrawalDone)
  else:
    err("Invalid validator status")

proc toString*(kind: ValidatorFilterKind): string =
  case kind
  of ValidatorFilterKind.PendingInitialized:
    "pending_initialized"
  of ValidatorFilterKind.PendingQueued:
    "pending_queued"
  of ValidatorFilterKind.ActiveOngoing:
    "active_ongoing"
  of ValidatorFilterKind.ActiveExiting:
    "active_exiting"
  of ValidatorFilterKind.ActiveSlashed:
    "active_slashed"
  of ValidatorFilterKind.ExitedUnslashed:
    "exited_unslashed"
  of ValidatorFilterKind.ExitedSlashed:
    "exited_slashed"
  of ValidatorFilterKind.WithdrawalPossible:
    "withdrawal_possible"
  of ValidatorFilterKind.WithdrawalDone:
    "withdrawal_done"

proc installBeaconApiHandlers*(router: var RestRouter, node: BeaconNode) =
  # https://github.com/ethereum/EIPs/blob/master/EIPS/eip-4881.md
  router.api2(MethodGet, "/eth/v1/beacon/deposit_snapshot") do (
    ) -> RestApiResponse:
    let snapshot = node.db.getDepositContractSnapshot().valueOr:
      # This can happen in a very short window after the client is started,
      # but the snapshot record still haven't been upgraded in the database.
      # Returning 404 should be easy to handle for the clients - they just need
      # to retry.
      return RestApiResponse.jsonError(Http404,
                                       NoFinalizedSnapshotAvailableError)

    RestApiResponse.jsonResponse(snapshot.getTreeSnapshot())

  # https://ethereum.github.io/beacon-APIs/#/Beacon/getGenesis
  router.api2(MethodGet, "/eth/v1/beacon/genesis") do () -> RestApiResponse:
    RestApiResponse.jsonResponse(
      (
        genesis_time: getStateField(node.dag.headState, genesis_time),
        genesis_validators_root:
          getStateField(node.dag.headState, genesis_validators_root),
        genesis_fork_version: node.dag.cfg.GENESIS_FORK_VERSION
      )
    )

  # https://ethereum.github.io/beacon-APIs/#/Beacon/getStateRoot
  router.api2(MethodGet, "/eth/v1/beacon/states/{state_id}/root") do (
    state_id: StateIdent) -> RestApiResponse:
    let
      sid = state_id.valueOr:
        return RestApiResponse.jsonError(Http400, InvalidStateIdValueError,
                                         $error)
      bslot = node.getBlockSlotId(sid).valueOr:
        if sid.kind == StateQueryKind.Root:
          # TODO (cheatfate): Its impossible to retrieve state by `state_root`
          # in current version of database.
          return RestApiResponse.jsonError(Http500, NoImplementationError)
        return RestApiResponse.jsonError(Http404, StateNotFoundError,
                                         $error)

    node.withStateForBlockSlotId(bslot):
      return RestApiResponse.jsonResponseFinalized(
        (root: stateRoot),
        node.getStateOptimistic(state),
        node.dag.isFinalized(bslot.bid)
      )

    RestApiResponse.jsonError(Http404, StateNotFoundError)

  # https://ethereum.github.io/beacon-APIs/#/Beacon/getStateFork
  router.metricsApi2(
    MethodGet, "/eth/v1/beacon/states/{state_id}/fork",
    {RestServerMetricsType.Status, Response}) do (
    state_id: StateIdent) -> RestApiResponse:
    let
      sid = state_id.valueOr:
        return RestApiResponse.jsonError(Http400, InvalidStateIdValueError,
                                         $error)
      bslot = node.getBlockSlotId(sid).valueOr:
        if sid.kind == StateQueryKind.Root:
          # TODO (cheatfate): Its impossible to retrieve state by `state_root`
          # in current version of database.
          return RestApiResponse.jsonError(Http500, NoImplementationError)
        return RestApiResponse.jsonError(Http404, StateNotFoundError,
                                          $error)

    node.withStateForBlockSlotId(bslot):
      return RestApiResponse.jsonResponseFinalized(
        (
          previous_version:
            getStateField(state, fork).previous_version,
          current_version:
            getStateField(state, fork).current_version,
          epoch:
            getStateField(state, fork).epoch
        ),
        node.getStateOptimistic(state),
        node.dag.isFinalized(bslot.bid)
      )

    RestApiResponse.jsonError(Http404, StateNotFoundError)

  # https://ethereum.github.io/beacon-APIs/#/Beacon/getStateFinalityCheckpoints
  router.metricsApi2(
    MethodGet, "/eth/v1/beacon/states/{state_id}/finality_checkpoints",
    {RestServerMetricsType.Status, Response}) do (
    state_id: StateIdent) -> RestApiResponse:
    let
      sid = state_id.valueOr:
        return RestApiResponse.jsonError(Http400, InvalidStateIdValueError,
                                         $error)
      bslot = node.getBlockSlotId(sid).valueOr:
        if sid.kind == StateQueryKind.Root:
          # TODO (cheatfate): Its impossible to retrieve state by `state_root`
          # in current version of database.
          return RestApiResponse.jsonError(Http500, NoImplementationError)
        return RestApiResponse.jsonError(Http404, StateNotFoundError,
                                         $error)

    node.withStateForBlockSlotId(bslot):
      return RestApiResponse.jsonResponseFinalized(
        (
          previous_justified:
            getStateField(state, previous_justified_checkpoint),
          current_justified:
            getStateField(state, current_justified_checkpoint),
          finalized:
            getStateField(state, finalized_checkpoint)
        ),
        node.getStateOptimistic(state),
        node.dag.isFinalized(bslot.bid)
      )

    RestApiResponse.jsonError(Http404, StateNotFoundError)

  proc getIndices(
         node: BeaconNode,
         validatorIds: openArray[ValidatorIdent],
         state: ForkedHashedBeaconState
       ): Result[seq[ValidatorIndex], RestErrorMessage] =
    var
      keyset: HashSet[ValidatorPubKey]
      indexset: HashSet[ValidatorIndex]

    let validatorsCount = lenu64(getStateField(state, validators))

    for item in validatorIds:
      case item.kind
      of ValidatorQueryKind.Key:
        # Test for uniqueness of value.
        if keyset.containsOrIncl(item.key):
          return err(RestErrorMessage.init(
            Http400, NonUniqueValidatorIdError, $item.key))
      of ValidatorQueryKind.Index:
        let vindex = item.index.toValidatorIndex().valueOr:
          case error
          of ValidatorIndexError.TooHighValue:
            return err(RestErrorMessage.init(
              Http400, TooHighValidatorIndexValueError))
          of ValidatorIndexError.UnsupportedValue:
            return err(RestErrorMessage.init(
              Http500, UnsupportedValidatorIndexValueError))
        if uint64(vindex) < validatorsCount:
          # We're only adding validator indices which are present in
          # validators list at this moment.
          if indexset.containsOrIncl(vindex):
            return err(RestErrorMessage.init(
              Http400, NonUniqueValidatorIdError,
              Base10.toString(uint64(vindex))))

    if len(keyset) > 0:
      let optIndices = keysToIndices(node.restKeysCache, state, keyset.toSeq())
      # Remove all the duplicates.
      for item in optIndices:
        # We ignore missing keys.
        if item.isSome():
          indexset.incl(item.get())
    ok(indexset.toSeq())

  proc getValidators(
         node: BeaconNode,
         bslot: BlockSlotId,
         validatorsMask: ValidatorFilter,
         validatorIds: openArray[ValidatorIdent]
       ): RestApiResponse =
    node.withStateForBlockSlotId(bslot):
      let
        stateEpoch = getStateField(state, slot).epoch()
        indices = node.getIndices(validatorIds, state).valueOr:
          return RestApiResponse.jsonError(error)
        response =
          block:
            var res: seq[RestValidator]
            if len(indices) == 0:
              # Case when `len(indices) == 0 and len(validatorIds) != 0` means
              # that we can't find validator identifiers in state, so we should
              # return empty response.
              if len(validatorIds) == 0:
                # There are no indices, so we're going to filter all the
                # validators.
                for index, validator in getStateField(state, validators):
                  let
                    balance = getStateField(state, balances).item(index)
                    status = validator.getStatus(stateEpoch).valueOr:
                      return RestApiResponse.jsonError(
                        Http400, ValidatorStatusNotFoundError, $error)
                  if status in validatorsMask:
                    res.add(RestValidator.init(ValidatorIndex(index), balance,
                                               toString(status), validator))
            else:
              for index in indices:
                let
                  validator = getStateField(state, validators).item(index)
                  balance = getStateField(state, balances).item(index)
                  status = validator.getStatus(stateEpoch).valueOr:
                    return RestApiResponse.jsonError(
                      Http400, ValidatorStatusNotFoundError, $error)
                if status in validatorsMask:
                  res.add(RestValidator.init(index, balance, toString(status),
                                             validator))
            res
      return RestApiResponse.jsonResponseFinalized(
        response,
        node.getStateOptimistic(state),
        node.dag.isFinalized(bslot.bid)
      )
    RestApiResponse.jsonError(Http404, StateNotFoundError)

  proc getBalances(
         node: BeaconNode,
         bslot: BlockSlotId,
         validatorIds: openArray[ValidatorIdent]
       ): RestApiResponse =
    node.withStateForBlockSlotId(bslot):
      let
        indices = node.getIndices(validatorIds, state).valueOr:
          return RestApiResponse.jsonError(error)
        response =
          block:
            var res: seq[RestValidatorBalance]
            if len(indices) == 0:
              # Case when `len(indices) == 0 and len(validatorIds) != 0` means
              # that we can't find validator identifiers in state, so we should
              # return empty response.
              if len(validatorIds) == 0:
                # There are no indices, so we're going to return balances of all
                # known validators.
                for index, balance in getStateField(state, balances):
                  res.add(RestValidatorBalance.init(ValidatorIndex(index),
                                                    balance))
            else:
              for index in indices:
                let balance = getStateField(state, balances).item(index)
                res.add(RestValidatorBalance.init(index, balance))
            res

      return RestApiResponse.jsonResponseFinalized(
        response,
        node.getStateOptimistic(state),
        node.dag.isFinalized(bslot.bid)
      )
    RestApiResponse.jsonError(Http404, StateNotFoundError)

  # https://ethereum.github.io/beacon-APIs/#/Beacon/getStateValidators
  router.metricsApi2(
    MethodGet, "/eth/v1/beacon/states/{state_id}/validators",
    {RestServerMetricsType.Status, Response}) do (
    state_id: StateIdent, id: seq[ValidatorIdent],
    status: seq[ValidatorFilter]) -> RestApiResponse:
    let
      sid = state_id.valueOr:
        return RestApiResponse.jsonError(Http400, InvalidStateIdValueError,
                                         $error)
      bslot = node.getBlockSlotId(sid).valueOr:
        if sid.kind == StateQueryKind.Root:
          # TODO (cheatfate): Its impossible to retrieve state by `state_root`
          # in current version of database.
          return RestApiResponse.jsonError(Http500, NoImplementationError)
        return RestApiResponse.jsonError(
          Http404, StateNotFoundError, $error)
      validatorIds =
        block:
          if id.isErr():
            return RestApiResponse.jsonError(
              Http400, InvalidValidatorIdValueError)
          let ires = id.get()
          if len(ires) > ServerMaximumValidatorIds:
            return RestApiResponse.jsonError(
              Http414, MaximumNumberOfValidatorIdsError)
          ires
      validatorsMask =
        block:
          if status.isErr():
            return RestApiResponse.jsonError(Http400,
                                             InvalidValidatorStatusValueError)
          validateFilter(status.get()).valueOr:
            return RestApiResponse.jsonError(
              Http400, InvalidValidatorStatusValueError, $error)
    getValidators(node, bslot, validatorsMask, validatorIds)

  # https://ethereum.github.io/beacon-APIs/#/Beacon/postStateValidators
  router.metricsApi2(
    MethodPost, "/eth/v1/beacon/states/{state_id}/validators",
    {RestServerMetricsType.Status, Response}) do (
    state_id: StateIdent, contentBody: Option[ContentBody]) -> RestApiResponse:
    let
      (validatorIds, validatorsMask) =
        block:
          if contentBody.isNone():
            return RestApiResponse.jsonError(Http400, EmptyRequestBodyError)
          let request =
            decodeBody(RestValidatorRequest, contentBody.get()).valueOr:
              return RestApiResponse.jsonError(
                Http400, InvalidRequestBodyError, $error)
          let
            ids = request.ids.valueOr: @[]
            filter =
              if request.status.isNone() or len(request.status.get) == 0:
                AllValidatorFilterKinds
              else:
                request.status.get
          (ids, filter)
      sid = state_id.valueOr:
        return RestApiResponse.jsonError(Http400, InvalidStateIdValueError,
                                         $error)
      bslot = node.getBlockSlotId(sid).valueOr:
        if sid.kind == StateQueryKind.Root:
          # TODO (cheatfate): Its impossible to retrieve state by `state_root`
          # in current version of database.
          return RestApiResponse.jsonError(Http500, NoImplementationError)
        return RestApiResponse.jsonError(Http404, StateNotFoundError, $error)
    getValidators(node, bslot, validatorsMask, validatorIds)

  # https://ethereum.github.io/beacon-APIs/#/Beacon/getStateValidator
  router.metricsApi2(
    MethodGet, "/eth/v1/beacon/states/{state_id}/validators/{validator_id}",
    {RestServerMetricsType.Status, Response}) do (
    state_id: StateIdent, validator_id: ValidatorIdent) -> RestApiResponse:
    let
      sid = state_id.valueOr:
        return RestApiResponse.jsonError(Http400, InvalidStateIdValueError,
                                         $error)
      vid = validator_id.valueOr:
        return RestApiResponse.jsonError(Http400, InvalidValidatorIdValueError,
                                         $error)
      bslot = node.getBlockSlotId(sid).valueOr:
        if sid.kind == StateQueryKind.Root:
          # TODO (cheatfate): Its impossible to retrieve state by `state_root`
          # in current version of database.
          return RestApiResponse.jsonError(Http500, NoImplementationError)
        return RestApiResponse.jsonError(Http404, StateNotFoundError,
                                          $error)

    node.withStateForBlockSlotId(bslot):
      let
        current_epoch = getStateField(state, slot).epoch()
        validatorsCount = lenu64(getStateField(state, validators))

      let vindex =
        block:
          case vid.kind
          of ValidatorQueryKind.Key:
            let optIndices = keysToIndices(node.restKeysCache, state, [vid.key])
            if optIndices[0].isNone():
              return RestApiResponse.jsonError(Http404, ValidatorNotFoundError)
            optIndices[0].get()
          of ValidatorQueryKind.Index:
            let vres = vid.index.toValidatorIndex()
            if vres.isErr():
              case vres.error
              of ValidatorIndexError.TooHighValue:
                return RestApiResponse.jsonError(Http400,
                                                TooHighValidatorIndexValueError)
              of ValidatorIndexError.UnsupportedValue:
                return RestApiResponse.jsonError(Http500,
                                            UnsupportedValidatorIndexValueError)
            let index = vres.get()
            if uint64(index) >= validatorsCount:
              return RestApiResponse.jsonError(Http404, ValidatorNotFoundError)
            index

      let
        validator = getStateField(state, validators).item(vindex)
        balance = getStateField(state, balances).item(vindex)
        status =
          block:
            let sres = validator.getStatus(current_epoch)
            if sres.isErr():
              return RestApiResponse.jsonError(Http400,
                                               ValidatorStatusNotFoundError,
                                               $sres.get())
            toString(sres.get())
      return RestApiResponse.jsonResponseFinalized(
        RestValidator.init(vindex, balance, status, validator),
        node.getStateOptimistic(state),
        node.dag.isFinalized(bslot.bid)
      )

    RestApiResponse.jsonError(Http404, StateNotFoundError)

  # https://ethereum.github.io/beacon-APIs/#/Beacon/getStateValidatorBalances
  router.metricsApi2(
    MethodGet, "/eth/v1/beacon/states/{state_id}/validator_balances",
    {RestServerMetricsType.Status, Response}) do (
    state_id: StateIdent, id: seq[ValidatorIdent]) -> RestApiResponse:
    let
      sid = state_id.valueOr:
        return RestApiResponse.jsonError(Http400, InvalidStateIdValueError,
                                         $error)
      bslot = node.getBlockSlotId(sid).valueOr:
        if sid.kind == StateQueryKind.Root:
          # TODO (cheatfate): Its impossible to retrieve state by `state_root`
          # in current version of database.
          return RestApiResponse.jsonError(Http500, NoImplementationError)
        return RestApiResponse.jsonError(Http404, StateNotFoundError, $error)
      validatorIds =
        block:
          if id.isErr():
            return RestApiResponse.jsonError(
              Http400, InvalidValidatorIdValueError)
          let ires = id.get()
          if len(ires) > ServerMaximumValidatorIds:
            return RestApiResponse.jsonError(
              Http400, MaximumNumberOfValidatorIdsError)
          ires
    getBalances(node, bslot, validatorIds)

  # https://ethereum.github.io/beacon-APIs/#/Beacon/postStateValidatorBalances
  router.metricsApi2(
    MethodPost, "/eth/v1/beacon/states/{state_id}/validator_balances",
    {RestServerMetricsType.Status, Response}) do (
    state_id: StateIdent, contentBody: Option[ContentBody]) -> RestApiResponse:
    let
      validatorIds =
        block:
          if contentBody.isNone():
            return RestApiResponse.jsonError(Http400, EmptyRequestBodyError)
          let body = contentBody.get()
          decodeBody(seq[ValidatorIdent], body).valueOr:
            return RestApiResponse.jsonError(
              Http400, InvalidValidatorIdValueError, $error)
      sid = state_id.valueOr:
        return RestApiResponse.jsonError(Http400, InvalidStateIdValueError,
                                         $error)
      bslot = node.getBlockSlotId(sid).valueOr:
        if sid.kind == StateQueryKind.Root:
          # TODO (cheatfate): Its impossible to retrieve state by `state_root`
          # in current version of database.
          return RestApiResponse.jsonError(Http500, NoImplementationError)
        return RestApiResponse.jsonError(Http404, StateNotFoundError, $error)
    getBalances(node, bslot, validatorIds)

  # https://ethereum.github.io/beacon-APIs/#/Beacon/getEpochCommittees
  router.metricsApi2(
    MethodGet, "/eth/v1/beacon/states/{state_id}/committees",
    {RestServerMetricsType.Status, Response}) do (
    state_id: StateIdent, epoch: Option[Epoch], index: Option[CommitteeIndex],
    slot: Option[Slot]) -> RestApiResponse:
    let
      sid = state_id.valueOr:
        return RestApiResponse.jsonError(Http400, InvalidStateIdValueError,
                                         $error)
      bslot = node.getBlockSlotId(sid).valueOr:
        if sid.kind == StateQueryKind.Root:
          # TODO (cheatfate): Its impossible to retrieve state by `state_root`
          # in current version of database.
          return RestApiResponse.jsonError(Http500, NoImplementationError)
        return RestApiResponse.jsonError(Http404, StateNotFoundError,
                                          $error)

    let vepoch =
      if epoch.isSome():
        let repoch = epoch.get()
        if repoch.isErr():
          return RestApiResponse.jsonError(Http400, InvalidEpochValueError,
                                           $repoch.error)
        let res = repoch.get()

        if res > bslot.slot.epoch + MIN_SEED_LOOKAHEAD:
          return RestApiResponse.jsonError(
            Http400, InvalidEpochValueError,
            "Requested epoch more than 1 epoch past state epoch")

        if res + EPOCHS_PER_HISTORICAL_VECTOR <
            bslot.slot.epoch + MIN_SEED_LOOKAHEAD:
          return RestApiResponse.jsonError(
            Http400, InvalidEpochValueError,
            "Requested epoch earlier than what committees can be computed for")

        some(res)
      else:
        none[Epoch]()
    let vindex =
      if index.isSome():
        let rindex = index.get()
        if rindex.isErr():
          return RestApiResponse.jsonError(Http400,
                                           InvalidCommitteeIndexValueError,
                                           $rindex.error)
        some(rindex.get())
      else:
        none[CommitteeIndex]()
    let vslot =
      if slot.isSome():
        let rslot = slot.get()
        if rslot.isErr():
          return RestApiResponse.jsonError(Http400, InvalidSlotValueError,
                                           $rslot.error)
        let res = rslot.get()
        if vepoch.isSome():
          if res.epoch != vepoch.get():
            return RestApiResponse.jsonError(
              Http400, InvalidSlotValueError,
              "Slot does not match requested epoch")
        else:
          if res.epoch > bslot.slot.epoch + 1:
            return RestApiResponse.jsonError(
              Http400, InvalidEpochValueError,
              "Requested slot more than 1 epoch past state epoch")

          if res.epoch + EPOCHS_PER_HISTORICAL_VECTOR <
              bslot.slot.epoch + MIN_SEED_LOOKAHEAD:
            return RestApiResponse.jsonError(
              Http400, InvalidEpochValueError,
              "Requested slot earlier than what committees can be computed for")

        some(res)
      else:
        none[Slot]()

    node.withStateForBlockSlotId(bslot):
      proc getCommittee(slot: Slot,
                        index: CommitteeIndex): RestBeaconStatesCommittees =
        let validators = get_beacon_committee(state, slot, index, cache)
        RestBeaconStatesCommittees(index: index, slot: slot,
                                   validators: validators)

      proc forSlot(slot: Slot, cindex: Option[CommitteeIndex],
                   res: var seq[RestBeaconStatesCommittees]) =
        let committees_per_slot = get_committee_count_per_slot(
          state, slot.epoch, cache)

        if cindex.isNone:
          for committee_index in get_committee_indices(committees_per_slot):
            res.add(getCommittee(slot, committee_index))
        else:
          let
            idx = cindex.get()
          if idx < committees_per_slot:
            res.add(getCommittee(slot, idx))

      var res: seq[RestBeaconStatesCommittees]
      let qepoch =
        if vepoch.isNone:
          epoch(getStateField(state, slot))
        else:
          vepoch.get()

      if vslot.isNone():
        for slot in qepoch.slots():
          forSlot(slot, vindex, res)
      else:
        forSlot(vslot.get(), vindex, res)

      return RestApiResponse.jsonResponseFinalized(
        res,
        node.getStateOptimistic(state),
        node.dag.isFinalized(bslot.bid)
      )

    RestApiResponse.jsonError(Http404, StateNotFoundError)

  # https://ethereum.github.io/beacon-APIs/#/Beacon/getEpochSyncCommittees
  router.metricsApi2(
    MethodGet, "/eth/v1/beacon/states/{state_id}/sync_committees",
    {RestServerMetricsType.Status, Response}) do (
    state_id: StateIdent, epoch: Option[Epoch]) -> RestApiResponse:
    let
      sid = state_id.valueOr:
        return RestApiResponse.jsonError(Http400, InvalidStateIdValueError,
                                         $error)
      bslot = node.getBlockSlotId(sid).valueOr:
        if sid.kind == StateQueryKind.Root:
          # TODO (cheatfate): Its impossible to retrieve state by `state_root`
          # in current version of database.
          return RestApiResponse.jsonError(Http500, NoImplementationError)
        return RestApiResponse.jsonError(Http404, StateNotFoundError,
                                          $error)

    let qepoch =
      if epoch.isSome():
        let repoch = epoch.get()
        if repoch.isErr():
          return RestApiResponse.jsonError(Http400, InvalidEpochValueError,
                                           $repoch.error)
        let res = repoch.get()
        if res > MaxEpoch:
          return RestApiResponse.jsonError(Http400, EpochOverflowValueError)
        if res < node.dag.cfg.ALTAIR_FORK_EPOCH:
          return RestApiResponse.jsonError(Http400,
                                           EpochFromTheIncorrectForkError)
        res
      else:
        # If ``epoch`` not present then the sync committees for the epoch of
        # the state will be obtained.
        bslot.slot.epoch()

    node.withStateForBlockSlotId(bslot):
      let keys =
        block:
          let res = syncCommitteeParticipants(state, qepoch)
          if res.isErr():
            return RestApiResponse.jsonError(Http400,
                                             $res.error)
          let kres = res.get()
          if len(kres) == 0:
            return RestApiResponse.jsonError(Http500, InternalServerError,
                                 "List of sync committee participants is empty")
          kres

      let indices =
        block:
          var res: seq[ValidatorIndex]
          let optIndices = keysToIndices(node.restKeysCache, state, keys)
          # Remove all the duplicates.
          for item in optIndices:
            if item.isNone():
              # This should not be happened, because keys are from state.
              return RestApiResponse.jsonError(Http500, InternalServerError,
                                              "Could not get validator indices")
            res.add(item.get())
          res

      let aggregates =
        block:
          var
            res: seq[seq[ValidatorIndex]]
            offset = 0
          while true:
            let length = min(SYNC_SUBCOMMITTEE_SIZE, len(indices) - offset)
            if length == 0:
              break
            res.add(@(indices.toOpenArray(offset, offset + length - 1)))
            offset.inc(length)
          res

      return RestApiResponse.jsonResponseFinalized(
        RestEpochSyncCommittee(validators: indices,
                               validator_aggregates: aggregates),
        node.getStateOptimistic(state),
        node.dag.isFinalized(bslot.bid)
      )

    RestApiResponse.jsonError(Http404, StateNotFoundError)

  # https://ethereum.github.io/beacon-APIs/?urls.primaryName=dev#/Beacon/getStateRandao
  # https://github.com/ethereum/beacon-APIs/blob/b3c4defa238aaa74bf22aa602aa1b24b68a4c78e/apis/beacon/states/randao.yaml
  router.metricsApi2(
    MethodGet, "/eth/v1/beacon/states/{state_id}/randao",
    {RestServerMetricsType.Status, Response}) do (
    state_id: StateIdent, epoch: Option[Epoch]) -> RestApiResponse:
    let
      sid = state_id.valueOr:
        return RestApiResponse.jsonError(Http400, InvalidStateIdValueError,
                                         $error)
      bslot = node.getBlockSlotId(sid).valueOr:
        if sid.kind == StateQueryKind.Root:
          # TODO (cheatfate): Its impossible to retrieve state by `state_root`
          # in current version of database.
          return RestApiResponse.jsonError(Http500, NoImplementationError)
        return RestApiResponse.jsonError(Http404, StateNotFoundError,
                                          $error)

    let qepoch =
      if epoch.isSome():
        let repoch = epoch.get()
        if repoch.isErr():
          return RestApiResponse.jsonError(Http400, InvalidEpochValueError,
                                           $repoch.error)
        let res = repoch.get()
        if res > MaxEpoch:
          return RestApiResponse.jsonError(Http400, EpochOverflowValueError)
        if res < node.dag.cfg.ALTAIR_FORK_EPOCH:
          return RestApiResponse.jsonError(Http400,
                                           EpochFromTheIncorrectForkError)
        if res > bslot.slot.epoch() + 1:
          return RestApiResponse.jsonError(Http400,
                                           EpochFromFutureError)
        res
      else:
        # If ``epoch`` not present then the RANDAO mix for the epoch of
        # the state will be obtained.
        bslot.slot.epoch()

    # Try to obtain RANDAO in an accelerated way
    let bsi = node.dag.atSlot(bslot.bid, (qepoch + 1).start_slot - 1)
    if bsi.isSome:
      let mix = node.dag.computeRandaoMix(bsi.get.bid)
      if mix.isSome:
        return RestApiResponse.jsonResponseWOpt(
          RestEpochRandao(randao: mix.get),
          node.getBidOptimistic(bsi.get.bid)
        )

    # Fall back to full state computation
    node.withStateForBlockSlotId(bslot):
      withState(state):
        return RestApiResponse.jsonResponseFinalized(
          RestEpochRandao(randao: get_randao_mix(forkyState.data, qepoch)),
          node.getStateOptimistic(state),
          node.dag.isFinalized(bslot.bid)
        )

    RestApiResponse.jsonError(Http404, StateNotFoundError)

  # https://ethereum.github.io/beacon-APIs/#/Beacon/getBlockHeaders
  router.api2(MethodGet, "/eth/v1/beacon/headers") do (
    slot: Option[Slot], parent_root: Option[Eth2Digest]) -> RestApiResponse:
    # TODO (cheatfate): This call is incomplete, because structure
    # of database do not allow to query blocks by `parent_root`.
    let qslot =
      if slot.isSome():
        let rslot = slot.get()
        if rslot.isErr():
          return RestApiResponse.jsonError(Http400, InvalidSlotValueError,
                                           $rslot.error)
        rslot.get()
      else:
        node.dag.head.slot

    if parent_root.isSome():
      let rroot = parent_root.get()
      if rroot.isErr():
        return RestApiResponse.jsonError(Http400, InvalidParentRootValueError,
                                         $rroot.error)
      return RestApiResponse.jsonError(Http500, NoImplementationError)

    let bdata = node.getForkedBlock(BlockIdent.init(qslot)).valueOr:
      return RestApiResponse.jsonError(Http404, BlockNotFoundError)

    withBlck(bdata):
      let bid = BlockId(root: forkyBlck.root, slot: forkyBlck.message.slot)
      RestApiResponse.jsonResponseFinalized(
        [
          (
            root: forkyBlck.root,
            canonical: node.dag.isCanonical(bid),
            header: (
              message: forkyBlck.toBeaconBlockHeader,
              signature: forkyBlck.signature
            )
          )
        ],
        node.getBlockOptimistic(bdata),
        node.dag.isFinalized(bid)
      )

  # https://ethereum.github.io/beacon-APIs/#/Beacon/getBlockHeader
  router.api2(MethodGet, "/eth/v1/beacon/headers/{block_id}") do (
    block_id: BlockIdent) -> RestApiResponse:
    let
      bid = block_id.valueOr:
        return RestApiResponse.jsonError(Http400, InvalidBlockIdValueError,
                                         $error)

      bdata = node.getForkedBlock(bid).valueOr:
        return RestApiResponse.jsonError(Http404, BlockNotFoundError)

    withBlck(bdata):
      let bid = BlockId(root: forkyBlck.root, slot: forkyBlck.message.slot)
      RestApiResponse.jsonResponseFinalized(
        (
          root: forkyBlck.root,
          canonical: node.dag.isCanonical(bid),
          header: (
            message: forkyBlck.toBeaconBlockHeader,
            signature: forkyBlck.signature
          )
        ),
        node.getBlockOptimistic(bdata),
        node.dag.isFinalized(bid)
      )

  # https://ethereum.github.io/beacon-APIs/#/Beacon/publishBlock
  router.api(MethodPost, "/eth/v1/beacon/blocks") do (
    contentBody: Option[ContentBody]) -> RestApiResponse:
    let res =
      block:
        if contentBody.isNone():
          return RestApiResponse.jsonError(Http400, EmptyRequestBodyError)
        let
          body = contentBody.get()
          currentEpochFork =
            node.dag.cfg.consensusForkAtEpoch(node.currentSlot().epoch())
          rawVersion = request.headers.getString("eth-consensus-version")

          # The V1 endpoint doesn't require the version to be specified but the
          # only fork which works is the current gossip fork. Either it can use
          # and broadcast a block in that fork or that broadcast will not prove
          # useful anyway, so allow it to fail at the decoding stage.
          version =
            if rawVersion == "":
              currentEpochFork.toString
            else:
              rawVersion

        let restBlock = decodeBody(
          RestPublishedSignedBlockContents, body, version).valueOr:
            return RestApiResponse.jsonError(error)

        withForkyBlck(restBlock):
          if restBlock.kind != node.dag.cfg.consensusForkAtEpoch(
              forkyBlck.message.slot.epoch):
            doAssert strictVerification notin node.dag.updateFlags
            return RestApiResponse.jsonError(Http400, InvalidBlockObjectError)

          when consensusFork >= ConsensusFork.Deneb:
            await node.router.routeSignedBeaconBlock(
              forkyBlck, Opt.some(
                forkyBlck.create_blob_sidecars(kzg_proofs, blobs)),
              checkValidator = true)
          else:
            await node.router.routeSignedBeaconBlock(
              forkyBlck, Opt.none(seq[deneb.BlobSidecar]),
              checkValidator = true)

    if res.isErr():
      return RestApiResponse.jsonError(
        Http503, BeaconNodeInSyncError, $res.error)
    if res.get().isNone():
      return RestApiResponse.jsonError(Http202, BlockValidationError)

    RestApiResponse.jsonMsgResponse(BlockValidationSuccess)

  # https://ethereum.github.io/beacon-APIs/#/Beacon/publishBlockV2
  router.api(MethodPost, "/eth/v2/beacon/blocks") do (
    broadcast_validation: Option[BroadcastValidationType],
    contentBody: Option[ContentBody]) -> RestApiResponse:
    let res =
      block:
        let
          version = request.headers.getString("eth-consensus-version")
          validation =
            block:
              let res =
                if broadcast_validation.isNone():
                  BroadcastValidationType.Gossip
                else:
                  broadcast_validation.get().valueOr:
                    return RestApiResponse.jsonError(Http400,
                      InvalidBroadcastValidationType)
              # TODO (henridf): support 'consensus' and
              # 'consensus_and_equivocation' broadcast_validation types.
              if res != BroadcastValidationType.Gossip:
                return RestApiResponse.jsonError(Http500,
                  "Only `gossip` broadcast_validation option supported")
              res
          body =
            block:
              if contentBody.isNone():
                return RestApiResponse.jsonError(Http400, EmptyRequestBodyError)
              contentBody.get()
          restBlock = decodeBody(
            RestPublishedSignedBlockContents, body, version).valueOr:
              return RestApiResponse.jsonError(error)

        withForkyBlck(restBlock):
          # TODO (henridf): handle broadcast_validation flag
          if restBlock.kind != node.dag.cfg.consensusForkAtEpoch(
              forkyBlck.message.slot.epoch):
            doAssert strictVerification notin node.dag.updateFlags
            return RestApiResponse.jsonError(Http400, InvalidBlockObjectError)

          when consensusFork >= ConsensusFork.Deneb:
            await node.router.routeSignedBeaconBlock(
              forkyBlck, Opt.some(
                forkyBlck.create_blob_sidecars(kzg_proofs, blobs)),
              checkValidator = true)
          else:
            await node.router.routeSignedBeaconBlock(
              forkyBlck, Opt.none(seq[deneb.BlobSidecar]),
              checkValidator = true)

    if res.isErr():
      return RestApiResponse.jsonError(
        Http503, BeaconNodeInSyncError, $res.error)
    if res.get().isNone():
      return RestApiResponse.jsonError(Http202, BlockValidationError)

    RestApiResponse.jsonMsgResponse(BlockValidationSuccess)

  # https://ethereum.github.io/beacon-APIs/?urls.primaryName=v2.4.2#/Beacon/getBlindedBlock
  # https://github.com/ethereum/beacon-APIs/blob/v2.4.2/apis/beacon/blocks/blinded_block.yaml
  router.api2(MethodGet, "/eth/v1/beacon/blinded_blocks/{block_id}") do (
    block_id: BlockIdent) -> RestApiResponse:
    let
      blockIdent = block_id.valueOr:
        return RestApiResponse.jsonError(Http400, InvalidBlockIdValueError,
                                         $error)
      bid = node.getBlockId(blockIdent).valueOr:
        return RestApiResponse.jsonError(Http404, BlockNotFoundError)
      contentType =
        block:
          let res = preferredContentType(jsonMediaType,
                                         sszMediaType)
          if res.isErr():
            return RestApiResponse.jsonError(Http406, ContentNotAcceptableError)
          res.get()
      bdata = node.dag.getForkedBlock(bid).valueOr:
        return RestApiResponse.jsonError(Http404, BlockNotFoundError)

    template respondSszOrJson(
        signedMaybeBlindedBlck: auto, consensusFork: ConsensusFork): untyped =
      if contentType == sszMediaType:
        RestApiResponse.sszResponse(
          signedMaybeBlindedBlck,
          [("eth-consensus-version", consensusFork.toString())])
      elif contentType == jsonMediaType:
        RestApiResponse.jsonResponseBlock(
          signedMaybeBlindedBlck,
          consensusFork,
          node.getBlockOptimistic(bdata),
          node.dag.isFinalized(bid)
        )
      else:
        RestApiResponse.jsonError(Http500, InvalidAcceptError)

    withBlck(bdata.asSigned()):
      when consensusFork <= ConsensusFork.Altair:
        respondSszOrJson(forkyBlck, consensusFork)
      else:
        respondSszOrJson(toSignedBlindedBeaconBlock(forkyBlck), consensusFork)

  # https://ethereum.github.io/beacon-APIs/#/Beacon/publishBlindedBlock
  # https://github.com/ethereum/beacon-APIs/blob/v2.4.0/apis/beacon/blocks/blinded_blocks.yaml
  router.api(MethodPost, "/eth/v1/beacon/blinded_blocks") do (
    contentBody: Option[ContentBody]) -> RestApiResponse:
    ## Instructs the beacon node to use the components of the
    ## `SignedBlindedBeaconBlock` to construct and publish a
    ## `SignedBeaconBlock` by swapping out the transactions_root for the
    ## corresponding full list of transactions. The beacon node should
    ## broadcast a newly constructed `SignedBeaconBlock` to the beacon network,
    ## to be included in the beacon chain. The beacon node is not required to
    ## validate the signed `BeaconBlock`, and a successful response (20X) only
    ## indicates that the broadcast has been successful.
    if contentBody.isNone():
      return RestApiResponse.jsonError(Http400, EmptyRequestBodyError)

    let
      currentEpochFork =
        node.dag.cfg.consensusForkAtEpoch(node.currentSlot().epoch())
      rawVersion = request.headers.getString("eth-consensus-version")
      body = contentBody.get()

      # The V1 endpoint doesn't require the version to be specified but the
      # only fork which works is the current gossip fork. Either it can use
      # and broadcast a block in that fork or that broadcast will not prove
      # useful anyway, so allow it to fail at the decoding stage.
      version =
        if rawVersion == "":
          currentEpochFork.toString
        else:
          rawVersion

    if (body.contentType == OctetStreamMediaType) and
       (currentEpochFork.toString != version):
      return RestApiResponse.jsonError(Http400, BlockIncorrectFork)

    withConsensusFork(currentEpochFork):
      when consensusFork >= ConsensusFork.Deneb:
        let
          restBlock = decodeBodyJsonOrSsz(
              consensusFork.SignedBlindedBeaconBlock, body).valueOr:
            return RestApiResponse.jsonError(error)
          payloadBuilderClient = node.getPayloadBuilderClient(
              restBlock.message.proposer_index).valueOr:
            return RestApiResponse.jsonError(
              Http400, "Unable to initialize payload builder client: " & $error)
          res = await node.unblindAndRouteBlockMEV(
            payloadBuilderClient, restBlock)

        if res.isErr():
          return RestApiResponse.jsonError(
            Http500, InternalServerError, $res.error)
        if res.get().isNone():
          return RestApiResponse.jsonError(Http202, BlockValidationError)

        return RestApiResponse.jsonMsgResponse(BlockValidationSuccess)
      elif consensusFork >= ConsensusFork.Bellatrix:
        return RestApiResponse.jsonError(
          Http400, $consensusFork & " builder API unsupported")
      else:
        # Pre-Bellatrix, this endpoint will accept a `SignedBeaconBlock`.
        #
        # This is mostly the same as /eth/v1/beacon/blocks for phase 0 and
        # altair.
        var
          restBlock = decodeBody(
              RestPublishedSignedBeaconBlock, body, version).valueOr:
            return RestApiResponse.jsonError(error)
          forked = ForkedSignedBeaconBlock(restBlock)

        if forked.kind != node.dag.cfg.consensusForkAtEpoch(
            getForkedBlockField(forked, slot).epoch):
          return RestApiResponse.jsonError(Http400, InvalidBlockObjectError)

        let res = withBlck(forked):
          const blobFork =
            blobForkAtConsensusFork(consensusFork).get(BlobFork.Deneb)
          forkyBlck.root = hash_tree_root(forkyBlck.message)
          await node.router.routeSignedBeaconBlock(
            forkyBlck, Opt.none(seq[blobFork.BlobSidecar]),
            checkValidator = true)

        if res.isErr():
          return RestApiResponse.jsonError(
            Http503, BeaconNodeInSyncError, $res.error)
        elif res.get().isNone():
          return RestApiResponse.jsonError(Http202, BlockValidationError)

        RestApiResponse.jsonMsgResponse(BlockValidationSuccess)

  # https://ethereum.github.io/beacon-APIs/#/Beacon/publishBlindedBlockV2
  router.api(MethodPost, "/eth/v2/beacon/blinded_blocks") do (
    broadcast_validation: Option[BroadcastValidationType],
    contentBody: Option[ContentBody]) -> RestApiResponse:
    if contentBody.isNone():
      return RestApiResponse.jsonError(Http400, EmptyRequestBodyError)

    let
      currentEpochFork =
        node.dag.cfg.consensusForkAtEpoch(node.currentSlot().epoch())
      version = request.headers.getString("eth-consensus-version")
      validation =
        if broadcast_validation.isNone():
          BroadcastValidationType.Gossip
        else:
          let res = broadcast_validation.get().valueOr:
            return RestApiResponse.jsonError(Http400,
                                             InvalidBroadcastValidationType)
          # TODO (cheatfate): support 'consensus' and
          # 'consensus_and_equivocation' broadcast_validation types.
          if res != BroadcastValidationType.Gossip:
            return RestApiResponse.jsonError(Http500,
              "Only `gossip` broadcast_validation option supported")
          res
      body = contentBody.get()

    if (body.contentType == OctetStreamMediaType) and
       (currentEpochFork.toString != version):
      return RestApiResponse.jsonError(Http400, BlockIncorrectFork)

    withConsensusFork(currentEpochFork):
      # TODO (cheatfate): handle broadcast_validation flag
      when consensusFork >= ConsensusFork.Deneb:
        let
          restBlock = decodeBodyJsonOrSsz(
              consensusFork.SignedBlindedBeaconBlock, body).valueOr:
            return RestApiResponse.jsonError(error)
          payloadBuilderClient = node.getPayloadBuilderClient(
              restBlock.message.proposer_index).valueOr:
            return RestApiResponse.jsonError(
              Http400, "Unable to initialize payload builder client: " & $error)
          res = await node.unblindAndRouteBlockMEV(
            payloadBuilderClient, restBlock)

        if res.isErr():
          return RestApiResponse.jsonError(
            Http500, InternalServerError, $res.error)
        if res.get().isNone():
          return RestApiResponse.jsonError(Http202, BlockValidationError)

        return RestApiResponse.jsonMsgResponse(BlockValidationSuccess)
      elif consensusFork >= ConsensusFork.Bellatrix:
        return RestApiResponse.jsonError(
          Http400, $consensusFork & " builder API unsupported")
      else:
        # Pre-Bellatrix, this endpoint will accept a `SignedBeaconBlock`.
        #
        # This is mostly the same as /eth/v1/beacon/blocks for phase 0 and
        # altair.
        var
          restBlock = decodeBody(
              RestPublishedSignedBeaconBlock, body, version).valueOr:
            return RestApiResponse.jsonError(error)
          forked = ForkedSignedBeaconBlock(restBlock)

        if forked.kind != node.dag.cfg.consensusForkAtEpoch(
            getForkedBlockField(forked, slot).epoch):
          return RestApiResponse.jsonError(Http400, InvalidBlockObjectError)

        let res = withBlck(forked):
          const blobFork =
            blobForkAtConsensusFork(consensusFork).get(BlobFork.Deneb)
          forkyBlck.root = hash_tree_root(forkyBlck.message)
          await node.router.routeSignedBeaconBlock(
            forkyBlck, Opt.none(seq[blobFork.BlobSidecar]),
            checkValidator = true)

        if res.isErr():
          return RestApiResponse.jsonError(
            Http503, BeaconNodeInSyncError, $res.error)
        elif res.get().isNone():
          return RestApiResponse.jsonError(Http202, BlockValidationError)

        RestApiResponse.jsonMsgResponse(BlockValidationSuccess)

  # https://ethereum.github.io/beacon-APIs/#/Beacon/getBlock
  router.api2(MethodGet, "/eth/v1/beacon/blocks/{block_id}") do (
    block_id: BlockIdent) -> RestApiResponse:
    RestApiResponse.jsonError(
      Http410, DeprecatedRemovalBeaconBlocksDebugStateV1)

  # https://ethereum.github.io/beacon-APIs/#/Beacon/getBlockV2
  router.api2(MethodGet, "/eth/v2/beacon/blocks/{block_id}") do (
    block_id: BlockIdent) -> RestApiResponse:
    let
      blockIdent = block_id.valueOr:
        return RestApiResponse.jsonError(Http400, InvalidBlockIdValueError,
                                         $error)
      bid = node.getBlockId(blockIdent).valueOr:
        return RestApiResponse.jsonError(Http404, BlockNotFoundError)

    let contentType =
      block:
        let res = preferredContentType(jsonMediaType,
                                       sszMediaType)
        if res.isErr():
          return RestApiResponse.jsonError(Http406, ContentNotAcceptableError)
        res.get()

    if contentType == sszMediaType:
      var data: seq[byte]
      if not node.dag.getBlockSSZ(bid, data):
        return RestApiResponse.jsonError(Http404, BlockNotFoundError)

      let
        fork = node.dag.cfg.consensusForkAtEpoch(bid.slot.epoch)
        headers = [("eth-consensus-version", fork.toString())]

      RestApiResponse.sszResponsePlain(data, headers)
    elif contentType == jsonMediaType:
      let bdata = node.dag.getForkedBlock(bid).valueOr:
        return RestApiResponse.jsonError(Http404, BlockNotFoundError)

      RestApiResponse.jsonResponseBlock(
        bdata.asSigned(),
        node.getBlockOptimistic(bdata),
        node.dag.isFinalized(bid)
      )
    else:
      RestApiResponse.jsonError(Http500, InvalidAcceptError)

  # https://ethereum.github.io/beacon-APIs/#/Beacon/getBlockRoot
  router.api2(MethodGet, "/eth/v1/beacon/blocks/{block_id}/root") do (
    block_id: BlockIdent) -> RestApiResponse:
    let
      blockIdent = block_id.valueOr:
        return RestApiResponse.jsonError(Http400, InvalidBlockIdValueError,
                                         $error)

      bid = node.getBlockId(blockIdent).valueOr:
        return RestApiResponse.jsonError(Http404, BlockNotFoundError)

      bdata = node.dag.getForkedBlock(bid).valueOr:
        return RestApiResponse.jsonError(Http404, BlockNotFoundError)

    RestApiResponse.jsonResponseFinalized(
      (root: bid.root),
      node.getBlockOptimistic(bdata),
      node.dag.isFinalized(bid)
    )

  # https://ethereum.github.io/beacon-APIs/#/Beacon/getBlockAttestations
  router.api2(MethodGet,
             "/eth/v1/beacon/blocks/{block_id}/attestations") do (
    block_id: BlockIdent) -> RestApiResponse:
    let
      blockIdent = block_id.valueOr:
        return RestApiResponse.jsonError(Http400, InvalidBlockIdValueError,
                                         $error)
      bdata = node.getForkedBlock(blockIdent).valueOr:
        return RestApiResponse.jsonError(Http404, BlockNotFoundError)

    withBlck(bdata):
      let bid = BlockId(root: forkyBlck.root, slot: forkyBlck.message.slot)
      RestApiResponse.jsonResponseFinalized(
        forkyBlck.message.body.attestations.asSeq(),
        node.getBlockOptimistic(bdata),
        node.dag.isFinalized(bid)
      )

  # https://ethereum.github.io/beacon-APIs/?urls.primaryName=dev#/Beacon/getBlockAttestationsV2
  router.api2(MethodGet,
             "/eth/v2/beacon/blocks/{block_id}/attestations") do (
    block_id: BlockIdent) -> RestApiResponse:
    let
      blockIdent = block_id.valueOr:
        return RestApiResponse.jsonError(Http400, InvalidBlockIdValueError,
                                         $error)
      bdata = node.getForkedBlock(blockIdent).valueOr:
        return RestApiResponse.jsonError(Http404, BlockNotFoundError)

    withBlck(bdata):
      let bid = BlockId(root: forkyBlck.root, slot: forkyBlck.message.slot)
      RestApiResponse.jsonResponseFinalizedWVersion(
        forkyBlck.message.body.attestations.asSeq(),
        node.getBlockOptimistic(bdata),
        node.dag.isFinalized(bid),
        consensusFork
      )

  # https://ethereum.github.io/beacon-APIs/#/Beacon/getPoolAttestations
  router.api2(MethodGet, "/eth/v1/beacon/pool/attestations") do (
    slot: Option[Slot],
    committee_index: Option[CommitteeIndex]) -> RestApiResponse:
    let vindex =
      if committee_index.isSome():
        let rindex = committee_index.get()
        if rindex.isErr():
          return RestApiResponse.jsonError(Http400,
                                           InvalidCommitteeIndexValueError,
                                           $rindex.error)
        Opt.some(rindex.get())
      else:
        Opt.none(CommitteeIndex)
    let vslot =
      if slot.isSome():
        let rslot = slot.get()
        if rslot.isErr():
          return RestApiResponse.jsonError(Http400, InvalidSlotValueError,
                                           $rslot.error)
        Opt.some(rslot.get())
      else:
        Opt.none(Slot)
    var res: seq[phase0.Attestation]
    for item in node.attestationPool[].attestations(vslot, vindex):
      res.add(item)
    RestApiResponse.jsonResponse(res)

  # https://ethereum.github.io/beacon-APIs/?urls.primaryName=dev#/Beacon/getPoolAttestationsV2
  router.api2(MethodGet, "/eth/v2/beacon/pool/attestations") do (
    slot: Option[Slot],
    committee_index: Option[CommitteeIndex]) -> RestApiResponse:
    let vindex =
      if committee_index.isSome():
        let rindex = committee_index.get()
        if rindex.isErr():
          return RestApiResponse.jsonError(Http400,
                                           InvalidCommitteeIndexValueError,
                                           $rindex.error)
        Opt.some(rindex.get())
      else:
        Opt.none(CommitteeIndex)
    let vslot =
      if slot.isSome():
        let rslot = slot.get()
        if rslot.isErr():
          return RestApiResponse.jsonError(Http400, InvalidSlotValueError,
                                           $rslot.error)
        Opt.some(rslot.get())
      else:
        Opt.none(Slot)

    let consensusFork =
      if vslot.isNone():
        node.dag.cfg.consensusForkAtEpoch(node.currentSlot().epoch())
      else:
        node.dag.cfg.consensusForkAtEpoch(vslot.get().epoch)

    if consensusFork < ConsensusFork.Electra:
      return RestApiResponse.jsonResponseWVersion(
        toSeq(node.attestationPool[].attestations(vslot, vindex)),
        consensusFork)
    else:
      return RestApiResponse.jsonResponseWVersion(
        toSeq(node.attestationPool[].electraAttestations(vslot, vindex)),
        consensusFork)

  # https://ethereum.github.io/beacon-APIs/#/Beacon/submitPoolAttestations
  router.api2(MethodPost, "/eth/v1/beacon/pool/attestations") do (
    contentBody: Option[ContentBody]) -> RestApiResponse:
    let attestations =
      block:
        if contentBody.isNone():
          return RestApiResponse.jsonError(Http400, EmptyRequestBodyError)
        let dres = decodeBody(seq[phase0.Attestation], contentBody.get())
        if dres.isErr():
          return RestApiResponse.jsonError(Http400,
                                           InvalidAttestationObjectError,
                                           $dres.error)
        dres.get()

    # Since our validation logic supports batch processing, we will submit all
    # attestations for validation.
    let pending =
      mapIt(attestations, node.router.routeAttestation(it))
    let failures =
      block:
        var res: seq[RestIndexedErrorMessageItem]
        await allFutures(pending)
        for index, future in pending:
          if future.completed():
            let fres = future.value()
            if fres.isErr():
              let failure = RestIndexedErrorMessageItem(index: index,
                                                        message: $fres.error)
              res.add(failure)
          elif future.failed() or future.cancelled():
            # This is unexpected failure, so we log the error message.
            let exc = future.error()
            let failure = RestIndexedErrorMessageItem(index: index,
                                                      message: $exc.msg)
            res.add(failure)
        res

    if len(failures) > 0:
      RestApiResponse.jsonErrorList(Http400, AttestationValidationError,
                                    failures)
    else:
      RestApiResponse.jsonMsgResponse(AttestationValidationSuccess)

  # https://ethereum.github.io/beacon-APIs/?urls.primaryName=dev#/Beacon/submitPoolAttestationsV2
  router.api2(MethodPost, "/eth/v2/beacon/pool/attestations") do (
    contentBody: Option[ContentBody]) -> RestApiResponse:

    let
      headerVersion = request.headers.getString("Eth-Consensus-Version")
      consensusVersion = ConsensusFork.init(headerVersion)
    if consensusVersion.isNone():
      return RestApiResponse.jsonError(Http400, FailedToObtainConsensusForkError)

    if contentBody.isNone():
          return RestApiResponse.jsonError(Http400, EmptyRequestBodyError)

    var pendingAttestations: seq[Future[SendResult]]
    template decodeAttestations(AttestationType: untyped) =
      let dres = decodeBody(seq[AttestationType], contentBody.get())
      if dres.isErr():
        return RestApiResponse.jsonError(Http400,
                                          InvalidAttestationObjectError,
                                          $dres.error)
      # Since our validation logic supports batch processing, we will submit all
      # attestations for validation.
      for attestation in dres.get():
        pendingAttestations.add(node.router.routeAttestation(attestation))

    case consensusVersion.get():
      of ConsensusFork.Phase0 .. ConsensusFork.Deneb:
        decodeAttestations(phase0.Attestation)
      of ConsensusFork.Electra:
        decodeAttestations(electra.Attestation)

    let failures =
      block:
        var res: seq[RestIndexedErrorMessageItem]
        await allFutures(pendingAttestations)
        for index, future in pendingAttestations:
          if future.completed():
            let fres = future.value()
            if fres.isErr():
              let failure = RestIndexedErrorMessageItem(index: index,
                                                        message: $fres.error)
              res.add(failure)
          elif future.failed() or future.cancelled():
            # This is unexpected failure, so we log the error message.
            let exc = future.error()
            let failure = RestIndexedErrorMessageItem(index: index,
                                                      message: $exc.msg)
            res.add(failure)
        res

    if len(failures) > 0:
      RestApiResponse.jsonErrorList(Http400, AttestationValidationError,
                                    failures)
    else:
      RestApiResponse.jsonMsgResponse(AttestationValidationSuccess)

  # https://ethereum.github.io/beacon-APIs/#/Beacon/getPoolAttesterSlashings
  router.api2(MethodGet, "/eth/v1/beacon/pool/attester_slashings") do (
    ) -> RestApiResponse:
    RestApiResponse.jsonResponse(
      toSeq(node.validatorChangePool.phase0_attester_slashings))

  # https://ethereum.github.io/beacon-APIs/#/Beacon/submitPoolAttesterSlashings
  router.api(MethodPost, "/eth/v1/beacon/pool/attester_slashings") do (
    contentBody: Option[ContentBody]) -> RestApiResponse:
    let slashing =
      block:
        if contentBody.isNone():
          return RestApiResponse.jsonError(Http400, EmptyRequestBodyError)
        let dres = decodeBody(phase0.AttesterSlashing, contentBody.get())
        if dres.isErr():
          return RestApiResponse.jsonError(Http400,
                                           InvalidAttesterSlashingObjectError,
                                           $dres.error)
        dres.get()
    let res = await node.router.routeAttesterSlashing(slashing)
    if res.isErr():
      return RestApiResponse.jsonError(Http400,
                                       AttesterSlashingValidationError,
                                       $res.error)
    RestApiResponse.jsonMsgResponse(AttesterSlashingValidationSuccess)

  # https://ethereum.github.io/beacon-APIs/?urls.primaryName=dev#/Beacon/getPoolAttesterSlashingsV2
  router.api2(MethodGet, "/eth/v2/beacon/pool/attester_slashings") do (
    ) -> RestApiResponse:

    let contextFork =
      node.dag.cfg.consensusForkAtEpoch(node.currentSlot.epoch)
  
    withConsensusFork(contextFork):
      when consensusFork < ConsensusFork.Electra:
        RestApiResponse.jsonResponseWVersion(
          toSeq(node.validatorChangePool.phase0_attester_slashings),
          contextFork)
      else:
        RestApiResponse.jsonResponseWVersion(
          toSeq(node.validatorChangePool.electra_attester_slashings),
          contextFork)

  # https://ethereum.github.io/beacon-APIs/?urls.primaryName=dev#/Beacon/submitPoolAttesterSlashingsV2
  router.api(MethodPost, "/eth/v2/beacon/pool/attester_slashings") do (
    contentBody: Option[ContentBody]) -> RestApiResponse:

    let
      headerVersion = request.headers.getString("Eth-Consensus-Version")
      consensusVersion = ConsensusFork.init(headerVersion)
    if consensusVersion.isNone():
      return RestApiResponse.jsonError(Http400, FailedToObtainConsensusForkError)

    if contentBody.isNone():
      return RestApiResponse.jsonError(Http400, EmptyRequestBodyError)

    template decodeAttesterSlashing(AttesterSlashingType: untyped) =
      let dres = decodeBody(AttesterSlashingType, contentBody.get())
      if dres.isErr():
        return RestApiResponse.jsonError(Http400,
                                          InvalidAttesterSlashingObjectError,
                                          $dres.error)
      let res = await node.router.routeAttesterSlashing(dres.get())
      if res.isErr():
        return RestApiResponse.jsonError(Http400,
                                       AttesterSlashingValidationError,
                                       $res.error)
      return RestApiResponse.jsonMsgResponse(AttesterSlashingValidationSuccess)

    case consensusVersion.get():
      of ConsensusFork.Phase0 .. ConsensusFork.Deneb:
        decodeAttesterSlashing(phase0.AttesterSlashing)
      of ConsensusFork.Electra:
        decodeAttesterSlashing(electra.AttesterSlashing)

  # https://ethereum.github.io/beacon-APIs/#/Beacon/getPoolProposerSlashings
  router.api2(MethodGet, "/eth/v1/beacon/pool/proposer_slashings") do (
    ) -> RestApiResponse:
    RestApiResponse.jsonResponse(
      toSeq(node.validatorChangePool.proposer_slashings))

  # https://ethereum.github.io/beacon-APIs/#/Beacon/submitPoolProposerSlashings
  router.api(MethodPost, "/eth/v1/beacon/pool/proposer_slashings") do (
    contentBody: Option[ContentBody]) -> RestApiResponse:
    let slashing =
      block:
        if contentBody.isNone():
          return RestApiResponse.jsonError(Http400, EmptyRequestBodyError)
        let dres = decodeBody(ProposerSlashing, contentBody.get())
        if dres.isErr():
          return RestApiResponse.jsonError(Http400,
                                           InvalidProposerSlashingObjectError,
                                           $dres.error)
        dres.get()
    let res = await node.router.routeProposerSlashing(slashing)
    if res.isErr():
      return RestApiResponse.jsonError(Http400,
                                       ProposerSlashingValidationError,
                                       $res.error)
    RestApiResponse.jsonMsgResponse(ProposerSlashingValidationSuccess)

  # https://ethereum.github.io/beacon-APIs/?urls.primaryName=dev#/Beacon/getPoolBLSToExecutionChanges
  # https://github.com/ethereum/beacon-APIs/blob/86850001845df9163da5ae9605dbf15cd318d5d0/apis/beacon/pool/bls_to_execution_changes.yaml
  router.api2(MethodGet, "/eth/v1/beacon/pool/bls_to_execution_changes") do (
    ) -> RestApiResponse:
    RestApiResponse.jsonResponse(
      toSeq(node.validatorChangePool.bls_to_execution_changes_gossip) &
      toSeq(node.validatorChangePool.bls_to_execution_changes_api))

  # https://ethereum.github.io/beacon-APIs/?urls.primaryName=dev#/Beacon/submitPoolBLSToExecutionChange
  # https://github.com/ethereum/beacon-APIs/blob/86850001845df9163da5ae9605dbf15cd318d5d0/apis/beacon/pool/bls_to_execution_changes.yaml
  router.api2(MethodPost, "/eth/v1/beacon/pool/bls_to_execution_changes") do (
    contentBody: Option[ContentBody]) -> RestApiResponse:
    if node.currentSlot().epoch() < node.dag.cfg.CAPELLA_FORK_EPOCH:
      return RestApiResponse.jsonError(Http400,
                                       InvalidBlsToExecutionChangeObjectError,
                                       "Attempt to add to BLS to execution change pool pre-Capella")
    let
      bls_to_execution_changes =
        block:
          if contentBody.isNone():
            return RestApiResponse.jsonError(Http400, EmptyRequestBodyError)
          let dres =
            decodeBody(seq[SignedBLSToExecutionChange], contentBody.get())
          if dres.isErr():
            return RestApiResponse.jsonError(
              Http400, InvalidBlsToExecutionChangeObjectError, $dres.error)
          dres.get()
      pending = mapIt(bls_to_execution_changes,
                      node.router.routeBlsToExecutionChange(it))

    await allFutures(pending)

    for future in pending:
      if future.failed() or future.cancelled():
        return RestApiResponse.jsonError(Http400,
                                         BlsToExecutionChangeValidationError,
                                         $future.error().msg)
      let res = future.value()
      if res.isErr():
        return RestApiResponse.jsonError(Http400,
                                         BlsToExecutionChangeValidationError,
                                         $res.error)
    RestApiResponse.jsonMsgResponse(BlsToExecutionChangeValidationSuccess)

  # https://ethereum.github.io/beacon-APIs/#/Beacon/submitPoolSyncCommitteeSignatures
  router.api(MethodPost, "/eth/v1/beacon/pool/sync_committees") do (
    contentBody: Option[ContentBody]) -> RestApiResponse:
    let messages =
      block:
        if contentBody.isNone():
          return RestApiResponse.jsonError(Http400, EmptyRequestBodyError)
        let dres = decodeBody(seq[SyncCommitteeMessage], contentBody.get())
        if dres.isErr():
          return RestApiResponse.jsonError(Http400,
                                      InvalidSyncCommitteeSignatureMessageError)
        dres.get()

    let results = await node.router.routeSyncCommitteeMessages(messages)

    let failures =
      block:
        var res: seq[RestIndexedErrorMessageItem]
        for index, item in results:
          if item.isErr():
            res.add(RestIndexedErrorMessageItem(index: index,
                                                message: $item.error))
        res
    if len(failures) > 0:
      RestApiResponse.jsonErrorList(
        Http400, SyncCommitteeMessageValidationError, failures)
    else:
      RestApiResponse.jsonMsgResponse(
        SyncCommitteeMessageValidationSuccess)

  # https://ethereum.github.io/beacon-APIs/#/Beacon/getPoolVoluntaryExits
  router.api2(MethodGet, "/eth/v1/beacon/pool/voluntary_exits") do (
    ) -> RestApiResponse:
    return RestApiResponse.jsonResponse(
      toSeq(node.validatorChangePool.voluntary_exits))

  # https://ethereum.github.io/beacon-APIs/#/Beacon/submitPoolVoluntaryExit
  router.api(MethodPost, "/eth/v1/beacon/pool/voluntary_exits") do (
    contentBody: Option[ContentBody]) -> RestApiResponse:
    let exit =
      block:
        if contentBody.isNone():
          return RestApiResponse.jsonError(Http400, EmptyRequestBodyError)
        let dres = decodeBody(SignedVoluntaryExit, contentBody.get())
        if dres.isErr():
          return RestApiResponse.jsonError(Http400,
                                           InvalidVoluntaryExitObjectError,
                                           $dres.error)
        dres.get()
    let res = await node.router.routeSignedVoluntaryExit(exit)
    if res.isErr():
      return RestApiResponse.jsonError(
        Http400, VoluntaryExitValidationError, $res.error)
    return RestApiResponse.jsonMsgResponse(VoluntaryExitValidationSuccess)

  # https://ethereum.github.io/beacon-APIs/?urls.primaryName=v2.4.2#/Beacon/getBlobSidecars
  # https://github.com/ethereum/beacon-APIs/blob/v2.4.2/apis/beacon/blob_sidecars/blob_sidecars.yaml
  router.api2(MethodGet, "/eth/v1/beacon/blob_sidecars/{block_id}") do (
    block_id: BlockIdent, indices: seq[uint64]) -> RestApiResponse:
    let
      blockIdent = block_id.valueOr:
        return RestApiResponse.jsonError(Http400, InvalidBlockIdValueError,
                                         $error)
      bid = node.getBlockId(blockIdent).valueOr:
        return RestApiResponse.jsonError(Http404, BlockNotFoundError)

      contentType = block:
        let res = preferredContentType(jsonMediaType,
                                       sszMediaType)
        if res.isErr():
          return RestApiResponse.jsonError(Http406, ContentNotAcceptableError)
        res.get()

      consensusFork = node.dag.cfg.consensusForkAtEpoch(bid.slot.epoch)

    withBlobFork(blobForkAtConsensusFork(consensusFork).get(BlobFork.Deneb)):
      # https://github.com/ethereum/beacon-APIs/blob/v2.4.2/types/deneb/blob_sidecar.yaml#L2-L28
      let data = newClone(
        default(List[blobFork.BlobSidecar, Limit MAX_BLOBS_PER_BLOCK]))
<<<<<<< HEAD

      if indices.isErr:
        return RestApiResponse.jsonError(Http400,
                                         InvalidSidecarIndexValueError)

      let indexFilter = indices.get.toHashSet

      for blobIndex in 0'u64 ..< MAX_BLOBS_PER_BLOCK:
        if indexFilter.len > 0 and blobIndex notin indexFilter:
          continue

        var blobSidecar = new blobFork.BlobSidecar

        if node.dag.db.getBlobSidecar(bid.root, blobIndex, blobSidecar[]):
          discard data[].add blobSidecar[]

=======

      if indices.isErr:
        return RestApiResponse.jsonError(Http400,
                                         InvalidSidecarIndexValueError)

      let indexFilter = indices.get.toHashSet

      for blobIndex in 0'u64 ..< MAX_BLOBS_PER_BLOCK:
        if indexFilter.len > 0 and blobIndex notin indexFilter:
          continue

        var blobSidecar = new blobFork.BlobSidecar

        if node.dag.db.getBlobSidecar(bid.root, blobIndex, blobSidecar[]):
          discard data[].add blobSidecar[]

>>>>>>> a6311884
      if contentType == sszMediaType:
        RestApiResponse.sszResponse(data[], headers = [
          ("eth-consensus-version", consensusFork.toString())])
      elif contentType == jsonMediaType:
        RestApiResponse.jsonResponse(data)
      else:
        RestApiResponse.jsonError(Http500, InvalidAcceptError)<|MERGE_RESOLUTION|>--- conflicted
+++ resolved
@@ -1711,7 +1711,6 @@
       # https://github.com/ethereum/beacon-APIs/blob/v2.4.2/types/deneb/blob_sidecar.yaml#L2-L28
       let data = newClone(
         default(List[blobFork.BlobSidecar, Limit MAX_BLOBS_PER_BLOCK]))
-<<<<<<< HEAD
 
       if indices.isErr:
         return RestApiResponse.jsonError(Http400,
@@ -1728,24 +1727,6 @@
         if node.dag.db.getBlobSidecar(bid.root, blobIndex, blobSidecar[]):
           discard data[].add blobSidecar[]
 
-=======
-
-      if indices.isErr:
-        return RestApiResponse.jsonError(Http400,
-                                         InvalidSidecarIndexValueError)
-
-      let indexFilter = indices.get.toHashSet
-
-      for blobIndex in 0'u64 ..< MAX_BLOBS_PER_BLOCK:
-        if indexFilter.len > 0 and blobIndex notin indexFilter:
-          continue
-
-        var blobSidecar = new blobFork.BlobSidecar
-
-        if node.dag.db.getBlobSidecar(bid.root, blobIndex, blobSidecar[]):
-          discard data[].add blobSidecar[]
-
->>>>>>> a6311884
       if contentType == sszMediaType:
         RestApiResponse.sszResponse(data[], headers = [
           ("eth-consensus-version", consensusFork.toString())])
