--- conflicted
+++ resolved
@@ -65,11 +65,7 @@
           return RestApiResponse.jsonError(Http400, InvalidEpochValueError,
                                         "Cannot request duties past next epoch")
         res
-<<<<<<< HEAD
     let qhead =
-=======
-    let (qhead, _) =
->>>>>>> 1f3d9d0f
       block:
         let res = node.getSyncedHead(qepoch)
         if res.isErr():
@@ -107,17 +103,9 @@
                   )
         res
 
-<<<<<<< HEAD
-    let optimistic =
-      if node.currentSlot().epoch() >= node.dag.cfg.BELLATRIX_FORK_EPOCH:
-        some[bool](not qhead.executionValid)
-      else:
-        none[bool]()
-=======
     let optimistic = node.getShufflingOptimistic(
       shufflingRef.attester_dependent_slot,
       shufflingRef.attester_dependent_root)
->>>>>>> 1f3d9d0f
 
     return RestApiResponse.jsonResponseWRoot(
       duties, shufflingRef.attester_dependent_root, optimistic)
@@ -138,11 +126,7 @@
           return RestApiResponse.jsonError(Http400, InvalidEpochValueError,
                                         "Cannot request duties past next epoch")
         res
-<<<<<<< HEAD
     let qhead =
-=======
-    let (qhead, _) =
->>>>>>> 1f3d9d0f
       block:
         let res = node.getSyncedHead(qepoch)
         if res.isErr():
@@ -171,17 +155,9 @@
             )
         res
 
-<<<<<<< HEAD
-    let optimistic =
-      if node.currentSlot().epoch() >= node.dag.cfg.BELLATRIX_FORK_EPOCH:
-        some[bool](not qhead.executionValid)
-      else:
-        none[bool]()
-=======
     let optimistic = node.getShufflingOptimistic(
       epochRef.proposer_dependent_slot,
       epochRef.proposer_dependent_root)
->>>>>>> 1f3d9d0f
 
     return RestApiResponse.jsonResponseWRoot(
       duties, epochRef.proposer_dependent_root, optimistic)
@@ -857,11 +833,7 @@
         return RestApiResponse.jsonError(Http503, BeaconNodeInSyncError,
                                          $res.error())
       let tres = res.get()
-<<<<<<< HEAD
       if not tres.executionValid:
-=======
-      if tres.optimistic:
->>>>>>> 1f3d9d0f
         return RestApiResponse.jsonError(Http503, BeaconNodeInSyncError)
 
     var contribution = SyncCommitteeContribution()
