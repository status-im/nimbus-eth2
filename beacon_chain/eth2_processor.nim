import
  std/[math, tables],
  stew/results,
  chronicles, chronicles/chronos_tools, chronos, metrics,
  ./spec/[crypto, datatypes, digest],
  ./block_pools/[clearance, chain_dag],
  ./attestation_aggregation, ./exit_pool,
  ./beacon_node_types, ./attestation_pool,
  ./time, ./conf, ./sszdump

# Metrics for tracking attestation and beacon block loss
declareCounter beacon_attestations_received,
  "Number of beacon chain attestations received by this peer"
declareCounter beacon_aggregates_received,
  "Number of beacon chain aggregate attestations received by this peer"
declareCounter beacon_blocks_received,
  "Number of beacon chain blocks received by this peer"
declareCounter beacon_attester_slashings_received,
  "Number of beacon chain attester slashings received by this peer"
declareCounter beacon_proposer_slashings_received,
  "Number of beacon chain proposer slashings received by this peer"
declareCounter beacon_voluntary_exits_received,
  "Number of beacon chain voluntary exits received by this peer"

const delayBuckets = [2.0, 4.0, 6.0, 8.0, 10.0, 12.0, 14.0, Inf]

declareHistogram beacon_attestation_delay,
  "Time(s) between slot start and attestation reception", buckets = delayBuckets

declareHistogram beacon_aggregate_delay,
  "Time(s) between slot start and aggregate reception", buckets = delayBuckets

declareHistogram beacon_block_delay,
  "Time(s) between slot start and beacon block reception", buckets = delayBuckets

declareHistogram beacon_store_block_duration_seconds,
  "storeBlock() duration", buckets = [0.25, 0.5, 1, 2, 4, 8, Inf]

declareGauge beacon_head_root,
  "Root of the head block of the beacon chain"

type
  GetWallTimeFn* = proc(): BeaconTime {.gcsafe, raises: [Defect].}

  SyncBlock* = object
    blk*: SignedBeaconBlock
    resfut*: Future[Result[void, BlockError]]

  BlockEntry* = object
    v*: SyncBlock

  AttestationEntry* = object
    v*: Attestation
    attesting_indices*: HashSet[ValidatorIndex]

  AggregateEntry* = AttestationEntry

  Eth2Processor* = object
    config*: BeaconNodeConf
    getWallTime*: GetWallTimeFn
    chainDag*: ChainDAGRef
    attestationPool*: ref AttestationPool
    exitPool: ref ExitPool
    quarantine*: QuarantineRef

    blocksQueue*: AsyncQueue[BlockEntry]
    attestationsQueue*: AsyncQueue[AttestationEntry]
    aggregatesQueue*: AsyncQueue[AggregateEntry]

proc updateHead*(self: var Eth2Processor, wallSlot: Slot): BlockRef =
  ## Trigger fork choice and returns the new head block.
  ## Can return `nil`
  # Grab the new head according to our latest attestation data
  let newHead = self.attestationPool[].selectHead(wallSlot)
  if newHead.isNil():
    return nil

  # Store the new head in the chain DAG - this may cause epochs to be
  # justified and finalized
  let oldFinalized = self.chainDag.finalizedHead.blck

  self.chainDag.updateHead(newHead, self.quarantine)
  beacon_head_root.set newHead.root.toGaugeValue

  # Cleanup the fork choice v2 if we have a finalized head
  if oldFinalized != self.chainDag.finalizedHead.blck:
    self.attestationPool[].prune()

  newHead

proc dumpBlock[T](
    self: Eth2Processor, signedBlock: SignedBeaconBlock,
    res: Result[T, (ValidationResult, BlockError)]) =
  if self.config.dumpEnabled and res.isErr:
    case res.error[1]
    of Invalid:
      dump(
        self.config.dumpDirInvalid, signedBlock)
    of MissingParent:
      dump(
        self.config.dumpDirIncoming, signedBlock)
    else:
      discard

proc done*(blk: SyncBlock) =
  ## Send signal to [Sync/Request]Manager that the block ``blk`` has passed
  ## verification successfully.
  if blk.resfut != nil:
    blk.resfut.complete(Result[void, BlockError].ok())

proc fail*(blk: SyncBlock, error: BlockError) =
  ## Send signal to [Sync/Request]Manager that the block ``blk`` has NOT passed
  ## verification with specific ``error``.
  if blk.resfut != nil:
    blk.resfut.complete(Result[void, BlockError].err(error))

proc complete*(blk: SyncBlock, res: Result[void, BlockError]) {.inline.} =
  ## Send signal to [Sync/Request]Manager about result ``res`` of block ``blk``
  ## verification.
  if blk.resfut != nil:
    blk.resfut.complete(res)

proc storeBlock(
    self: var Eth2Processor, signedBlock: SignedBeaconBlock,
    wallSlot: Slot): Result[void, BlockError] =
  let
    start = Moment.now()
    attestationPool = self.attestationPool

  let blck = self.chainDag.addRawBlock(self.quarantine, signedBlock) do (
      blckRef: BlockRef, signedBlock: SignedBeaconBlock,
      epochRef: EpochRef, state: HashedBeaconState):
    # Callback add to fork choice if valid
    attestationPool[].addForkChoice(
      epochRef, blckRef, signedBlock.message, wallSlot)

  self.dumpBlock(signedBlock, blck)

  # There can be a scenario where we receive a block we already received.
  # However this block was before the last finalized epoch and so its parent
  # was pruned from the ForkChoice.
  if blck.isErr:
    return err(blck.error[1])

  beacon_store_block_duration_seconds.observe((Moment.now() - start).milliseconds.float64 / 1000)
  return ok()

proc processAttestation(
    self: var Eth2Processor, entry: AttestationEntry) =
  logScope:
    signature = shortLog(entry.v.signature)

  let
    wallTime = self.getWallTime()
    (afterGenesis, wallSlot) = wallTime.toSlot()

  if not afterGenesis:
    error "Processing attestation before genesis, clock turned back?"
    quit 1

  trace "Processing attestation"
  self.attestationPool[].addAttestation(
    entry.v, entry.attesting_indices, wallSlot)

proc processAggregate(
    self: var Eth2Processor, entry: AggregateEntry) =
  logScope:
    signature = shortLog(entry.v.signature)

  let
    wallTime = self.getWallTime()
    (afterGenesis, wallSlot) = wallTime.toSlot()

  if not afterGenesis:
    error "Processing aggregate before genesis, clock turned back?"
    quit 1

  trace "Processing aggregate"
  self.attestationPool[].addAttestation(
    entry.v, entry.attesting_indices, wallSlot)

proc processBlock(self: var Eth2Processor, entry: BlockEntry) =
  logScope:
    blockRoot = shortLog(entry.v.blk.root)

  let
    wallTime = self.getWallTime()
    (afterGenesis, wallSlot) = wallTime.toSlot()

  if not afterGenesis:
    error "Processing block before genesis, clock turned back?"
    quit 1

  let
    start = now(chronos.Moment)
    res = self.storeBlock(entry.v.blk, wallSlot)
    storeDone = now(chronos.Moment)

  if res.isOk():
    # Eagerly update head in case the new block gets selected
    discard self.updateHead(wallSlot)
    let updateDone = now(chronos.Moment)
    let storeBlockDuration = storeDone - start
    let updateHeadDuration = updateDone - storeDone
    let overallDuration = updateDone - start
    let storeSpeed =
      block:
        let secs = float(chronos.seconds(1).nanoseconds)
        if not(overallDuration.isZero()):
          let v = secs / float(overallDuration.nanoseconds)
          round(v * 10_000) / 10_000
        else:
          0.0
    debug "Block processed",
      local_head_slot = self.chainDag.head.slot,
      store_speed = storeSpeed,
      block_slot = entry.v.blk.message.slot,
      store_block_duration = $storeBlockDuration,
      update_head_duration = $updateHeadDuration,
      overall_duration = $overallDuration

    if entry.v.resFut != nil:
      entry.v.resFut.complete(Result[void, BlockError].ok())
  elif res.error() in {BlockError.Duplicate, BlockError.Old}:
    # These are harmless / valid outcomes - for the purpose of scoring peers,
    # they are ok
    if entry.v.resFut != nil:
      entry.v.resFut.complete(Result[void, BlockError].ok())
  else:
    if entry.v.resFut != nil:
      entry.v.resFut.complete(Result[void, BlockError].err(res.error()))

proc blockValidator*(
    self: var Eth2Processor,
    signedBlock: SignedBeaconBlock): ValidationResult =
  logScope:
    signedBlock = shortLog(signedBlock.message)
    blockRoot = shortLog(signedBlock.root)

  let
    wallTime = self.getWallTime()
    (afterGenesis, wallSlot) = wallTime.toSlot()

  if not afterGenesis:
    return EVRESULT_IGNORE  # not an issue with block, so don't penalize

  logScope: wallSlot

  let delay = wallTime - signedBlock.message.slot.toBeaconTime

  if signedBlock.root in self.chainDag.blocks:
    # The gossip algorithm itself already does one round of hashing to find
    # already-seen data, but it is fairly aggressive about forgetting about
    # what it has seen already
    debug "Dropping already-seen gossip block", delay
<<<<<<< HEAD
    return EVRESULT_IGNORE  # "[IGNORE] The block is the first block with ..."
=======
    return false
>>>>>>> 4b38619c

  # Start of block processing - in reality, we have already gone through SSZ
  # decoding at this stage, which may be significant
  debug "Block received", delay

  let blck = self.chainDag.isValidBeaconBlock(
    self.quarantine, signedBlock, wallSlot, {})

  self.dumpBlock(signedBlock, blck)

  if not blck.isOk:
    return blck.error[0]

  beacon_blocks_received.inc()
  beacon_block_delay.observe(float(milliseconds(delay)) / 1000.0)

  beacon_blocks_received.inc()
  beacon_block_delay.observe(float(milliseconds(delay)) / 1000.0)

  # Block passed validation - enqueue it for processing. The block processing
  # queue is effectively unbounded as we use a freestanding task to enqueue
  # the block - this is done so that when blocks arrive concurrently with
  # sync, we don't lose the gossip blocks, but also don't block the gossip
  # propagation of seemingly good blocks
  trace "Block validated"
  traceAsyncErrors self.blocksQueue.addLast(
    BlockEntry(v: SyncBlock(blk: signedBlock)))

<<<<<<< HEAD
  EVRESULT_ACCEPT
=======
  true
>>>>>>> 4b38619c

proc attestationValidator*(
    self: var Eth2Processor,
    attestation: Attestation,
    committeeIndex: uint64): ValidationResult =
  logScope:
    attestation = shortLog(attestation)
    committeeIndex

  let
    wallTime = self.getWallTime()
    (afterGenesis, wallSlot) = wallTime.toSlot()

  if not afterGenesis:
    notice "Attestation before genesis"
    return EVRESULT_IGNORE

  logScope: wallSlot

  # Potential under/overflows are fine; would just create odd metrics and logs
  let delay = wallTime - attestation.data.slot.toBeaconTime
  debug "Attestation received", delay
  let v = self.attestationPool[].validateAttestation(
      attestation, wallTime, committeeIndex)
  if v.isErr():
    debug "Dropping attestation", err = v.error()
<<<<<<< HEAD
    return v.error[0]
=======
    return false
>>>>>>> 4b38619c

  beacon_attestations_received.inc()
  beacon_attestation_delay.observe(float(milliseconds(delay)) / 1000.0)

  while self.attestationsQueue.full():
    let dropped = self.attestationsQueue.popFirst()
    doAssert dropped.finished, "popFirst sanity"
    notice "Queue full, dropping attestation",
      dropped = shortLog(dropped.read().v)

  trace "Attestation validated"
  traceAsyncErrors self.attestationsQueue.addLast(
    AttestationEntry(v: attestation, attesting_indices: v.get()))

  EVRESULT_ACCEPT

proc aggregateValidator*(
    self: var Eth2Processor,
    signedAggregateAndProof: SignedAggregateAndProof): ValidationResult =
  logScope:
    aggregate = shortLog(signedAggregateAndProof.message.aggregate)
    signature = shortLog(signedAggregateAndProof.signature)

  let
    wallTime = self.getWallTime()
    (afterGenesis, wallSlot) = wallTime.toSlot()

  if not afterGenesis:
    notice "Aggregate before genesis"
    return EVRESULT_IGNORE

  logScope: wallSlot

  # Potential under/overflows are fine; would just create odd logs
  let delay =
    wallTime - signedAggregateAndProof.message.aggregate.data.slot.toBeaconTime
  debug "Aggregate received", delay

  let v = self.attestationPool[].validateAggregate(
      signedAggregateAndProof, wallTime)
  if v.isErr:
    debug "Dropping aggregate", err = v.error
<<<<<<< HEAD
    return v.error[0]
=======
    return false
>>>>>>> 4b38619c

  beacon_aggregates_received.inc()
  beacon_aggregate_delay.observe(float(milliseconds(delay)) / 1000.0)

  while self.aggregatesQueue.full():
    let dropped = self.aggregatesQueue.popFirst()
    doAssert dropped.finished, "popFirst sanity"
    notice "Queue full, dropping aggregate",
      dropped = shortLog(dropped.read().v)

  trace "Aggregate validated"
  traceAsyncErrors self.aggregatesQueue.addLast(AggregateEntry(
    v: signedAggregateAndProof.message.aggregate,
    attesting_indices: v.get()))
<<<<<<< HEAD

  EVRESULT_ACCEPT

proc attesterSlashingValidator*(
    self: var Eth2Processor, attesterSlashing: AttesterSlashing):
    ValidationResult =
  logScope:
    attesterSlashing = shortLog(attesterSlashing)

  let v = self.exitPool[].validateAttesterSlashing(attesterSlashing)
  if v.isErr:
    debug "Dropping attester slashing", err = v.error
    return v.error[0]

  beacon_attester_slashings_received.inc()

  EVRESULT_ACCEPT

proc proposerSlashingValidator*(
    self: var Eth2Processor, proposerSlashing: ProposerSlashing):
    ValidationResult =
  logScope:
    proposerSlashing = shortLog(proposerSlashing)

  let v = self.exitPool[].validateProposerSlashing(proposerSlashing)
  if v.isErr:
    debug "Dropping proposer slashing", err = v.error
    return v.error[0]

  beacon_proposer_slashings_received.inc()

  EVRESULT_ACCEPT

proc voluntaryExitValidator*(
    self: var Eth2Processor, voluntaryExit: VoluntaryExit): ValidationResult =
  logScope:
    voluntaryExit = shortLog(voluntaryExit)

  let v = self.exitPool[].validateVoluntaryExit(voluntaryExit)
  if v.isErr:
    debug "Dropping voluntary exit", err = v.error
    return v.error[0]

  beacon_voluntary_exits_received.inc()
=======
>>>>>>> 4b38619c

  EVRESULT_ACCEPT

proc attesterSlashingValidator*(
  self: var Eth2Processor, attesterSlashing: AttesterSlashing): bool =
  logScope:
    attesterSlashing = shortLog(attesterSlashing)

  let v = self.exitPool[].validateAttesterSlashing(attesterSlashing)
  if v.isErr:
    debug "Dropping attester slashing", err = v.error
    return false

  beacon_attester_slashings_received.inc()

proc proposerSlashingValidator*(
  self: var Eth2Processor, proposerSlashing: ProposerSlashing): bool =
  logScope:
    proposerSlashing = shortLog(proposerSlashing)

  let v = self.exitPool[].validateProposerSlashing(proposerSlashing)
  if v.isErr:
    debug "Dropping proposer slashing", err = v.error
    return false

  beacon_proposer_slashings_received.inc()

proc voluntaryExitValidator*(
  self: var Eth2Processor, voluntaryExit: VoluntaryExit): bool =
  logScope:
    voluntaryExit = shortLog(voluntaryExit)

  let v = self.exitPool[].validateVoluntaryExit(voluntaryExit)
  if v.isErr:
    debug "Dropping voluntary exit", err = v.error
    return false

  beacon_voluntary_exits_received.inc()

proc runQueueProcessingLoop*(self: ref Eth2Processor) {.async.} =
  # Blocks in eth2 arrive on a schedule for every slot:
  #
  # * Block arrives at time 0
  # * Attestations arrives at time 4
  # * Aggregate arrives at time 8

  var
    blockFut = self[].blocksQueue.popFirst()
    aggregateFut = self[].aggregatesQueue.popFirst()
    attestationFut = self[].attestationsQueue.popFirst()

  while true:
    trace "Waiting for processing work"
    await blockFut or aggregateFut or attestationFut

    while blockFut.finished:
      # TODO await here _hopefully_ yields to the event loop allowing another
      #      queue put to complete
      self[].processBlock(await blockFut)
      blockFut = self[].blocksQueue.popFirst()

    if aggregateFut.finished:
      self[].processAggregate(await aggregateFut)
      aggregateFut = self[].aggregatesQueue.popFirst()
      continue

    if attestationFut.finished:
      self[].processAttestation(await attestationFut)
      attestationFut = self[].attestationsQueue.popFirst()
      continue

proc new*(T: type Eth2Processor,
          config: BeaconNodeConf,
          chainDag: ChainDAGRef,
          attestationPool: ref AttestationPool,
          exitPool: ref ExitPool,
          quarantine: QuarantineRef,
          getWallTime: GetWallTimeFn): ref Eth2Processor =
  (ref Eth2Processor)(
    config: config,
    getWallTime: getWallTime,
    chainDag: chainDag,
    attestationPool: attestationPool,
    exitPool: exitPool,
    quarantine: quarantine,
    blocksQueue: newAsyncQueue[BlockEntry](1),
    aggregatesQueue: newAsyncQueue[AggregateEntry](MAX_ATTESTATIONS.int),
    attestationsQueue: newAsyncQueue[AttestationEntry](TARGET_COMMITTEE_SIZE.int * 4),
  )<|MERGE_RESOLUTION|>--- conflicted
+++ resolved
@@ -253,11 +253,7 @@
     # already-seen data, but it is fairly aggressive about forgetting about
     # what it has seen already
     debug "Dropping already-seen gossip block", delay
-<<<<<<< HEAD
     return EVRESULT_IGNORE  # "[IGNORE] The block is the first block with ..."
-=======
-    return false
->>>>>>> 4b38619c
 
   # Start of block processing - in reality, we have already gone through SSZ
   # decoding at this stage, which may be significant
@@ -286,11 +282,7 @@
   traceAsyncErrors self.blocksQueue.addLast(
     BlockEntry(v: SyncBlock(blk: signedBlock)))
 
-<<<<<<< HEAD
   EVRESULT_ACCEPT
-=======
-  true
->>>>>>> 4b38619c
 
 proc attestationValidator*(
     self: var Eth2Processor,
@@ -317,11 +309,7 @@
       attestation, wallTime, committeeIndex)
   if v.isErr():
     debug "Dropping attestation", err = v.error()
-<<<<<<< HEAD
     return v.error[0]
-=======
-    return false
->>>>>>> 4b38619c
 
   beacon_attestations_received.inc()
   beacon_attestation_delay.observe(float(milliseconds(delay)) / 1000.0)
@@ -364,11 +352,7 @@
       signedAggregateAndProof, wallTime)
   if v.isErr:
     debug "Dropping aggregate", err = v.error
-<<<<<<< HEAD
     return v.error[0]
-=======
-    return false
->>>>>>> 4b38619c
 
   beacon_aggregates_received.inc()
   beacon_aggregate_delay.observe(float(milliseconds(delay)) / 1000.0)
@@ -383,7 +367,6 @@
   traceAsyncErrors self.aggregatesQueue.addLast(AggregateEntry(
     v: signedAggregateAndProof.message.aggregate,
     attesting_indices: v.get()))
-<<<<<<< HEAD
 
   EVRESULT_ACCEPT
 
@@ -428,8 +411,6 @@
     return v.error[0]
 
   beacon_voluntary_exits_received.inc()
-=======
->>>>>>> 4b38619c
 
   EVRESULT_ACCEPT
 
