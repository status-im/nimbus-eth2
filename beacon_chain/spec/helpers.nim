--- conflicted
+++ resolved
@@ -448,7 +448,6 @@
 
 proc computeTransactionsTrieRoot*(
     payload: ForkyExecutionPayload): ExecutionHash256 =
-<<<<<<< HEAD
   when typeof(payload) is electra.ExecutionPayload:
     payload.transactions.hash_tree_root()
   else:
@@ -458,23 +457,11 @@
     var tr = initHexaryTrie(newMemoryDB())
     for i, transaction in payload.transactions:
       try:
-        tr.put(rlp.encode(i), distinctBase(transaction))  # Already RLP encoded
+        # Transactions are already RLP encoded
+        tr.put(rlp.encode(i.uint), distinctBase(transaction))
       except RlpError as exc:
-        doAssert false, "HexaryTrie.put failed: " & $exc.msg
+        raiseAssert "HexaryTrie.put failed: " & $exc.msg
     tr.rootHash()
-=======
-  if payload.transactions.len == 0:
-    return EMPTY_ROOT_HASH
-
-  var tr = initHexaryTrie(newMemoryDB())
-  for i, transaction in payload.transactions:
-    try:
-      # Transactions are already RLP encoded
-      tr.put(rlp.encode(i.uint), distinctBase(transaction))
-    except RlpError as exc:
-      raiseAssert "HexaryTrie.put failed: " & $exc.msg
-  tr.rootHash()
->>>>>>> ac78eb90
 
 func toExecutionWithdrawal*(
     withdrawal: capella.Withdrawal): ExecutionWithdrawal =
