# beacon_chain
# Copyright (c) 2018-2022 Status Research & Development GmbH
# Licensed and distributed under either of
#   * MIT license (license terms in the root directory or at https://opensource.org/licenses/MIT).
#   * Apache v2 license (license terms in the root directory or at https://www.apache.org/licenses/LICENSE-2.0).
# at your option. This file may not be copied, modified, or distributed except according to those terms.

# Uncategorized helper functions from the spec

when (NimMajor, NimMinor) < (1, 4):
  {.push raises: [Defect].}
else:
  {.push raises: [].}

import
  # Status libraries
  stew/[bitops2, byteutils, endians2, objects, saturation_arith],
  chronicles,
  eth/eip1559, eth/common/[eth_types, eth_types_rlp],
  eth/rlp, eth/trie/[db, hexary],
  # Internal
  ./datatypes/[phase0, altair, bellatrix, capella, eip4844],
  "."/[eth2_merkleization, forks, ssz_codec]

# TODO although eth2_merkleization already exports ssz_codec, *sometimes* code
# fails to compile if the export is not done here also
export
  forks, eth2_merkleization, ssz_codec

type
  ExecutionWithdrawal = eth_types.Withdrawal
  ExecutionBlockHeader = eth_types.BlockHeader

  FinalityCheckpoints* = object
    justified*: Checkpoint
    finalized*: Checkpoint

func shortLog*(v: FinalityCheckpoints): auto =
  (
    justified: shortLog(v.justified),
    finalized: shortLog(v.finalized)
  )

chronicles.formatIt FinalityCheckpoints: it.shortLog

# https://github.com/ethereum/consensus-specs/blob/v1.3.0-alpha.2/specs/phase0/beacon-chain.md#integer_squareroot
func integer_squareroot*(n: SomeInteger): SomeInteger =
  ## Return the largest integer ``x`` such that ``x**2 <= n``.
  doAssert n >= 0'u64

  var
    x = n
    y = (x + 1) div 2
  while y < x:
    x = y
    y = (x + n div x) div 2
  x

# https://github.com/ethereum/consensus-specs/blob/v1.3.0-alpha.2/specs/phase0/beacon-chain.md#is_active_validator
func is_active_validator*(validator: Validator, epoch: Epoch): bool =
  ## Check if ``validator`` is active
  validator.activation_epoch <= epoch and epoch < validator.exit_epoch

func is_exited_validator*(validator: Validator, epoch: Epoch): bool =
  ## Check if ``validator`` is exited
  validator.exit_epoch <= epoch

func is_withdrawable_validator*(validator: Validator, epoch: Epoch): bool =
  epoch >= validator.withdrawable_epoch

# https://github.com/ethereum/consensus-specs/blob/v1.3.0-alpha.2/specs/phase0/beacon-chain.md#get_active_validator_indices
iterator get_active_validator_indices*(state: ForkyBeaconState, epoch: Epoch):
    ValidatorIndex =
  for vidx in state.validators.vindices:
    if is_active_validator(state.validators[vidx], epoch):
      yield vidx

func get_active_validator_indices*(state: ForkyBeaconState, epoch: Epoch):
    seq[ValidatorIndex] =
  ## Return the sequence of active validator indices at ``epoch``.
  var res = newSeqOfCap[ValidatorIndex](state.validators.len)
  for vidx in get_active_validator_indices(state, epoch):
    res.add vidx
  res

func get_active_validator_indices_len*(state: ForkyBeaconState, epoch: Epoch):
    uint64 =
  for vidx in state.validators.vindices:
    if is_active_validator(state.validators.item(vidx), epoch):
      inc result

func get_active_validator_indices_len*(
    state: ForkedHashedBeaconState; epoch: Epoch): uint64 =
  withState(state):
    get_active_validator_indices_len(forkyState.data, epoch)

# https://github.com/ethereum/consensus-specs/blob/v1.3.0-alpha.2/specs/phase0/beacon-chain.md#get_current_epoch
func get_current_epoch*(state: ForkyBeaconState): Epoch =
  ## Return the current epoch.
  state.slot.epoch

# https://github.com/ethereum/consensus-specs/blob/v1.3.0-alpha.2/specs/phase0/beacon-chain.md#get_current_epoch
func get_current_epoch*(state: ForkedHashedBeaconState): Epoch =
  ## Return the current epoch.
  withState(state): get_current_epoch(forkyState.data)

# https://github.com/ethereum/consensus-specs/blob/v1.3.0-alpha.2/specs/phase0/beacon-chain.md#get_previous_epoch
func get_previous_epoch*(
    state: ForkyBeaconState | ForkedHashedBeaconState): Epoch =
  ## Return the previous epoch (unless the current epoch is ``GENESIS_EPOCH``).
  get_previous_epoch(get_current_epoch(state))

# https://github.com/ethereum/consensus-specs/blob/v1.3.0-alpha.2/specs/phase0/beacon-chain.md#get_randao_mix
func get_randao_mix*(state: ForkyBeaconState, epoch: Epoch): Eth2Digest =
  ## Returns the randao mix at a recent ``epoch``.
  state.randao_mixes[epoch mod EPOCHS_PER_HISTORICAL_VECTOR]

func bytes_to_uint32*(data: openArray[byte]): uint32 =
  doAssert data.len == 4

  # Little-endian data representation
  uint32.fromBytesLE(data)

func bytes_to_uint64*(data: openArray[byte]): uint64 =
  doAssert data.len == 8

  # Little-endian data representation
  uint64.fromBytesLE(data)

func uint_to_bytes*(x: uint64): array[8, byte] = toBytesLE(x)
func uint_to_bytes*(x: uint32): array[4, byte] = toBytesLE(x)
func uint_to_bytes*(x: uint16): array[2, byte] = toBytesLE(x)
func uint_to_bytes*(x: uint8): array[1, byte] = toBytesLE(x)

# https://github.com/ethereum/consensus-specs/blob/v1.3.0-alpha.2/specs/phase0/beacon-chain.md#compute_domain
func compute_domain*(
    domain_type: DomainType,
    fork_version: Version,
    genesis_validators_root: Eth2Digest = ZERO_HASH): Eth2Domain =
  ## Return the domain for the ``domain_type`` and ``fork_version``.
  #
  # TODO Can't be used as part of a const/static expression:
  # https://github.com/nim-lang/Nim/issues/15952
  # https://github.com/nim-lang/Nim/issues/19969
  let fork_data_root =
    compute_fork_data_root(fork_version, genesis_validators_root)
  result[0..3] = domain_type.data
  result[4..31] = fork_data_root.data.toOpenArray(0, 27)

# https://github.com/ethereum/consensus-specs/blob/v1.3.0-alpha.2/specs/phase0/beacon-chain.md#get_domain
func get_domain*(
    fork: Fork,
    domain_type: DomainType,
    epoch: Epoch,
    genesis_validators_root: Eth2Digest): Eth2Domain =
  ## Return the signature domain (fork version concatenated with domain type)
  ## of a message.
  let fork_version =
    if epoch < fork.epoch:
      fork.previous_version
    else:
      fork.current_version
  compute_domain(domain_type, fork_version, genesis_validators_root)

func get_domain*(
    state: ForkyBeaconState, domain_type: DomainType, epoch: Epoch): Eth2Domain =
  ## Return the signature domain (fork version concatenated with domain type)
  ## of a message.
  get_domain(state.fork, domain_type, epoch, state.genesis_validators_root)

# https://github.com/ethereum/consensus-specs/blob/v1.3.0-alpha.2/specs/phase0/beacon-chain.md#compute_signing_root
func compute_signing_root*(ssz_object: auto, domain: Eth2Domain): Eth2Digest =
  ## Return the signing root of an object by calculating the root of the
  ## object-domain tree.
  let domain_wrapped_object = SigningData(
    object_root: hash_tree_root(ssz_object),
    domain: domain
  )
  hash_tree_root(domain_wrapped_object)

# https://github.com/ethereum/consensus-specs/blob/v1.3.0-alpha.2/specs/phase0/beacon-chain.md#get_seed
func get_seed*(state: ForkyBeaconState, epoch: Epoch, domain_type: DomainType):
    Eth2Digest =
  ## Return the seed at ``epoch``.

  var seed_input : array[4+8+32, byte]

  # Detect potential underflow
  static:
    doAssert EPOCHS_PER_HISTORICAL_VECTOR > MIN_SEED_LOOKAHEAD

  seed_input[0..3] = domain_type.data
  seed_input[4..11] = uint_to_bytes(epoch.uint64)
  seed_input[12..43] =
    get_randao_mix(state, # Avoid underflow
      epoch + EPOCHS_PER_HISTORICAL_VECTOR - MIN_SEED_LOOKAHEAD - 1).data
  eth2digest(seed_input)

# https://github.com/ethereum/consensus-specs/blob/v1.3.0-alpha.2/specs/altair/beacon-chain.md#add_flag
func add_flag*(flags: ParticipationFlags, flag_index: int): ParticipationFlags =
  let flag = ParticipationFlags(1'u8 shl flag_index)
  flags or flag

# https://github.com/ethereum/consensus-specs/blob/v1.3.0-alpha.2/specs/altair/beacon-chain.md#has_flag
func has_flag*(flags: ParticipationFlags, flag_index: int): bool =
  let flag = ParticipationFlags(1'u8 shl flag_index)
  (flags and flag) == flag

# https://github.com/ethereum/consensus-specs/blob/v1.3.0-alpha.2/specs/altair/light-client/sync-protocol.md#is_sync_committee_update
template is_sync_committee_update*(update: SomeLightClientUpdate): bool =
  when update is SomeLightClientUpdateWithSyncCommittee:
    not isZeroMemory(update.next_sync_committee_branch)
  else:
    false

# https://github.com/ethereum/consensus-specs/blob/v1.3.0-alpha.2/specs/altair/light-client/sync-protocol.md#is_finality_update
template is_finality_update*(update: SomeLightClientUpdate): bool =
  when update is SomeLightClientUpdateWithFinality:
    not isZeroMemory(update.finality_branch)
  else:
    false

# https://github.com/ethereum/consensus-specs/blob/v1.3.0-alpha.2/specs/altair/light-client/sync-protocol.md#is_next_sync_committee_known
template is_next_sync_committee_known*(store: LightClientStore): bool =
  not isZeroMemory(store.next_sync_committee)

# https://github.com/ethereum/consensus-specs/blob/v1.3.0-alpha.2/specs/altair/light-client/sync-protocol.md#get_safety_threshold
func get_safety_threshold*(store: LightClientStore): uint64 =
  max(
    store.previous_max_active_participants,
    store.current_max_active_participants
  ) div 2

# https://github.com/ethereum/consensus-specs/blob/v1.3.0-alpha.0/specs/altair/light-client/sync-protocol.md#is_better_update
type LightClientUpdateMetadata* = object
  attested_slot*, finalized_slot*, signature_slot*: Slot
  has_sync_committee*, has_finality*: bool
  num_active_participants*: uint64

func toMeta*(update: SomeLightClientUpdate): LightClientUpdateMetadata =
  var meta {.noinit.}: LightClientUpdateMetadata
  meta.attested_slot =
    update.attested_header.slot
  meta.finalized_slot =
    when update is SomeLightClientUpdateWithFinality:
      update.finalized_header.slot
    else:
      GENESIS_SLOT
  meta.signature_slot =
    update.signature_slot
  meta.has_sync_committee =
    when update is SomeLightClientUpdateWithSyncCommittee:
      not update.next_sync_committee_branch.isZeroMemory
    else:
      false
  meta.has_finality =
    when update is SomeLightClientUpdateWithFinality:
      not update.finality_branch.isZeroMemory
    else:
      false
  meta.num_active_participants =
    countOnes(update.sync_aggregate.sync_committee_bits).uint64
  meta

func is_better_data*(new_meta, old_meta: LightClientUpdateMetadata): bool =
  # Compare supermajority (> 2/3) sync committee participation
  const max_active_participants = SYNC_COMMITTEE_SIZE.uint64
  let
    new_has_supermajority =
      new_meta.num_active_participants * 3 >= max_active_participants * 2
    old_has_supermajority =
      old_meta.num_active_participants * 3 >= max_active_participants * 2
  if new_has_supermajority != old_has_supermajority:
    return new_has_supermajority > old_has_supermajority
  if not new_has_supermajority:
    if new_meta.num_active_participants != old_meta.num_active_participants:
      return new_meta.num_active_participants > old_meta.num_active_participants

  # Compare presence of relevant sync committee
  let
    new_has_relevant_sync_committee = new_meta.has_sync_committee and
      new_meta.attested_slot.sync_committee_period ==
      new_meta.signature_slot.sync_committee_period
    old_has_relevant_sync_committee = old_meta.has_sync_committee and
      old_meta.attested_slot.sync_committee_period ==
      old_meta.signature_slot.sync_committee_period
  if new_has_relevant_sync_committee != old_has_relevant_sync_committee:
    return new_has_relevant_sync_committee > old_has_relevant_sync_committee

  # Compare indication of any finality
  if new_meta.has_finality != old_meta.has_finality:
    return new_meta.has_finality > old_meta.has_finality

  # Compare sync committee finality
  if new_meta.has_finality:
    let
      new_has_sync_committee_finality =
        new_meta.finalized_slot.sync_committee_period ==
        new_meta.attested_slot.sync_committee_period
      old_has_sync_committee_finality =
        old_meta.finalized_slot.sync_committee_period ==
        old_meta.attested_slot.sync_committee_period
    if new_has_sync_committee_finality != old_has_sync_committee_finality:
      return new_has_sync_committee_finality > old_has_sync_committee_finality

  # Tiebreaker 1: Sync committee participation beyond supermajority
  if new_meta.num_active_participants != old_meta.num_active_participants:
    return new_meta.num_active_participants > old_meta.num_active_participants

  # Tiebreaker 2: Prefer older data (fewer changes to best data)
  new_meta.attested_slot < old_meta.attested_slot

template is_better_update*[A, B: SomeLightClientUpdate](
    new_update: A, old_update: B): bool =
  is_better_data(toMeta(new_update), toMeta(old_update))

# https://github.com/ethereum/consensus-specs/blob/v1.3.0-alpha.1/specs/altair/light-client/p2p-interface.md#getlightclientbootstrap
func contextEpoch*(bootstrap: altair.LightClientBootstrap): Epoch =
  bootstrap.header.slot.epoch

# https://github.com/ethereum/consensus-specs/blob/v1.3.0-alpha.1/specs/altair/light-client/p2p-interface.md#lightclientupdatesbyrange
# https://github.com/ethereum/consensus-specs/blob/v1.3.0-alpha.1/specs/altair/light-client/p2p-interface.md#getlightclientfinalityupdate
# https://github.com/ethereum/consensus-specs/blob/v1.3.0-alpha.1/specs/altair/light-client/p2p-interface.md#getlightclientoptimisticupdate
func contextEpoch*(update: SomeLightClientUpdate): Epoch =
  update.attested_header.slot.epoch

from ./datatypes/eip4844 import BeaconState

# https://github.com/ethereum/consensus-specs/blob/v1.3.0-alpha.2/specs/bellatrix/beacon-chain.md#is_merge_transition_complete
func is_merge_transition_complete*(
    state: bellatrix.BeaconState | capella.BeaconState | eip4844.BeaconState): bool =
  const defaultExecutionPayloadHeader =
    default(typeof(state.latest_execution_payload_header))
  state.latest_execution_payload_header != defaultExecutionPayloadHeader

# https://github.com/ethereum/consensus-specs/blob/v1.3.0-alpha.2/sync/optimistic.md#helpers
func is_execution_block*(blck: SomeForkyBeaconBlock): bool =
  when typeof(blck).toFork >= BeaconBlockFork.Bellatrix:
    const defaultExecutionPayload =
      default(typeof(blck.body.execution_payload))
    blck.body.execution_payload != defaultExecutionPayload
  else:
    false

# https://github.com/ethereum/consensus-specs/blob/v1.3.0-alpha.2/specs/bellatrix/beacon-chain.md#is_merge_transition_block
func is_merge_transition_block(
    state: bellatrix.BeaconState | capella.BeaconState | eip4844.BeaconState,
    body: bellatrix.BeaconBlockBody | bellatrix.TrustedBeaconBlockBody |
          bellatrix.SigVerifiedBeaconBlockBody |
          capella.BeaconBlockBody | capella.TrustedBeaconBlockBody |
          capella.SigVerifiedBeaconBlockBody |
          eip4844.BeaconBlockBody | eip4844.TrustedBeaconBlockBody |
          eip4844.SigVerifiedBeaconBlockBody): bool =
  const defaultExecutionPayload = default(typeof(body.execution_payload))
  not is_merge_transition_complete(state) and
    body.execution_payload != defaultExecutionPayload

# https://github.com/ethereum/consensus-specs/blob/v1.3.0-alpha.2/specs/bellatrix/beacon-chain.md#is_execution_enabled
func is_execution_enabled*(
    state: bellatrix.BeaconState | capella.BeaconState | eip4844.BeaconState,
    body: bellatrix.BeaconBlockBody | bellatrix.TrustedBeaconBlockBody |
          bellatrix.SigVerifiedBeaconBlockBody |
          capella.BeaconBlockBody | capella.TrustedBeaconBlockBody |
          capella.SigVerifiedBeaconBlockBody |
          eip4844.BeaconBlockBody | eip4844.TrustedBeaconBlockBody |
          eip4844.SigVerifiedBeaconBlockBody): bool =
  is_merge_transition_block(state, body) or is_merge_transition_complete(state)

# https://github.com/ethereum/consensus-specs/blob/v1.3.0-alpha.2/specs/bellatrix/beacon-chain.md#compute_timestamp_at_slot
func compute_timestamp_at_slot*(state: ForkyBeaconState, slot: Slot): uint64 =
  # Note: This function is unsafe with respect to overflows and underflows.
  let slots_since_genesis = slot - GENESIS_SLOT
  state.genesis_time + slots_since_genesis * SECONDS_PER_SLOT

proc computeTransactionsTrieRoot*(
    payload: bellatrix.ExecutionPayload | capella.ExecutionPayload): Hash256 =
  if payload.transactions.len == 0:
    return EMPTY_ROOT_HASH

  var tr = initHexaryTrie(newMemoryDB())
  for i, transaction in payload.transactions:
    try:
      tr.put(rlp.encode(i), distinctBase(transaction))  # Already RLP encoded
    except RlpError as exc:
      doAssert false, "HexaryTrie.put failed: " & $exc.msg
  tr.rootHash()

func gweiToWei*(gwei: Gwei): UInt256 =
  gwei.u256 * 1_000_000_000.u256

func toExecutionWithdrawal*(
    withdrawal: capella.Withdrawal): ExecutionWithdrawal =
  ExecutionWithdrawal(
    index: withdrawal.index,
    validatorIndex: withdrawal.validatorIndex,
    address: EthAddress withdrawal.address.data,
    amount: gweiToWei withdrawal.amount)

# https://eips.ethereum.org/EIPS/eip-4895
proc computeWithdrawalsTrieRoot*(
    payload: capella.ExecutionPayload | eip4844.ExecutionPayload): Hash256 =
  if payload.withdrawals.len == 0:
    return EMPTY_ROOT_HASH

  var tr = initHexaryTrie(newMemoryDB())
  for i, withdrawal in payload.withdrawals:
    try:
      tr.put(rlp.encode(i), rlp.encode(toExecutionWithdrawal(withdrawal)))
    except RlpError as exc:
      doAssert false, "HexaryTrie.put failed: " & $exc.msg
  tr.rootHash()

<<<<<<< HEAD
proc emptyPayloadToBlockHeader*(
    payload:
      bellatrix.ExecutionPayload |
      capella.ExecutionPayload |
      eip4844.ExecutionPayload
=======
proc payloadToBlockHeader*(
    payload: bellatrix.ExecutionPayload | capella.ExecutionPayload
>>>>>>> c91d9d61
): ExecutionBlockHeader =
  static:  # `GasInt` is signed. We only use it for hashing.
    doAssert sizeof(GasInt) == sizeof(payload.gas_limit)
    doAssert sizeof(GasInt) == sizeof(payload.gas_used)

  let
    txRoot = payload.computeTransactionsTrieRoot()
    withdrawalsRoot =
      when typeof(payload).toFork >= BeaconBlockFork.Capella:
        some payload.computeWithdrawalsTrieRoot()
      else:
        none(Hash256)
    excessDataGas =
      when typeof(payload).toFork >= BeaconBlockFork.EIP4844:
        some payload.excess_data_gas
      else:
        none(UInt256)

  ExecutionBlockHeader(
    parentHash     : payload.parent_hash,
    ommersHash     : EMPTY_UNCLE_HASH,
    coinbase       : EthAddress payload.fee_recipient.data,
    stateRoot      : payload.state_root,
    txRoot         : txRoot,
    receiptRoot    : payload.receipts_root,
    bloom          : payload.logs_bloom.data,
    difficulty     : default(DifficultyInt),
    blockNumber    : payload.block_number.u256,
    gasLimit       : cast[GasInt](payload.gas_limit),
    gasUsed        : cast[GasInt](payload.gas_used),
    timestamp      : fromUnix(int64.saturate payload.timestamp),
    extraData      : payload.extra_data.asSeq,
    mixDigest      : payload.prev_randao, # EIP-4399 `mixDigest` -> `prevRandao`
    nonce          : default(BlockNonce),
    fee            : some payload.base_fee_per_gas,
    withdrawalsRoot: withdrawalsRoot,
    excessDataGas  : excessDataGas)

proc compute_execution_block_hash*(
    payload: bellatrix.ExecutionPayload | capella.ExecutionPayload
): Eth2Digest =
  rlpHash payloadToBlockHeader(payload)

proc build_empty_execution_payload*(
    state: bellatrix.BeaconState,
    feeRecipient: Eth1Address): bellatrix.ExecutionPayload =
  ## Assuming a pre-state of the same slot, build a valid ExecutionPayload
  ## without any transactions.
  let
    latest = state.latest_execution_payload_header
    timestamp = compute_timestamp_at_slot(state, state.slot)
    randao_mix = get_randao_mix(state, get_current_epoch(state))
    base_fee = calcEip1599BaseFee(GasInt.saturate latest.gas_limit,
                                  GasInt.saturate latest.gas_used,
                                  latest.base_fee_per_gas)

  var payload = bellatrix.ExecutionPayload(
    parent_hash: latest.block_hash,
    fee_recipient: bellatrix.ExecutionAddress(data: distinctBase(feeRecipient)),
    state_root: latest.state_root, # no changes to the state
    receipts_root: EMPTY_ROOT_HASH,
    block_number: latest.block_number + 1,
    prev_randao: randao_mix,
    gas_limit: latest.gas_limit, # retain same limit
    gas_used: 0, # empty block, 0 gas
    timestamp: timestamp,
    base_fee_per_gas: base_fee)

  payload.block_hash = payload.compute_execution_block_hash()

  payload

proc build_empty_execution_payload*(
    state: capella.BeaconState,
    feeRecipient: Eth1Address,
    expectedWithdrawals = newSeq[capella.Withdrawal](0)
): capella.ExecutionPayload =
  ## Assuming a pre-state of the same slot, build a valid ExecutionPayload
  ## without any transactions.
  let
    latest = state.latest_execution_payload_header
    timestamp = compute_timestamp_at_slot(state, state.slot)
    randao_mix = get_randao_mix(state, get_current_epoch(state))
    base_fee = calcEip1599BaseFee(GasInt.saturate latest.gas_limit,
                                  GasInt.saturate latest.gas_used,
                                  latest.base_fee_per_gas)

  var payload = capella.ExecutionPayload(
    parent_hash: latest.block_hash,
    fee_recipient: bellatrix.ExecutionAddress(data: distinctBase(feeRecipient)),
    state_root: latest.state_root, # no changes to the state
    receipts_root: EMPTY_ROOT_HASH,
    block_number: latest.block_number + 1,
    prev_randao: randao_mix,
    gas_limit: latest.gas_limit, # retain same limit
    gas_used: 0, # empty block, 0 gas
    timestamp: timestamp,
    base_fee_per_gas: base_fee)
  for withdrawal in expectedWithdrawals:
    doAssert payload.withdrawals.add withdrawal

  payload.block_hash = payload.compute_execution_block_hash()

  payload

# https://eips.ethereum.org/EIPS/eip-4844#parameters
const
  TARGET_DATA_GAS_PER_BLOCK* = 1.u256 shl 18
  DATA_GAS_PER_BLOB* = 1.u256 shl 17

# https://eips.ethereum.org/EIPS/eip-4844#header-extension
func calc_excess_data_gas*(
    parent: eip4844.ExecutionPayloadHeader, new_blobs: uint): UInt256 =
  let consumed_data_gas = new_blobs.u256 * DATA_GAS_PER_BLOB
  return
    if parent.excess_data_gas + consumed_data_gas < TARGET_DATA_GAS_PER_BLOCK:
      0.u256
    else:
      parent.excess_data_gas + consumed_data_gas - TARGET_DATA_GAS_PER_BLOCK

proc build_empty_execution_payload*(
    state: eip4844.BeaconState,
    feeRecipient: Eth1Address,
    expectedWithdrawals = newSeq[capella.Withdrawal](0)
): eip4844.ExecutionPayload =
  ## Assuming a pre-state of the same slot, build a valid ExecutionPayload
  ## without any transactions.
  let
    latest = state.latest_execution_payload_header
    timestamp = compute_timestamp_at_slot(state, state.slot)
    randao_mix = get_randao_mix(state, get_current_epoch(state))
    base_fee = calcEip1599BaseFee(GasInt.saturate latest.gas_limit,
                                  GasInt.saturate latest.gas_used,
                                  latest.base_fee_per_gas)

  var payload = eip4844.ExecutionPayload(
    parent_hash: latest.block_hash,
    fee_recipient: bellatrix.ExecutionAddress(data: distinctBase(feeRecipient)),
    state_root: latest.state_root, # no changes to the state
    receipts_root: EMPTY_ROOT_HASH,
    block_number: latest.block_number + 1,
    prev_randao: randao_mix,
    gas_limit: latest.gas_limit, # retain same limit
    gas_used: 0, # empty block, 0 gas
    timestamp: timestamp,
    base_fee_per_gas: base_fee,
    excess_data_gas: latest.calc_excess_data_gas(new_blobs = 0))
  for withdrawal in expectedWithdrawals:
    doAssert payload.withdrawals.add withdrawal

  payload.block_hash = rlpHash emptyPayloadToBlockHeader(payload)

  payload<|MERGE_RESOLUTION|>--- conflicted
+++ resolved
@@ -373,7 +373,7 @@
   state.genesis_time + slots_since_genesis * SECONDS_PER_SLOT
 
 proc computeTransactionsTrieRoot*(
-    payload: bellatrix.ExecutionPayload | capella.ExecutionPayload): Hash256 =
+    payload: ForkyExecutionPayload): Hash256 =
   if payload.transactions.len == 0:
     return EMPTY_ROOT_HASH
 
@@ -392,7 +392,7 @@
     withdrawal: capella.Withdrawal): ExecutionWithdrawal =
   ExecutionWithdrawal(
     index: withdrawal.index,
-    validatorIndex: withdrawal.validatorIndex,
+    validatorIndex: withdrawal.validator_index,
     address: EthAddress withdrawal.address.data,
     amount: gweiToWei withdrawal.amount)
 
@@ -410,17 +410,8 @@
       doAssert false, "HexaryTrie.put failed: " & $exc.msg
   tr.rootHash()
 
-<<<<<<< HEAD
-proc emptyPayloadToBlockHeader*(
-    payload:
-      bellatrix.ExecutionPayload |
-      capella.ExecutionPayload |
-      eip4844.ExecutionPayload
-=======
 proc payloadToBlockHeader*(
-    payload: bellatrix.ExecutionPayload | capella.ExecutionPayload
->>>>>>> c91d9d61
-): ExecutionBlockHeader =
+    payload: ForkyExecutionPayload): ExecutionBlockHeader =
   static:  # `GasInt` is signed. We only use it for hashing.
     doAssert sizeof(GasInt) == sizeof(payload.gas_limit)
     doAssert sizeof(GasInt) == sizeof(payload.gas_used)
@@ -459,8 +450,7 @@
     excessDataGas  : excessDataGas)
 
 proc compute_execution_block_hash*(
-    payload: bellatrix.ExecutionPayload | capella.ExecutionPayload
-): Eth2Digest =
+    payload: ForkyExecutionPayload): Eth2Digest =
   rlpHash payloadToBlockHeader(payload)
 
 proc build_empty_execution_payload*(
@@ -570,6 +560,6 @@
   for withdrawal in expectedWithdrawals:
     doAssert payload.withdrawals.add withdrawal
 
-  payload.block_hash = rlpHash emptyPayloadToBlockHeader(payload)
+  payload.block_hash = payload.compute_execution_block_hash()
 
   payload