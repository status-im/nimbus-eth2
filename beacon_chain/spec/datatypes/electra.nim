--- conflicted
+++ resolved
@@ -183,20 +183,7 @@
     source_pubkey*: ValidatorPubKey
     target_pubkey*: ValidatorPubKey
 
-<<<<<<< HEAD
-  # https://github.com/ethereum/consensus-specs/blob/v1.4.0/specs/phase0/validator.md#aggregateandproof
-=======
-  FinalityBranch =
-    array[log2trunc(FINALIZED_ROOT_GINDEX), Eth2Digest]
-
-  CurrentSyncCommitteeBranch =
-    array[log2trunc(CURRENT_SYNC_COMMITTEE_GINDEX), Eth2Digest]
-
-  NextSyncCommitteeBranch =
-    array[log2trunc(NEXT_SYNC_COMMITTEE_GINDEX), Eth2Digest]
-
   # https://github.com/ethereum/consensus-specs/blob/v1.5.0-alpha.3/specs/phase0/validator.md#aggregateandproof
->>>>>>> 9b6b42c8
   AggregateAndProof* = object
     aggregator_index*: uint64 # `ValidatorIndex` after validation
     aggregate*: Attestation
