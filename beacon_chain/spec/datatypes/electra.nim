--- conflicted
+++ resolved
@@ -62,17 +62,6 @@
   # execution_payload
   EXECUTION_PAYLOAD_GINDEX_ELECTRA* = 137.GeneralizedIndex
 type
-<<<<<<< HEAD
-=======
-  # https://github.com/ethereum/consensus-specs/blob/v1.5.0-alpha.6/specs/electra/beacon-chain.md#depositrequest
-  DepositRequest* = object
-    pubkey*: ValidatorPubKey
-    withdrawal_credentials*: Eth2Digest
-    amount*: Gwei
-    signature*: ValidatorSig
-    index*: uint64
-
->>>>>>> ff9d32d3
   # https://github.com/ethereum/consensus-specs/blob/v1.5.0-alpha.3/specs/electra/beacon-chain.md#indexedattestation
   IndexedAttestation* {.
       sszProfile: StableIndexedAttestation.} = object
@@ -103,12 +92,11 @@
     attestation_1*: TrustedIndexedAttestation  # Modified in Electra:EIP7549]
     attestation_2*: TrustedIndexedAttestation  # Modified in Electra:EIP7549]
 
-<<<<<<< HEAD
-  # https://github.com/ethereum/consensus-specs/blob/v1.5.0-alpha.3/specs/electra/p2p-interface.md#custom-types
+  # https://github.com/ethereum/consensus-specs/blob/v1.5.0-alpha.6/specs/electra/p2p-interface.md#custom-types
   KzgCommitmentInclusionProof* =
     array[KZG_COMMITMENT_INCLUSION_PROOF_DEPTH_ELECTRA, Eth2Digest]
 
-  # https://github.com/ethereum/consensus-specs/blob/v1.4.0/specs/deneb/p2p-interface.md#blobsidecar
+  # https://github.com/ethereum/consensus-specs/blob/v1.5.0-alpha.6/specs/deneb/p2p-interface.md#blobsidecar
   BlobSidecar* = object
     index*: BlobIndex
       ## Index of blob in block
@@ -120,12 +108,8 @@
     kzg_commitment_inclusion_proof*: KzgCommitmentInclusionProof
   BlobSidecars* = seq[ref BlobSidecar]
 
-  # https://github.com/ethereum/consensus-specs/blob/v1.5.0-alpha.3/specs/electra/beacon-chain.md#executionpayload
+# https://github.com/ethereum/consensus-specs/blob/v1.5.0-alpha.6/specs/deneb/beacon-chain.md#executionpayload
   ExecutionPayload* {.sszProfile: StableExecutionPayload.} = object
-=======
-  # https://github.com/ethereum/consensus-specs/blob/v1.5.0-alpha.6/specs/deneb/beacon-chain.md#executionpayload
-  ExecutionPayload* = object
->>>>>>> ff9d32d3
     # Execution block header fields
     parent_hash*: Eth2Digest
     fee_recipient*: ExecutionAddress
@@ -155,13 +139,8 @@
     blockValue*: Wei
     blobsBundle*: BlobsBundle
 
-<<<<<<< HEAD
-  # https://github.com/ethereum/consensus-specs/blob/v1.5.0-alpha.3/specs/electra/beacon-chain.md#executionpayloadheader
+  # https://github.com/ethereum/consensus-specs/blob/v1.5.0-alpha.6/specs/deneb/beacon-chain.md#executionpayloadheader
   ExecutionPayloadHeader* {.sszProfile: StableExecutionPayloadHeader.} = object
-=======
-  # https://github.com/ethereum/consensus-specs/blob/v1.5.0-alpha.6/specs/deneb/beacon-chain.md#executionpayloadheader
-  ExecutionPayloadHeader* = object
->>>>>>> ff9d32d3
     # Execution block header fields
     parent_hash*: Eth2Digest
     fee_recipient*: ExecutionAddress
@@ -187,38 +166,8 @@
   ExecutePayload* = proc(
     execution_payload: ExecutionPayload): bool {.gcsafe, raises: [].}
 
-<<<<<<< HEAD
   ExecutionBranch* =
     array[log2trunc(EXECUTION_PAYLOAD_GINDEX_ELECTRA), Eth2Digest]
-=======
-  # https://github.com/ethereum/consensus-specs/blob/v1.5.0-alpha.5/specs/electra/beacon-chain.md#pendingbalancedeposit
-  PendingBalanceDeposit* = object
-    index*: uint64
-    amount*: Gwei
-
-  # https://github.com/ethereum/consensus-specs/blob/v1.5.0-alpha.6/specs/electra/beacon-chain.md#pendingpartialwithdrawal
-  PendingPartialWithdrawal* = object
-    index*: uint64
-    amount*: Gwei
-    withdrawable_epoch*: Epoch
-
-  # https://github.com/ethereum/consensus-specs/blob/v1.5.0-alpha.2/specs/electra/beacon-chain.md#executionlayerwithdrawalrequest
-  WithdrawalRequest* = object
-    source_address*: ExecutionAddress
-    validator_pubkey*: ValidatorPubKey
-    amount*: Gwei
-
-  # https://github.com/ethereum/consensus-specs/blob/v1.5.0-alpha.6/specs/electra/beacon-chain.md#pendingconsolidation
-  PendingConsolidation* = object
-    source_index*: uint64
-    target_index*: uint64
-
-  # https://github.com/ethereum/consensus-specs/blob/v1.5.0-alpha.3/specs/electra/beacon-chain.md#consolidationrequest
-  ConsolidationRequest* = object
-    source_address*: ExecutionAddress
-    source_pubkey*: ValidatorPubKey
-    target_pubkey*: ValidatorPubKey
->>>>>>> ff9d32d3
 
   # https://github.com/ethereum/consensus-specs/blob/v1.5.0-alpha.6/specs/phase0/validator.md#aggregateandproof
   AggregateAndProof* = object
@@ -339,7 +288,7 @@
     current_max_active_participants*: uint64
 
   # https://github.com/ethereum/consensus-specs/blob/v1.5.0-alpha.6/specs/electra/beacon-chain.md#executionrequests
-  ExecutionRequests* = object
+  ExecutionRequests* {.sszProfile: StableExecutionRequests.} = object
     deposits*:
       List[DepositRequest,
         Limit MAX_DEPOSIT_REQUESTS_PER_PAYLOAD]  # [New in Electra:EIP6110]
@@ -351,8 +300,7 @@
         Limit MAX_CONSOLIDATION_REQUESTS_PER_PAYLOAD]  # [New in Electra:EIP7251]
 
   # https://github.com/ethereum/consensus-specs/blob/82133085a1295e93394ebdf71df8f2f6e0962588/specs/electra/beacon-chain.md#beaconstate
-  BeaconState* {.
-      sszProfile: StableBeaconState.}= object
+  BeaconState* {.sszProfile: StableBeaconState.}= object
     # Versioning
     genesis_time*: uint64
     genesis_validators_root*: Eth2Digest
@@ -503,13 +451,8 @@
     state_root*: Eth2Digest
     body*: TrustedBeaconBlockBody
 
-<<<<<<< HEAD
-  # https://github.com/ethereum/consensus-specs/blob/v1.5.0-alpha.3/specs/electra/beacon-chain.md#beaconblockbody
+  # https://github.com/ethereum/consensus-specs/blob/v1.5.0-alpha.6/specs/electra/beacon-chain.md#beaconblockbody
   BeaconBlockBody* {.sszProfile: StableBeaconBlockBody.} = object
-=======
-  # https://github.com/ethereum/consensus-specs/blob/v1.5.0-alpha.6/specs/electra/beacon-chain.md#beaconblockbody
-  BeaconBlockBody* = object
->>>>>>> ff9d32d3
     randao_reveal*: ValidatorSig
     eth1_data*: Eth1Data
       ## Eth1 data vote
@@ -643,18 +586,8 @@
 
     root* {.dontSerialize.}: Eth2Digest # cached root of signed beacon block
 
-<<<<<<< HEAD
-  # https://github.com/ethereum/consensus-specs/blob/v1.5.0-alpha.3/specs/electra/beacon-chain.md#attestation
+  # https://github.com/ethereum/consensus-specs/blob/v1.5.0-alpha.6/specs/electra/beacon-chain.md#attestation
   Attestation* {.sszProfile: StableAttestation.} = object
-=======
-  ElectraCommitteeValidatorsBits* =
-    BitList[Limit MAX_VALIDATORS_PER_COMMITTEE * MAX_COMMITTEES_PER_SLOT]
-
-  AttestationCommitteeBits* = BitArray[MAX_COMMITTEES_PER_SLOT.int]
-
-  # https://github.com/ethereum/consensus-specs/blob/v1.5.0-alpha.6/specs/electra/beacon-chain.md#attestation
-  Attestation* = object
->>>>>>> ff9d32d3
     aggregation_bits*: ElectraCommitteeValidatorsBits
     data*: AttestationData
     signature*: ValidatorSig
@@ -783,7 +716,7 @@
 
   BLOB_KZG_COMMITMENTS_FIRST_GINDEX + index
 
-# https://github.com/ethereum/consensus-specs/blob/v1.5.0-alpha.3/specs/electra/light-client/fork.md#normalize_merkle_branch
+# https://github.com/ethereum/consensus-specs/blob/v1.5.0-alpha.6/specs/electra/light-client/fork.md#normalize_merkle_branch
 func normalize_merkle_branch*[N](
     branch: array[N, Eth2Digest],
     gindex: static GeneralizedIndex): auto =
@@ -867,8 +800,7 @@
 
   ZERO_HASH
 
-<<<<<<< HEAD
-# https://github.com/ethereum/consensus-specs/blob/v1.5.0-alpha.3/specs/electra/light-client/sync-protocol.md#modified-execution_payload_gindex_at_slot
+# https://github.com/ethereum/consensus-specs/blob/v1.5.0-alpha.6/specs/electra/light-client/sync-protocol.md#modified-execution_payload_gindex_at_slot
 func execution_payload_gindex_at_epoch(
     epoch: Epoch, cfg: RuntimeConfig): GeneralizedIndex =
   doAssert epoch >= cfg.CAPELLA_FORK_EPOCH
@@ -878,10 +810,7 @@
     return EXECUTION_PAYLOAD_GINDEX_ELECTRA
   EXECUTION_PAYLOAD_GINDEX
 
-# https://github.com/ethereum/consensus-specs/blob/v1.5.0-alpha.3/specs/electra/light-client/sync-protocol.md#modified-is_valid_light_client_header
-=======
 # https://github.com/ethereum/consensus-specs/blob/v1.5.0-alpha.6/specs/electra/light-client/sync-protocol.md#modified-is_valid_light_client_header
->>>>>>> ff9d32d3
 func is_valid_light_client_header*(
     header: LightClientHeader, cfg: RuntimeConfig): bool =
   let epoch = header.beacon.slot.epoch
@@ -902,27 +831,7 @@
     execution_payload_gindex_at_epoch(epoch, cfg),
     header.beacon.body_root)
 
-<<<<<<< HEAD
-# https://github.com/ethereum/consensus-specs/blob/v1.5.0-alpha.3/specs/electra/light-client/fork.md#upgrading-light-client-data
-=======
-# https://github.com/ethereum/consensus-specs/blob/v1.5.0-alpha.3/specs/electra/light-client/fork.md#normalize_merkle_branch
-func normalize_merkle_branch*[N](
-    branch: array[N, Eth2Digest],
-    gindex: static GeneralizedIndex): auto =
-  const depth = log2trunc(gindex)
-  var res: array[depth, Eth2Digest]
-  when depth >= branch.len:
-    const num_extra = depth - branch.len
-    res[num_extra ..< depth] = branch
-  else:
-    const num_extra = branch.len - depth
-    for node in branch[0 ..< num_extra]:
-      doAssert node.isZero, "Truncation of Merkle branch cannot lose info"
-    res[0 ..< depth] = branch[num_extra ..< branch.len]
-  res
-
 # https://github.com/ethereum/consensus-specs/blob/v1.5.0-alpha.6/specs/electra/light-client/fork.md#upgrading-light-client-data
->>>>>>> ff9d32d3
 func upgrade_lc_header_to_electra*(
     pre: deneb.LightClientHeader): LightClientHeader =
   LightClientHeader(
@@ -944,17 +853,9 @@
         transactions_root: pre.execution.transactions_root,
         withdrawals_root: pre.execution.withdrawals_root,
         blob_gas_used: pre.execution.blob_gas_used,
-<<<<<<< HEAD
-        excess_blob_gas: pre.execution.excess_blob_gas,
-        deposit_requests_root: ZERO_HASH,  # [New in Electra:EIP6110]
-        withdrawal_requests_root: ZERO_HASH,  # [New in Electra:EIP7002:EIP7251]
-        consolidation_requests_root: ZERO_HASH),  # [New in Electra:EIP7251]
+        excess_blob_gas: pre.execution.excess_blob_gas),
     execution_branch: normalize_merkle_branch(
       pre.execution_branch, EXECUTION_PAYLOAD_GINDEX_ELECTRA))
-=======
-        excess_blob_gas: pre.execution.excess_blob_gas),
-    execution_branch: pre.execution_branch)
->>>>>>> ff9d32d3
 
 # https://github.com/ethereum/consensus-specs/blob/v1.5.0-alpha.3/specs/electra/light-client/fork.md#upgrading-light-client-data
 func upgrade_lc_bootstrap_to_electra*(
