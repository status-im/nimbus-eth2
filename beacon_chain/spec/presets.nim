--- conflicted
+++ resolved
@@ -161,21 +161,13 @@
     BELLATRIX_FORK_EPOCH: FAR_FUTURE_EPOCH,
     # Capella
     CAPELLA_FORK_VERSION: Version [byte 0x03, 0x00, 0x00, 0x00],
-<<<<<<< HEAD
-    CAPELLA_FORK_EPOCH: Epoch(uint64.high),
+    CAPELLA_FORK_EPOCH: FAR_FUTURE_EPOCH,
     # eip4844
     EIP4844_FORK_VERSION: Version [byte 0x04, 0x00, 0x00, 0x00],
-    EIP4844_FORK_EPOCH: Epoch(uint64.high),
+    EIP4844_FORK_EPOCH: FAR_FUTURE_EPOCH,
     # Sharding
     SHARDING_FORK_VERSION: Version [byte 0x05, 0x00, 0x00, 0x00],
-    SHARDING_FORK_EPOCH: Epoch(uint64.high),
-
-=======
-    CAPELLA_FORK_EPOCH: FAR_FUTURE_EPOCH,
-    # Sharding
-    SHARDING_FORK_VERSION: Version [byte 0x04, 0x00, 0x00, 0x00],
     SHARDING_FORK_EPOCH: FAR_FUTURE_EPOCH,
->>>>>>> 5c16062d
 
     # Time parameters
     # ---------------------------------------------------------------
