# beacon_chain
# Copyright (c) 2018-2024 Status Research & Development GmbH
# Licensed and distributed under either of
#   * MIT license (license terms in the root directory or at https://opensource.org/licenses/MIT).
#   * Apache v2 license (license terms in the root directory or at https://www.apache.org/licenses/LICENSE-2.0).
# at your option. This file may not be copied, modified, or distributed except according to those terms.

{.push raises: [].}

# State transition - epoch processing, as described in
# https://github.com/ethereum/consensus-specs/blob/v1.4.0-beta.6/specs/phase0/beacon-chain.md#epoch-processing
# https://github.com/ethereum/consensus-specs/blob/v1.4.0/specs/altair/beacon-chain.md#epoch-processing
# https://github.com/ethereum/consensus-specs/blob/v1.5.0-alpha.2/specs/bellatrix/beacon-chain.md#epoch-processing
# https://github.com/ethereum/consensus-specs/blob/v1.3.0/specs/capella/beacon-chain.md#epoch-processing
#
# The entry point is `process_epoch`, which is at the bottom of this file.
#
# General notes about the code:
# * Weird styling - the sections taken from the spec use python styling while
#   the others use NEP-1 - helps grepping identifiers in spec
# * When updating the code, add TODO sections to mark where there are clear
#   improvements to be made - other than that, keep things similar to spec unless
#   motivated by security or performance considerations

import
  stew/assign2, chronicles,
  ../extras,
  "."/[beaconstate, eth2_merkleization, validator]

from std/math import sum, `^`
from stew/bitops2 import setBit
from ./datatypes/capella import
  BeaconState, HistoricalSummary, Withdrawal, WithdrawalIndex

export extras, phase0, altair

# Logging utilities
# --------------------------------------------------------

logScope: topics = "consens"

# Accessors that implement the max condition in `get_total_balance`:
# https://github.com/ethereum/consensus-specs/blob/v1.4.0/specs/phase0/beacon-chain.md#get_total_balance
template current_epoch*(v: TotalBalances): Gwei =
  max(EFFECTIVE_BALANCE_INCREMENT.Gwei, v.current_epoch_raw)
template previous_epoch*(v: TotalBalances): Gwei =
  max(EFFECTIVE_BALANCE_INCREMENT.Gwei, v.previous_epoch_raw)
template current_epoch_attesters*(v: TotalBalances): Gwei =
  max(EFFECTIVE_BALANCE_INCREMENT.Gwei, v.current_epoch_attesters_raw)
template current_epoch_target_attesters*(v: TotalBalances): Gwei =
  max(EFFECTIVE_BALANCE_INCREMENT.Gwei, v.current_epoch_target_attesters_raw)
template previous_epoch_attesters*(v: TotalBalances): Gwei =
  max(EFFECTIVE_BALANCE_INCREMENT.Gwei, v.previous_epoch_attesters_raw)
template previous_epoch_target_attesters*(v: TotalBalances): Gwei =
  max(EFFECTIVE_BALANCE_INCREMENT.Gwei, v.previous_epoch_target_attesters_raw)
template previous_epoch_head_attesters*(v: TotalBalances): Gwei =
  max(EFFECTIVE_BALANCE_INCREMENT.Gwei, v.previous_epoch_head_attesters_raw)

func init*(info: var phase0.EpochInfo, state: phase0.BeaconState) =
  info.balances = TotalBalances()
  info.validators.setLen(state.validators.len)

  for i in 0..<state.validators.len:
    let v = unsafeAddr state.validators[i]
    var flags: set[RewardFlags]

    if v[].slashed:
      flags.incl(RewardFlags.isSlashed)
    if state.get_current_epoch() >= v[].withdrawable_epoch:
      flags.incl RewardFlags.canWithdrawInCurrentEpoch

    if v[].is_active_validator(state.get_current_epoch()):
      info.balances.current_epoch_raw += v[].effective_balance

    if v[].is_active_validator(state.get_previous_epoch()):
      flags.incl RewardFlags.isActiveInPreviousEpoch
      info.balances.previous_epoch_raw += v[].effective_balance

    info.validators[i] = RewardStatus(
      current_epoch_effective_balance: v[].effective_balance,
      flags: flags,
    )

func add(a: var RewardDelta, b: RewardDelta) =
  a.rewards += b.rewards
  a.penalties += b.penalties

func process_attestation(
    info: var phase0.EpochInfo, state: phase0.BeaconState, a: PendingAttestation,
    cache: var StateCache) =
  # Collect information about the attestation
  var
    flags: set[RewardFlags]
    is_previous_epoch_attester: Opt[InclusionInfo]

  if a.data.target.epoch == state.get_current_epoch():
    flags.incl RewardFlags.isCurrentEpochAttester

    if a.data.target.root == get_block_root(state, state.get_current_epoch()):
      flags.incl RewardFlags.isCurrentEpochTargetAttester

  elif a.data.target.epoch == state.get_previous_epoch():
    is_previous_epoch_attester = Opt.some(InclusionInfo(
      delay: a.inclusion_delay,
      proposer_index: a.proposer_index,
    ))

    if a.data.target.root == get_block_root(state, state.get_previous_epoch()):
      flags.incl RewardFlags.isPreviousEpochTargetAttester

      if a.data.beacon_block_root == get_block_root_at_slot(state, a.data.slot):
        flags.incl RewardFlags.isPreviousEpochHeadAttester

  # Update the cache for all participants
  for validator_index in get_attesting_indices_iter(
      state, a.data, a.aggregation_bits, cache):
    template v(): untyped = info.validators[validator_index]

    v.flags = v.flags + flags

    if is_previous_epoch_attester.isSome:
      if v.is_previous_epoch_attester.isSome:
        if is_previous_epoch_attester.get().delay <
            v.is_previous_epoch_attester.get().delay:
          v.is_previous_epoch_attester = is_previous_epoch_attester
      else:
        v.is_previous_epoch_attester = is_previous_epoch_attester

func process_attestations*(
    info: var phase0.EpochInfo, state: phase0.BeaconState, cache: var StateCache) =
  # Walk state attestations and update the status information
  for a in state.previous_epoch_attestations:
    process_attestation(info, state, a, cache)
  for a in state.current_epoch_attestations:
    process_attestation(info, state, a, cache)

  for idx, v in info.validators:
    if v.flags.contains RewardFlags.isSlashed:
      continue

    let validator_balance = state.validators[idx].effective_balance

    if v.flags.contains RewardFlags.isCurrentEpochAttester:
      info.balances.current_epoch_attesters_raw += validator_balance

    if v.flags.contains RewardFlags.isCurrentEpochTargetAttester:
      info.balances.current_epoch_target_attesters_raw += validator_balance

    if v.is_previous_epoch_attester.isSome():
      info.balances.previous_epoch_attesters_raw += validator_balance

    if v.flags.contains RewardFlags.isPreviousEpochTargetAttester:
      info.balances.previous_epoch_target_attesters_raw += validator_balance

    if v.flags.contains RewardFlags.isPreviousEpochHeadAttester:
      info.balances.previous_epoch_head_attesters_raw += validator_balance

# https://github.com/ethereum/consensus-specs/blob/v1.4.0-beta.6/specs/phase0/beacon-chain.md#helpers
# get_eligible_validator_indices
func is_eligible_validator*(validator: RewardStatus): bool =
  validator.flags.contains(RewardFlags.isActiveInPreviousEpoch) or
    (validator.flags.contains(RewardFlags.isSlashed) and not
      (validator.flags.contains RewardFlags.canWithdrawInCurrentEpoch))

func is_eligible_validator*(validator: Validator, previous_epoch: Epoch): bool =
  is_active_validator(validator, previous_epoch) or
    (validator.slashed and previous_epoch + 1 < validator.withdrawable_epoch)

func is_eligible_validator*(validator: ParticipationInfo): bool =
  validator.flags.contains(ParticipationFlag.eligible)

# Spec
# --------------------------------------------------------

from ./datatypes/deneb import BeaconState

# https://github.com/ethereum/consensus-specs/blob/v1.4.0/specs/altair/beacon-chain.md#get_unslashed_participating_indices
func get_unslashed_participating_balances*(
    state: altair.BeaconState | bellatrix.BeaconState | capella.BeaconState |
           deneb.BeaconState | electra.BeaconState):
    UnslashedParticipatingBalances =
  let
    previous_epoch = get_previous_epoch(state)
    current_epoch = get_current_epoch(state)
  var res: UnslashedParticipatingBalances

  for validator_index in 0'u64 ..< state.validators.lenu64:
    let
      is_active_current_epoch = is_active_validator(
        state.validators[validator_index], current_epoch)
      validator_effective_balance =
        state.validators[validator_index].effective_balance

    if is_active_current_epoch:
      # Active balance counted also for slashed validators
      res.current_epoch += validator_effective_balance

    if state.validators[validator_index].slashed:
      continue

    let
      is_active_previous_epoch = is_active_validator(
        state.validators[validator_index], previous_epoch)
      previous_epoch_participation =
        state.previous_epoch_participation[validator_index]

    if is_active_previous_epoch:
      for flag_index in TimelyFlag:
        if has_flag(previous_epoch_participation, flag_index):
          res.previous_epoch[flag_index] += validator_effective_balance

    # Only TIMELY_TARGET_FLAG_INDEX is used with the current epoch in Altair
    # and merge
    if is_active_current_epoch and has_flag(
        state.current_epoch_participation[validator_index],
        TIMELY_TARGET_FLAG_INDEX):
      res.current_epoch_TIMELY_TARGET += validator_effective_balance

  for flag_index in TimelyFlag:
    res.previous_epoch[flag_index] =
      max(EFFECTIVE_BALANCE_INCREMENT.Gwei, res.previous_epoch[flag_index])

  res.current_epoch_TIMELY_TARGET =
    max(EFFECTIVE_BALANCE_INCREMENT.Gwei, res.current_epoch_TIMELY_TARGET)

  res.current_epoch = max(EFFECTIVE_BALANCE_INCREMENT.Gwei, res.current_epoch)

  res

func is_unslashed_participating_index(
    state: altair.BeaconState | bellatrix.BeaconState | capella.BeaconState |
           deneb.BeaconState | electra.BeaconState,
    flag_index: TimelyFlag, epoch: Epoch, validator_index: ValidatorIndex): bool =
  doAssert epoch in [get_previous_epoch(state), get_current_epoch(state)]
  # TODO hoist this conditional
  let epoch_participation =
    if epoch == get_current_epoch(state):
      unsafeAddr state.current_epoch_participation
    else:
      unsafeAddr state.previous_epoch_participation

  is_active_validator(state.validators[validator_index], epoch) and
    has_flag(epoch_participation[].item(validator_index), flag_index) and
    not state.validators[validator_index].slashed

# https://github.com/ethereum/consensus-specs/blob/v1.4.0-beta.6/specs/phase0/beacon-chain.md#justification-and-finalization
type FinalityState = object
  slot: Slot
  current_epoch_ancestor_root: Eth2Digest
  previous_epoch_ancestor_root: Eth2Digest
  justification_bits: JustificationBits
  previous_justified_checkpoint: Checkpoint
  current_justified_checkpoint: Checkpoint
  finalized_checkpoint: Checkpoint

func toFinalityState(state: ForkyBeaconState): FinalityState =
  let
    current_epoch = get_current_epoch(state)
    previous_epoch = get_previous_epoch(state)
  FinalityState(
    slot: state.slot,
    current_epoch_ancestor_root:
      if state.slot > current_epoch.start_slot:
        get_block_root(state, current_epoch)
      else:
        ZERO_HASH,
    previous_epoch_ancestor_root:
      if state.slot > previous_epoch.start_slot:
        get_block_root(state, previous_epoch)
      else:
        ZERO_HASH,
    justification_bits:
      state.justification_bits,
    previous_justified_checkpoint:
      state.previous_justified_checkpoint,
    current_justified_checkpoint:
      state.current_justified_checkpoint,
    finalized_checkpoint:
      state.finalized_checkpoint)

func get_current_epoch(state: FinalityState): Epoch =
  state.slot.epoch

func get_previous_epoch(state: FinalityState): Epoch =
  get_previous_epoch(get_current_epoch(state))

func get_block_root(state: FinalityState, epoch: Epoch): Eth2Digest =
  doAssert state.slot > epoch.start_slot
  if epoch == get_current_epoch(state):
    state.current_epoch_ancestor_root
  else:
    doAssert epoch == get_previous_epoch(state)
    state.previous_epoch_ancestor_root

type
  JustificationAndFinalizationInfo = object
    previous_justified_checkpoint: Checkpoint
    current_justified_checkpoint: Checkpoint
    finalized_checkpoint: Checkpoint
    justification_bits: JustificationBits

proc weigh_justification_and_finalization(
    state: ForkyBeaconState | FinalityState,
    total_active_balance: Gwei,
    previous_epoch_target_balance: Gwei,
    current_epoch_target_balance: Gwei,
    flags: UpdateFlags = {}): JustificationAndFinalizationInfo =
  let
    previous_epoch = get_previous_epoch(state)
    current_epoch = get_current_epoch(state)
    old_previous_justified_checkpoint = state.previous_justified_checkpoint
    old_current_justified_checkpoint = state.current_justified_checkpoint

  var res = JustificationAndFinalizationInfo(
    previous_justified_checkpoint: state.previous_justified_checkpoint,
    current_justified_checkpoint: state.current_justified_checkpoint,
    finalized_checkpoint: state.finalized_checkpoint,
    justification_bits: state.justification_bits)

  # Process justifications
  res.previous_justified_checkpoint = res.current_justified_checkpoint

  ## Spec:
  ## state.justification_bits[1:] = state.justification_bits[:-1]
  ## state.justification_bits[0] = 0b0

  # https://github.com/ethereum/consensus-specs/blob/v1.4.0-beta.6/specs/phase0/beacon-chain.md#misc
  const JUSTIFICATION_BITS_LENGTH = 4

  res.justification_bits = JustificationBits(
    (uint8(res.justification_bits) shl 1) and
    uint8((2^JUSTIFICATION_BITS_LENGTH) - 1))

  if previous_epoch_target_balance * 3 >= total_active_balance * 2:
    res.current_justified_checkpoint = Checkpoint(
      epoch: previous_epoch, root: get_block_root(state, previous_epoch))
    uint8(res.justification_bits).setBit 1

    trace "Justified with previous epoch",
      current_epoch = current_epoch,
      checkpoint = shortLog(res.current_justified_checkpoint)
  elif strictVerification in flags:
    fatal "Low attestation participation in previous epoch",
      total_active_balance,
      previous_epoch_target_balance,
      current_epoch_target_balance,
      epoch = get_current_epoch(state)
    quit 1

  if current_epoch_target_balance * 3 >= total_active_balance * 2:
    res.current_justified_checkpoint = Checkpoint(
      epoch: current_epoch, root: get_block_root(state, current_epoch))
    uint8(res.justification_bits).setBit 0

    trace "Justified with current epoch",
      current_epoch = current_epoch,
      checkpoint = shortLog(res.current_justified_checkpoint)

  # Process finalizations
  let bitfield = uint8(res.justification_bits)

  ## The 2nd/3rd/4th most recent epochs are justified, the 2nd using the 4th
  ## as source
  if (bitfield and 0b1110) == 0b1110 and
     old_previous_justified_checkpoint.epoch + 3 == current_epoch:
    res.finalized_checkpoint = old_previous_justified_checkpoint

    trace "Finalized with rule 234",
      current_epoch = current_epoch,
      checkpoint = shortLog(res.finalized_checkpoint)

  ## The 2nd/3rd most recent epochs are justified, the 2nd using the 3rd as
  ## source
  if (bitfield and 0b110) == 0b110 and
     old_previous_justified_checkpoint.epoch + 2 == current_epoch:
    res.finalized_checkpoint = old_previous_justified_checkpoint

    trace "Finalized with rule 23",
      current_epoch = current_epoch,
      checkpoint = shortLog(res.finalized_checkpoint)

  ## The 1st/2nd/3rd most recent epochs are justified, the 1st using the 3rd as
  ## source
  if (bitfield and 0b111) == 0b111 and
     old_current_justified_checkpoint.epoch + 2 == current_epoch:
    res.finalized_checkpoint = old_current_justified_checkpoint

    trace "Finalized with rule 123",
      current_epoch = current_epoch,
      checkpoint = shortLog(res.finalized_checkpoint)

  ## The 1st/2nd most recent epochs are justified, the 1st using the 2nd as
  ## source
  if (bitfield and 0b11) == 0b11 and
     old_current_justified_checkpoint.epoch + 1 == current_epoch:
    res.finalized_checkpoint = old_current_justified_checkpoint

    trace "Finalized with rule 12",
      current_epoch = current_epoch,
      checkpoint = shortLog(res.finalized_checkpoint)

  res

# https://github.com/ethereum/consensus-specs/blob/v1.4.0-beta.6/specs/phase0/beacon-chain.md#justification-and-finalization
proc process_justification_and_finalization*(
    state: var phase0.BeaconState,
    balances: TotalBalances, flags: UpdateFlags = {}) =
  # Initial FFG checkpoint values have a `0x00` stub for `root`.
  # Skip FFG updates in the first two epochs to avoid corner cases that might
  # result in modifying this stub.
  if get_current_epoch(state) <= GENESIS_EPOCH + 1:
    return

  let jfRes = weigh_justification_and_finalization(
    state, balances.current_epoch,
    balances.previous_epoch_target_attesters,
    balances.current_epoch_target_attesters, flags)
  assign(
    state.previous_justified_checkpoint, jfRes.previous_justified_checkpoint)
  assign(
    state.current_justified_checkpoint, jfRes.current_justified_checkpoint)
  assign(state.finalized_checkpoint, jfRes.finalized_checkpoint)
  assign(state.justification_bits, jfRes.justification_bits)

proc compute_unrealized_finality*(
    state: phase0.BeaconState, cache: var StateCache): FinalityCheckpoints =
  if get_current_epoch(state) <= GENESIS_EPOCH + 1:
    return FinalityCheckpoints(
      justified: state.current_justified_checkpoint,
      finalized: state.finalized_checkpoint)

  var info: phase0.EpochInfo
  info.init(state)
  info.process_attestations(state, cache)
  template balances(): auto = info.balances

  var finalityState = state.toFinalityState()
  let jfRes = weigh_justification_and_finalization(
    finalityState, balances.current_epoch,
    balances.previous_epoch_target_attesters,
    balances.current_epoch_target_attesters)
  FinalityCheckpoints(
    justified: jfRes.current_justified_checkpoint,
    finalized: jfRes.finalized_checkpoint)

# https://github.com/ethereum/consensus-specs/blob/v1.4.0/specs/altair/beacon-chain.md#justification-and-finalization
proc process_justification_and_finalization*(
    state: var (altair.BeaconState | bellatrix.BeaconState |
                capella.BeaconState | deneb.BeaconState | electra.BeaconState),
    balances: UnslashedParticipatingBalances,
    flags: UpdateFlags = {}) =
  # Initial FFG checkpoint values have a `0x00` stub for `root`.
  # Skip FFG updates in the first two epochs to avoid corner cases that might
  # result in modifying this stub.
  if get_current_epoch(state) <= GENESIS_EPOCH + 1:
    return

  let jfRes = weigh_justification_and_finalization(
    state, balances.current_epoch,
    balances.previous_epoch[TIMELY_TARGET_FLAG_INDEX],
    balances.current_epoch_TIMELY_TARGET, flags)
  assign(
    state.previous_justified_checkpoint, jfRes.previous_justified_checkpoint)
  assign(
    state.current_justified_checkpoint, jfRes.current_justified_checkpoint)
  assign(state.finalized_checkpoint, jfRes.finalized_checkpoint)
  assign(state.justification_bits, jfRes.justification_bits)

proc compute_unrealized_finality*(
    state: altair.BeaconState | bellatrix.BeaconState | capella.BeaconState |
           deneb.BeaconState | electra.BeaconState): FinalityCheckpoints =
  if get_current_epoch(state) <= GENESIS_EPOCH + 1:
    return FinalityCheckpoints(
      justified: state.current_justified_checkpoint,
      finalized: state.finalized_checkpoint)

  let balances = get_unslashed_participating_balances(state)

  var finalityState = state.toFinalityState()
  let jfRes = weigh_justification_and_finalization(
    finalityState, balances.current_epoch,
    balances.previous_epoch[TIMELY_TARGET_FLAG_INDEX],
    balances.current_epoch_TIMELY_TARGET)
  FinalityCheckpoints(
    justified: jfRes.current_justified_checkpoint,
    finalized: jfRes.finalized_checkpoint)

# https://github.com/ethereum/consensus-specs/blob/v1.4.0-beta.6/specs/phase0/beacon-chain.md#helpers
func get_base_reward_sqrt*(state: phase0.BeaconState, index: ValidatorIndex,
    total_balance_sqrt: auto): Gwei =
  # Spec function recalculates total_balance every time, which creates an
  # O(n^2) situation.
  let effective_balance = state.validators[index].effective_balance
  effective_balance * BASE_REWARD_FACTOR div
    total_balance_sqrt div BASE_REWARDS_PER_EPOCH

func get_proposer_reward*(base_reward: Gwei): Gwei =
  # Spec version recalculates get_total_active_balance(state) quadratically
  base_reward div PROPOSER_REWARD_QUOTIENT

func is_in_inactivity_leak(finality_delay: uint64): bool =
  finality_delay > MIN_EPOCHS_TO_INACTIVITY_PENALTY

func get_finality_delay*(state: ForkyBeaconState): uint64 =
  get_previous_epoch(state) - state.finalized_checkpoint.epoch

func get_attestation_component_reward*(
    attesting_balance: Gwei,
    total_balance: Gwei,
    base_reward: Gwei,
    finality_delay: uint64): Gwei =
  if is_in_inactivity_leak(finality_delay):
    # Since full base reward will be canceled out by inactivity penalty deltas,
    # optimal participation receives full base reward compensation here.
    base_reward
  else:
    let reward_numerator =
      base_reward * (attesting_balance div EFFECTIVE_BALANCE_INCREMENT.Gwei)
    reward_numerator div (total_balance div EFFECTIVE_BALANCE_INCREMENT.Gwei)

func get_attestation_component_delta(
    is_unslashed_attester: bool,
    attesting_balance: Gwei,
    total_balance: Gwei,
    base_reward: Gwei,
    finality_delay: uint64): RewardDelta =
  # Helper with shared logic for use by get source, target, and head deltas
  # functions
  if is_unslashed_attester:
    RewardDelta(rewards: get_attestation_component_reward(
      attesting_balance,
      total_balance,
      base_reward,
      finality_delay))
  else:
    RewardDelta(penalties: base_reward)

# https://github.com/ethereum/consensus-specs/blob/v1.4.0-beta.6/specs/phase0/beacon-chain.md#components-of-attestation-deltas
func get_source_delta*(
    validator: RewardStatus,
    base_reward: Gwei,
    balances: TotalBalances,
    finality_delay: uint64): RewardDelta =
  ## Return attester micro-rewards/penalties for source-vote for each validator.
  get_attestation_component_delta(
    validator.is_previous_epoch_attester.isSome() and
      not (validator.flags.contains RewardFlags.isSlashed),
    balances.previous_epoch_attesters,
    balances.current_epoch,
    base_reward,
    finality_delay)

func get_target_delta*(
    validator: RewardStatus,
    base_reward: Gwei,
    balances: TotalBalances,
    finality_delay: uint64): RewardDelta =
  ## Return attester micro-rewards/penalties for target-vote for each validator.
  get_attestation_component_delta(
    validator.flags.contains(RewardFlags.isPreviousEpochTargetAttester) and
      not (validator.flags.contains(RewardFlags.isSlashed)),
    balances.previous_epoch_target_attesters,
    balances.current_epoch,
    base_reward,
    finality_delay)

func get_head_delta*(
    validator: RewardStatus,
    base_reward: Gwei,
    balances: TotalBalances,
    finality_delay: uint64): RewardDelta =
  ## Return attester micro-rewards/penalties for head-vote for each validator.
  get_attestation_component_delta(
    validator.flags.contains(RewardFlags.isPreviousEpochHeadAttester) and
      ((not validator.flags.contains(RewardFlags.isSlashed))),
    balances.previous_epoch_head_attesters,
    balances.current_epoch,
    base_reward,
    finality_delay)

func get_inclusion_delay_delta*(
    validator: RewardStatus,
    base_reward: Gwei): (RewardDelta, Opt[(uint64, RewardDelta)]) =
  ## Return proposer and inclusion delay micro-rewards/penalties for each validator.
  if validator.is_previous_epoch_attester.isSome() and ((not validator.flags.contains(RewardFlags.isSlashed))):
    let
      inclusion_info = validator.is_previous_epoch_attester.get()
      proposer_reward = get_proposer_reward(base_reward)
      proposer_delta = RewardDelta(rewards: proposer_reward)

    let
      max_attester_reward = base_reward - proposer_reward
      delta = RewardDelta(rewards: max_attester_reward div inclusion_info.delay)
      proposer_index = inclusion_info.proposer_index;
    return (delta, Opt.some((proposer_index, proposer_delta)))

func get_inactivity_penalty_delta*(
    validator: RewardStatus,
    base_reward: Gwei,
    finality_delay: uint64): RewardDelta =
  ## Return inactivity reward/penalty deltas for each validator.
  var delta: RewardDelta

  if is_in_inactivity_leak(finality_delay):
    # If validator is performing optimally this cancels all rewards for a neutral balance
    delta.penalties +=
      BASE_REWARDS_PER_EPOCH * base_reward - get_proposer_reward(base_reward)

    # Additionally, all validators whose FFG target didn't match are penalized extra
    # This condition is equivalent to this condition from the spec:
    # `index not in get_unslashed_attesting_indices(state, matching_target_attestations)`
    if (validator.flags.contains(RewardFlags.isSlashed)) or
        ((not validator.flags.contains(RewardFlags.isPreviousEpochTargetAttester))):
      delta.penalties +=
        validator.current_epoch_effective_balance * finality_delay div
          INACTIVITY_PENALTY_QUOTIENT

  delta

# https://github.com/ethereum/consensus-specs/blob/v1.4.0-beta.6/specs/phase0/beacon-chain.md#get_attestation_deltas
func get_attestation_deltas(
    state: phase0.BeaconState, info: var phase0.EpochInfo) =
  ## Update rewards with attestation reward/penalty deltas for each validator.
  let
    finality_delay = get_finality_delay(state)
    total_balance = info.balances.current_epoch
    total_balance_sqrt = integer_squareroot(distinctBase(total_balance))
  # Filter out ineligible validators. All sub-functions of the spec do this
  # except for `get_inclusion_delay_deltas`. It's safe to do so here because
  # any validator that is in the unslashed indices of the matching source
  # attestations is active, and therefore eligible.
  for index, validator in info.validators.mpairs():
    if not is_eligible_validator(validator):
      continue

    let
      base_reward = get_base_reward_sqrt(
        state, index.ValidatorIndex, total_balance_sqrt)

    let
      source_delta = get_source_delta(
        validator, base_reward, info.balances, finality_delay)
      target_delta = get_target_delta(
        validator, base_reward, info.balances, finality_delay)
      head_delta = get_head_delta(
        validator, base_reward, info.balances, finality_delay)
      (inclusion_delay_delta, proposer_delta) =
        get_inclusion_delay_delta(validator, base_reward)
      inactivity_delta = get_inactivity_penalty_delta(
        validator, base_reward, finality_delay)

    validator.delta.add source_delta
    validator.delta.add target_delta
    validator.delta.add head_delta
    validator.delta.add inclusion_delay_delta
    validator.delta.add inactivity_delta

    if proposer_delta.isSome:
      let proposer_index = proposer_delta.get()[0]
      if proposer_index < info.validators.lenu64:
        info.validators[proposer_index].delta.add(
          proposer_delta.get()[1])

# https://github.com/ethereum/consensus-specs/blob/v1.4.0/specs/altair/beacon-chain.md#get_base_reward
func get_base_reward_increment*(
    state: altair.BeaconState | bellatrix.BeaconState | capella.BeaconState |
           deneb.BeaconState | electra.BeaconState,
    index: ValidatorIndex, base_reward_per_increment: Gwei): Gwei =
  ## Return the base reward for the validator defined by ``index`` with respect
  ## to the current ``state``.
  let increments =
    state.validators[index].effective_balance div
    EFFECTIVE_BALANCE_INCREMENT.Gwei
  increments * base_reward_per_increment

# https://github.com/ethereum/consensus-specs/blob/v1.4.0/specs/altair/beacon-chain.md#get_flag_index_deltas
func get_flag_index_reward*(
    state: altair.BeaconState | bellatrix.BeaconState | capella.BeaconState |
           deneb.BeaconState | electra.BeaconState,
    base_reward: Gwei,
    active_increments: uint64,
    unslashed_participating_increments: uint64,
    weight, finality_delay: uint64): Gwei =
  if not is_in_inactivity_leak(finality_delay):
    let reward_numerator =
      base_reward * weight * unslashed_participating_increments
    reward_numerator div (active_increments * WEIGHT_DENOMINATOR)
  else:
    0.Gwei

# https://github.com/ethereum/consensus-specs/blob/v1.4.0/specs/altair/beacon-chain.md#get_flag_index_deltas
func get_unslashed_participating_increment*(
    info: altair.EpochInfo | bellatrix.BeaconState,
    flag_index: TimelyFlag): uint64 =
  info.balances.previous_epoch[flag_index] div EFFECTIVE_BALANCE_INCREMENT.Gwei

# https://github.com/ethereum/consensus-specs/blob/v1.4.0/specs/altair/beacon-chain.md#get_flag_index_deltas
func get_active_increments*(
    info: altair.EpochInfo | bellatrix.BeaconState): uint64 =
  info.balances.current_epoch div EFFECTIVE_BALANCE_INCREMENT.Gwei

# https://github.com/ethereum/consensus-specs/blob/v1.4.0/specs/altair/beacon-chain.md#get_flag_index_deltas
# https://github.com/ethereum/consensus-specs/blob/v1.4.0/specs/altair/beacon-chain.md#modified-get_inactivity_penalty_deltas
# https://github.com/ethereum/consensus-specs/blob/v1.5.0-alpha.2/specs/bellatrix/beacon-chain.md#modified-get_inactivity_penalty_deltas
# Combines get_flag_index_deltas() and get_inactivity_penalty_deltas()
template get_flag_and_inactivity_delta(
    state: altair.BeaconState | bellatrix.BeaconState | capella.BeaconState |
           deneb.BeaconState | electra.BeaconState,
    base_reward_per_increment: Gwei, finality_delay: uint64,
    previous_epoch: Epoch,
    active_increments: uint64,
    penalty_denominator: uint64,
    epoch_participation: ptr EpochParticipationFlags,
    participating_increments: array[3, uint64],
    info: var altair.EpochInfo,
    vidx: ValidatorIndex
): (ValidatorIndex, Gwei, Gwei, Gwei, Gwei, Gwei, Gwei) =
  let
    base_reward = get_base_reward_increment(state, vidx, base_reward_per_increment)
    pflags =
      if  is_active_validator(state.validators[vidx], previous_epoch) and
          not state.validators[vidx].slashed:
        epoch_participation[].item(vidx)
      else:
        0

  if has_flag(pflags, TIMELY_SOURCE_FLAG_INDEX):
    info.validators[vidx].flags.incl ParticipationFlag.timelySourceAttester
  if has_flag(pflags, TIMELY_TARGET_FLAG_INDEX):
    info.validators[vidx].flags.incl ParticipationFlag.timelyTargetAttester
  if has_flag(pflags, TIMELY_HEAD_FLAG_INDEX):
    info.validators[vidx].flags.incl ParticipationFlag.timelyHeadAttester

  template reward(flag: untyped): untyped =
    if has_flag(pflags, flag):
      get_flag_index_reward(
        state, base_reward, active_increments,
        participating_increments[ord(flag)],
        PARTICIPATION_FLAG_WEIGHTS[flag], finality_delay)
    else:
      0.Gwei

  template penalty(flag: untyped): untyped =
    if not has_flag(pflags, flag):
      base_reward * PARTICIPATION_FLAG_WEIGHTS[flag] div WEIGHT_DENOMINATOR
    else:
      0.Gwei

  let inactivity_penalty =
    if has_flag(pflags, TIMELY_TARGET_FLAG_INDEX):
      0.Gwei
    else:
      let penalty_numerator =
        state.validators[vidx].effective_balance * state.inactivity_scores[vidx]
      penalty_numerator div penalty_denominator

  (vidx, reward(TIMELY_SOURCE_FLAG_INDEX),
   reward(TIMELY_TARGET_FLAG_INDEX), reward(TIMELY_HEAD_FLAG_INDEX),
   penalty(TIMELY_SOURCE_FLAG_INDEX), penalty(TIMELY_TARGET_FLAG_INDEX),
   inactivity_penalty)

iterator get_flag_and_inactivity_deltas*(
    cfg: RuntimeConfig,
    state: altair.BeaconState | bellatrix.BeaconState | capella.BeaconState |
           deneb.BeaconState | electra.BeaconState,
    base_reward_per_increment: Gwei, info: var altair.EpochInfo,
    finality_delay: uint64):
    (ValidatorIndex, Gwei, Gwei, Gwei, Gwei, Gwei, Gwei) =
  ## Return the deltas for a given ``flag_index`` by scanning through the
  ## participation flags.
  #
  # This deviates from spec by processing all flags at once, so does not take a
  # flag_index parameter. Fold get_inactivity_penalty_deltas loop into this one
  # as well.
  const INACTIVITY_PENALTY_QUOTIENT =
    when state is altair.BeaconState:
      INACTIVITY_PENALTY_QUOTIENT_ALTAIR
    else:
      INACTIVITY_PENALTY_QUOTIENT_BELLATRIX

  static: doAssert ord(high(TimelyFlag)) == 2

  let
    previous_epoch = get_previous_epoch(state)
    active_increments = get_active_increments(info)
    penalty_denominator =
      cfg.INACTIVITY_SCORE_BIAS * INACTIVITY_PENALTY_QUOTIENT
    epoch_participation =
      if previous_epoch == get_current_epoch(state):
        unsafeAddr state.current_epoch_participation
      else:
        unsafeAddr state.previous_epoch_participation
    participating_increments = [
      get_unslashed_participating_increment(info, TIMELY_SOURCE_FLAG_INDEX),
      get_unslashed_participating_increment(info, TIMELY_TARGET_FLAG_INDEX),
      get_unslashed_participating_increment(info, TIMELY_HEAD_FLAG_INDEX)]

  for vidx in state.validators.vindices:
    if not is_eligible_validator(info.validators[vidx]):
      continue

    # Yielding these as a structure with identifiable names rather than
    # multiple-return-value style creates spurious nimZeroMem calls.
    yield get_flag_and_inactivity_delta(
      state, base_reward_per_increment, finality_delay, previous_epoch,
      active_increments, penalty_denominator, epoch_participation,
      participating_increments, info, vidx)

# https://github.com/ethereum/consensus-specs/blob/v1.4.0/specs/phase0/beacon-chain.md#rewards-and-penalties-1
func process_rewards_and_penalties*(
    state: var phase0.BeaconState, info: var phase0.EpochInfo) =
  # No rewards are applied at the end of `GENESIS_EPOCH` because rewards are
  # for work done in the previous epoch
  doAssert info.validators.len == state.validators.len

  if get_current_epoch(state) == GENESIS_EPOCH:
    return

  get_attestation_deltas(state, info)

  # Here almost all balances are updated (assuming most validators are active) -
  # clearing the cache becomes a bottleneck if done item by item because of the
  # recursive nature of cache clearing - instead, we clear the whole cache then
  # update the raw list directly
  state.balances.clearCache()
  for idx, v in info.validators:
    var balance = state.balances.item(idx)
    increase_balance(balance, v.delta.rewards)
    decrease_balance(balance, v.delta.penalties)
    state.balances.asSeq()[idx] = balance

# https://github.com/ethereum/consensus-specs/blob/v1.4.0-alpha.3/specs/altair/beacon-chain.md#rewards-and-penalties
func process_rewards_and_penalties*(
    cfg: RuntimeConfig,
    state: var (altair.BeaconState | bellatrix.BeaconState |
                capella.BeaconState | deneb.BeaconState | electra.BeaconState),
    info: var altair.EpochInfo) =
  if get_current_epoch(state) == GENESIS_EPOCH:
    return

  let
    total_active_balance = info.balances.current_epoch
    base_reward_per_increment = get_base_reward_per_increment(
      total_active_balance)
    finality_delay = get_finality_delay(state)

  doAssert state.validators.len() == info.validators.len()
  for validator_index, reward0, reward1, reward2, penalty0, penalty1, penalty2 in
      get_flag_and_inactivity_deltas(
        cfg, state, base_reward_per_increment, info, finality_delay):
    # templatize this loop? or replicate a couple lines of code?
    info.validators[validator_index].delta.rewards += reward0 + reward1 + reward2
    info.validators[validator_index].delta.penalties += penalty0 + penalty1 + penalty2

  # Here almost all balances are updated (assuming most validators are active) -
  # clearing the cache becomes a bottleneck if done item by item because of the
  # recursive nature of cache clearing - instead, we clear the whole cache then
  # update the raw list directly
  state.balances.clearCache()
  for vidx in state.validators.vindices:
    var balance = state.balances.item(vidx)
    increase_balance(balance, info.validators[vidx].delta.rewards)
    decrease_balance(balance, info.validators[vidx].delta.penalties)
    state.balances.asSeq()[vidx] = balance

from std/heapqueue import HeapQueue, `[]`, len, push, replace

# https://github.com/ethereum/consensus-specs/blob/v1.4.0-beta.6/specs/phase0/beacon-chain.md#registry-updates
func process_registry_updates*(
    cfg: RuntimeConfig,
    state: var (phase0.BeaconState | altair.BeaconState |
                bellatrix.BeaconState | capella.BeaconState |
                deneb.BeaconState),
    cache: var StateCache): Result[void, cstring] =
  ## Process activation eligibility and ejections

  # is_active_validator(...) is activation_epoch <= epoch < exit_epoch,
  # and changes here to either activation_epoch or exit_epoch only take
  # effect with a compute_activation_exit_epoch(...) delay of, based on
  # the current epoch, 1 + MAX_SEED_LOOKAHEAD epochs ahead. Thus caches
  # remain valid for this epoch through though this function along with
  # the rest of the epoch transition.
  #
  # This implementation fuses the two loops over all validators in the
  # spec code.

  ## Queue validators eligible for activation and not dequeued for activation
  var activation_queue: HeapQueue[(uint64, uint32)]
  let churn_limit =
    when typeof(state).kind >= ConsensusFork.Deneb:
      get_validator_activation_churn_limit(cfg, state, cache)
    else:
      get_validator_churn_limit(cfg, state, cache)

  var maybe_exit_queue_info: Opt[ExitQueueInfo]

  for vidx in state.validators.vindices:
    if is_eligible_for_activation_queue(state.validators.item(vidx)):
      state.validators.mitem(vidx).activation_eligibility_epoch =
        get_current_epoch(state) + 1

    if is_active_validator(state.validators.item(vidx), get_current_epoch(state)) and
        state.validators.item(vidx).effective_balance <= cfg.EJECTION_BALANCE.Gwei:
      # Typically, there will be no ejected validators, and even more rarely,
      # more than one. Therefore, only calculate the information required for
      # initiate_validator_exit if there actually is at least one.
      let exit_queue_info = maybe_exit_queue_info.valueOr:
        let initial_exit_queue_info = get_state_exit_queue_info(state)
        maybe_exit_queue_info = Opt.some initial_exit_queue_info
        initial_exit_queue_info

      maybe_exit_queue_info = Opt.some (? initiate_validator_exit(
        cfg, state, vidx, exit_queue_info, cache))

    let validator = unsafeAddr state.validators.item(vidx)
    if is_eligible_for_activation(state, validator[]):
      let val_key =
        (FAR_FUTURE_EPOCH - validator[].activation_eligibility_epoch,
         high(distinctBase(ValidatorIndex)) - distinctBase(vidx))
      if activation_queue.len.uint64 < churn_limit:
        activation_queue.push val_key
      elif val_key > activation_queue[0]:
        discard activation_queue.replace val_key

  ## Dequeued validators for activation up to activation churn limit
  ## (without resetting activation epoch)
  doAssert activation_queue.len.uint64 <= churn_limit
  for i in 0 ..< activation_queue.len:
    let (_, vidx_complement) = activation_queue[i]
    state.validators.mitem(
      high(distinctBase(ValidatorIndex)) - vidx_complement).activation_epoch =
        compute_activation_exit_epoch(get_current_epoch(state))

  ok()

# https://github.com/ethereum/consensus-specs/blob/v1.5.0-alpha.0/specs/electra/beacon-chain.md#updated--process_registry_updates
func process_registry_updates*(
    cfg: RuntimeConfig, state: var electra.BeaconState, cache: var StateCache):
    Result[void, cstring] =
  # Process activation eligibility and ejections
  for index in 0 ..< state.validators.len:
    let validator = state.validators.item(index)
    if is_eligible_for_activation_queue(validator):
      # Usually not too many at once, so do this individually
      state.validators.mitem(index).activation_eligibility_epoch =
        get_current_epoch(state) + 1

    if  is_active_validator(validator, get_current_epoch(state)) and
        distinctBase(validator.effective_balance) <= cfg.EJECTION_BALANCE:
      discard ? initiate_validator_exit(
        cfg, state, ValidatorIndex(index), static(default(ExitQueueInfo)), cache)

  # Activate all eligible validators
  let activation_epoch =
    compute_activation_exit_epoch(get_current_epoch(state))
  for index in 0 ..< state.validators.len:
    if is_eligible_for_activation(state, state.validators.item(index)):
      state.validators.mitem(index).activation_epoch = activation_epoch

  ok()

# https://github.com/ethereum/consensus-specs/blob/v1.4.0-beta.7/specs/phase0/beacon-chain.md#slashings
# https://github.com/ethereum/consensus-specs/blob/v1.4.0/specs/altair/beacon-chain.md#slashings
# https://github.com/ethereum/consensus-specs/blob/v1.5.0-alpha.2/specs/bellatrix/beacon-chain.md#slashings
func get_adjusted_total_slashing_balance*(
    state: ForkyBeaconState, total_balance: Gwei): Gwei =
  const multiplier =
    # tradeoff here about interleaving phase0/altair, but for these
    # single-constant changes...
    when state is phase0.BeaconState:
      PROPORTIONAL_SLASHING_MULTIPLIER
    elif state is altair.BeaconState:
      PROPORTIONAL_SLASHING_MULTIPLIER_ALTAIR
    elif state is bellatrix.BeaconState or state is capella.BeaconState or
         state is deneb.BeaconState or state is electra.BeaconState:
      PROPORTIONAL_SLASHING_MULTIPLIER_BELLATRIX
    else:
      {.fatal: "process_slashings: incorrect BeaconState type".}
  min(sum(state.slashings.data) * multiplier, total_balance)

# https://github.com/ethereum/consensus-specs/blob/v1.4.0-beta.7/specs/phase0/beacon-chain.md#slashings
# https://github.com/ethereum/consensus-specs/blob/v1.4.0/specs/altair/beacon-chain.md#slashings
# https://github.com/ethereum/consensus-specs/blob/v1.5.0-alpha.2/specs/bellatrix/beacon-chain.md#slashings
func slashing_penalty_applies*(validator: Validator, epoch: Epoch): bool =
  validator.slashed and
  epoch + EPOCHS_PER_SLASHINGS_VECTOR div 2 == validator.withdrawable_epoch

# https://github.com/ethereum/consensus-specs/blob/v1.4.0-beta.7/specs/phase0/beacon-chain.md#slashings
# https://github.com/ethereum/consensus-specs/blob/v1.4.0/specs/altair/beacon-chain.md#slashings
# https://github.com/ethereum/consensus-specs/blob/v1.5.0-alpha.2/specs/bellatrix/beacon-chain.md#slashings
func get_slashing_penalty*(validator: Validator,
                          adjusted_total_slashing_balance,
                          total_balance: Gwei): Gwei =
  # Factored out from penalty numerator to avoid uint64 overflow
  const increment = EFFECTIVE_BALANCE_INCREMENT.Gwei
  let penalty_numerator = validator.effective_balance div increment *
                          adjusted_total_slashing_balance
  penalty_numerator div total_balance * increment

# https://github.com/ethereum/consensus-specs/blob/v1.4.0-beta.7/specs/phase0/beacon-chain.md#slashings
# https://github.com/ethereum/consensus-specs/blob/v1.4.0/specs/altair/beacon-chain.md#slashings
# https://github.com/ethereum/consensus-specs/blob/v1.5.0-alpha.2/specs/bellatrix/beacon-chain.md#slashings
func process_slashings*(state: var ForkyBeaconState, total_balance: Gwei) =
  let
    epoch = get_current_epoch(state)
    adjusted_total_slashing_balance = get_adjusted_total_slashing_balance(
      state, total_balance)

  for vidx in state.validators.vindices:
    let validator = unsafeAddr state.validators.item(vidx)
    if slashing_penalty_applies(validator[], epoch):
      let penalty = get_slashing_penalty(
        validator[], adjusted_total_slashing_balance, total_balance)
      decrease_balance(state, vidx, penalty)

# https://github.com/ethereum/consensus-specs/blob/v1.4.0-beta.6/specs/phase0/beacon-chain.md#eth1-data-votes-updates
func process_eth1_data_reset*(state: var ForkyBeaconState) =
  let next_epoch = get_current_epoch(state) + 1

  # Reset eth1 data votes
  if next_epoch mod EPOCHS_PER_ETH1_VOTING_PERIOD == 0:
    state.eth1_data_votes = default(type state.eth1_data_votes)

# https://github.com/ethereum/consensus-specs/blob/v1.4.0-beta.7/specs/phase0/beacon-chain.md#effective-balances-updates
template effective_balance_might_update*(
    balance: Gwei, effective_balance: Gwei): bool =
  const
    HYSTERESIS_INCREMENT =
      EFFECTIVE_BALANCE_INCREMENT.Gwei div HYSTERESIS_QUOTIENT
    DOWNWARD_THRESHOLD = HYSTERESIS_INCREMENT * HYSTERESIS_DOWNWARD_MULTIPLIER
    UPWARD_THRESHOLD = HYSTERESIS_INCREMENT * HYSTERESIS_UPWARD_MULTIPLIER
  balance + DOWNWARD_THRESHOLD < effective_balance or
    effective_balance + UPWARD_THRESHOLD < balance

# https://github.com/ethereum/consensus-specs/blob/v1.4.0/specs/phase0/beacon-chain.md#effective-balances-updates
func process_effective_balance_updates*(
    state: var (phase0.BeaconState | altair.BeaconState |
                bellatrix.BeaconState | capella.BeaconState |
                deneb.BeaconState)) =
  # Update effective balances with hysteresis
  for vidx in state.validators.vindices:
    let
      balance = state.balances.item(vidx)
      effective_balance = state.validators.item(vidx).effective_balance
    if effective_balance_might_update(balance, effective_balance):
      let new_effective_balance =
        min(
          balance - balance mod EFFECTIVE_BALANCE_INCREMENT.Gwei,
          MAX_EFFECTIVE_BALANCE.Gwei)
      # Protect against unnecessary cache invalidation
      if new_effective_balance != effective_balance:
        state.validators.mitem(vidx).effective_balance = new_effective_balance

# https://github.com/ethereum/consensus-specs/blob/v1.5.0-alpha.1/specs/electra/beacon-chain.md#updated-process_effective_balance_updates
func process_effective_balance_updates*(state: var electra.BeaconState) =
  # Update effective balances with hysteresis
  for vidx in state.validators.vindices:
    let
      balance = state.balances.item(vidx)
      effective_balance = state.validators.item(vidx).effective_balance
    if effective_balance_might_update(balance, effective_balance):
      debugComment "amortize validator read access"
      # Wrapping MAX_EFFECTIVE_BALANCE_ELECTRA.Gwei and
      # MIN_ACTIVATION_BALANCE.Gwei in static() results
      # in
      # beacon_chain/spec/state_transition_epoch.nim(1067, 20) Error: expected: ':', but got: '('
      # even though it'd be better to statically verify safety
      let
        effective_balance_limit =
          if has_compounding_withdrawal_credential(
              state.validators.item(vidx)):
            MAX_EFFECTIVE_BALANCE_ELECTRA.Gwei
          else:
            MIN_ACTIVATION_BALANCE.Gwei
        new_effective_balance =
          min(
            balance - balance mod EFFECTIVE_BALANCE_INCREMENT.Gwei,
            effective_balance_limit)
      # Protect against unnecessary cache invalidation
      if new_effective_balance != effective_balance:
        state.validators.mitem(vidx).effective_balance = new_effective_balance

# https://github.com/ethereum/consensus-specs/blob/v1.4.0/specs/phase0/beacon-chain.md#slashings-balances-updates
func process_slashings_reset*(state: var ForkyBeaconState) =
  let next_epoch = get_current_epoch(state) + 1

  # Reset slashings
  state.slashings[int(next_epoch mod EPOCHS_PER_SLASHINGS_VECTOR)] = 0.Gwei

# https://github.com/ethereum/consensus-specs/blob/v1.4.0-beta.6/specs/phase0/beacon-chain.md#randao-mixes-updates
func process_randao_mixes_reset*(state: var ForkyBeaconState) =
  let
    current_epoch = get_current_epoch(state)
    next_epoch = current_epoch + 1

  # Set randao mix
  state.randao_mixes[next_epoch mod EPOCHS_PER_HISTORICAL_VECTOR] =
    get_randao_mix(state, current_epoch)

func compute_historical_root*(state: var ForkyBeaconState): Eth2Digest =
  # Equivalent to hash_tree_root(foo: HistoricalBatch), but without using
  # significant additional stack or heap.
  # https://github.com/ethereum/consensus-specs/blob/v1.4.0-beta.6/specs/phase0/beacon-chain.md#historicalbatch
  # In response to https://github.com/status-im/nimbus-eth2/issues/921
  hash_tree_root([
    hash_tree_root(state.block_roots), hash_tree_root(state.state_roots)])

# https://github.com/ethereum/consensus-specs/blob/v1.4.0-beta.6/specs/phase0/beacon-chain.md#historical-roots-updates
func process_historical_roots_update*(state: var ForkyBeaconState) =
  ## Set historical root accumulator
  let next_epoch = get_current_epoch(state) + 1

  if next_epoch mod (SLOTS_PER_HISTORICAL_ROOT div SLOTS_PER_EPOCH) == 0:
    # Equivalent to hash_tree_root(foo: HistoricalBatch), but without using
    # significant additional stack or heap.
    # https://github.com/ethereum/consensus-specs/blob/v1.4.0-beta.6/specs/phase0/beacon-chain.md#historicalbatch
    # In response to https://github.com/status-im/nimbus-eth2/issues/921
    if not state.historical_roots.add state.compute_historical_root():
      raiseAssert "no more room for historical roots, so long and thanks for the fish!"

# https://github.com/ethereum/consensus-specs/blob/v1.4.0-beta.6/specs/phase0/beacon-chain.md#participation-records-rotation
func process_participation_record_updates*(state: var phase0.BeaconState) =
  # Rotate current/previous epoch attestations - using swap avoids copying all
  # elements using a slow genericSeqAssign
  state.previous_epoch_attestations.clear()
  swap(state.previous_epoch_attestations, state.current_epoch_attestations)

# https://github.com/ethereum/consensus-specs/blob/v1.4.0/specs/altair/beacon-chain.md#participation-flags-updates
func process_participation_flag_updates*(
    state: var (altair.BeaconState | bellatrix.BeaconState |
                capella.BeaconState | deneb.BeaconState |
                electra.BeaconState)) =
  state.previous_epoch_participation = state.current_epoch_participation

  const zero = 0.ParticipationFlags
  for i in 0 ..< state.current_epoch_participation.len:
    asList(state.current_epoch_participation)[i] = zero

  # Shouldn't be wasted zeroing, because state.current_epoch_participation only
  # grows. New elements are automatically initialized to 0, as required.
  doAssert state.current_epoch_participation.asList.setLen(state.validators.len)

# https://github.com/ethereum/consensus-specs/blob/v1.4.0/specs/altair/beacon-chain.md#sync-committee-updates
func process_sync_committee_updates*(
    state: var (altair.BeaconState | bellatrix.BeaconState |
                capella.BeaconState | deneb.BeaconState |
                electra.BeaconState)) =
  let next_epoch = get_current_epoch(state) + 1
  if next_epoch.is_sync_committee_period():
    state.current_sync_committee = state.next_sync_committee
    state.next_sync_committee = get_next_sync_committee(state)

# https://github.com/ethereum/consensus-specs/blob/v1.4.0/specs/altair/beacon-chain.md#inactivity-scores
template compute_inactivity_update(
    cfg: RuntimeConfig,
    state: altair.BeaconState | bellatrix.BeaconState | capella.BeaconState |
           deneb.BeaconState | electra.BeaconState,
    info: altair.EpochInfo,
    pre_inactivity_score: uint64): uint64 =
  let previous_epoch = get_previous_epoch(state)  # get_eligible_validator_indices()

  # Increase the inactivity score of inactive validators
  var inactivity_score = pre_inactivity_score
  # TODO activeness already checked; remove redundant checks between
  # is_active_validator and is_unslashed_participating_index
  if is_unslashed_participating_index(
      state, TIMELY_TARGET_FLAG_INDEX, previous_epoch, index.ValidatorIndex):
    inactivity_score -= min(1'u64, inactivity_score)
  else:
    inactivity_score += cfg.INACTIVITY_SCORE_BIAS
  # Decrease the inactivity score of all eligible validators during a
  # leak-free epoch
  if not_in_inactivity_leak:
    inactivity_score -=
      min(cfg.INACTIVITY_SCORE_RECOVERY_RATE, inactivity_score)
  inactivity_score

# https://github.com/ethereum/consensus-specs/blob/v1.4.0/specs/altair/beacon-chain.md#inactivity-scores
func process_inactivity_updates*(
    cfg: RuntimeConfig,
    state: var (altair.BeaconState | bellatrix.BeaconState |
                capella.BeaconState | deneb.BeaconState | electra.BeaconState),
    info: altair.EpochInfo) =
  # Score updates based on previous epoch participation, skip genesis epoch
  if get_current_epoch(state) == GENESIS_EPOCH:
    return

  let
    finality_delay = get_finality_delay(state)
    not_in_inactivity_leak = not is_in_inactivity_leak(finality_delay)

  for index in 0'u64 ..< state.validators.lenu64:
    if not is_eligible_validator(info.validators[index]):
      continue

    let
      pre_inactivity_score = state.inactivity_scores.asSeq()[index]
      inactivity_score =
        compute_inactivity_update(cfg, state, info, pre_inactivity_score)

    # Most inactivity scores remain at 0 - avoid invalidating cache
    if pre_inactivity_score != inactivity_score:
      state.inactivity_scores[index] = inactivity_score

# https://github.com/ethereum/consensus-specs/blob/v1.4.0-beta.5/specs/capella/beacon-chain.md#historical-summaries-updates
func process_historical_summaries_update*(
    state: var (capella.BeaconState | deneb.BeaconState | electra.BeaconState)):
    Result[void, cstring] =
  # Set historical block root accumulator.
  let next_epoch = get_current_epoch(state) + 1
  if next_epoch mod (SLOTS_PER_HISTORICAL_ROOT div SLOTS_PER_EPOCH) == 0:
    let historical_summary = HistoricalSummary(
      block_summary_root: hash_tree_root(state.block_roots),
      state_summary_root: hash_tree_root(state.state_roots),
    )
    if not state.historical_summaries.add(historical_summary):
      return err("process_historical_summaries_update: state.historical_summaries full")

  ok()

# https://github.com/ethereum/consensus-specs/blob/v1.5.0-alpha.0/specs/electra/beacon-chain.md#new-process_pending_balance_deposits
func process_pending_balance_deposits*(
    cfg: RuntimeConfig, state: var electra.BeaconState,
    cache: var StateCache): Result[void, cstring] =
  let
    available_for_processing = state.deposit_balance_to_consume +
      get_activation_exit_churn_limit(cfg, state, cache)
  var
    processed_amount = 0.Gwei
    next_deposit_index = 0.Gwei

  for deposit in state.pending_balance_deposits:
    if processed_amount + deposit.amount > available_for_processing:
      break
<<<<<<< HEAD
    debugComment "do this validatorindex check properly (it truncates)"
    increase_balance(state, deposit.index.ValidatorIndex, deposit.amount)
=======
    let deposit_validator_index = ValidatorIndex.init(deposit.index).valueOr:
      return err("process_pending_balance_deposits: deposit index out of range")
    increase_balance(state, deposit_validator_index, deposit.amount)
>>>>>>> 22efdd85
    processed_amount += deposit.amount
    inc next_deposit_index

  state.pending_balance_deposits =
    HashList[PendingBalanceDeposit, Limit PENDING_BALANCE_DEPOSITS_LIMIT].init(
      state.pending_balance_deposits.asSeq[next_deposit_index..^1])

  if len(state.pending_balance_deposits) == 0:
    state.deposit_balance_to_consume = Gwei(0)
  else:
    state.deposit_balance_to_consume =
      available_for_processing - processed_amount

  ok()

# https://github.com/ethereum/consensus-specs/blob/v1.5.0-alpha.0/specs/electra/beacon-chain.md#new-process_pending_consolidations
func process_pending_consolidations*(
    cfg: RuntimeConfig, state: var electra.BeaconState):
    Result[void, cstring] =
  var next_pending_consolidation = 0
  for pending_consolidation in state.pending_consolidations:
    let source_validator =
      state.validators.item(pending_consolidation.source_index)
    if source_validator.slashed:
      next_pending_consolidation += 1
      continue
    if source_validator.withdrawable_epoch > get_current_epoch(state):
      break

    let
      source_validator_index = ValidatorIndex.init(
          pending_consolidation.source_index).valueOr:
        return err("process_pending_consolidations: source index out of range")
      target_validator_index = ValidatorIndex.init(
          pending_consolidation.target_index).valueOr:
        return err("process_pending_consolidations: target index out of range")

    # Churn any target excess active balance of target and raise its max
<<<<<<< HEAD
    debugComment "truncating integer conversion"
    switch_to_compounding_validator(
      state, pending_consolidation.target_index.ValidatorIndex)

    # Move active balance to target. Excess balance is withdrawable.
    debugComment "Truncating"
    let active_balance = get_active_balance(
      state, pending_consolidation.source_index.ValidatorIndex)
    decrease_balance(
      state, pending_consolidation.source_index.ValidatorIndex, active_balance)
    increase_balance(
      state, pending_consolidation.target_index.ValidatorIndex, active_balance)
=======
    switch_to_compounding_validator(state, target_validator_index)

    # Move active balance to target. Excess balance is withdrawable.
    let active_balance = get_active_balance(state, source_validator_index)
    decrease_balance(state, source_validator_index, active_balance)
    increase_balance(state, target_validator_index, active_balance)
>>>>>>> 22efdd85
    inc next_pending_consolidation

  state.pending_consolidations =
    HashList[PendingConsolidation, Limit PENDING_CONSOLIDATIONS_LIMIT].init(
      state.pending_consolidations.asSeq[next_pending_consolidation..^1])

  ok()

# https://github.com/ethereum/consensus-specs/blob/v1.4.0/specs/phase0/beacon-chain.md#epoch-processing
proc process_epoch*(
    cfg: RuntimeConfig, state: var phase0.BeaconState, flags: UpdateFlags,
    cache: var StateCache, info: var phase0.EpochInfo): Result[void, cstring] =
  let epoch = get_current_epoch(state)
  trace "process_epoch", epoch

  info.init(state)
  info.process_attestations(state, cache)

  process_justification_and_finalization(state, info.balances, flags)

  # state.slot hasn't been incremented yet.
  if strictVerification in flags and epoch >= 2:
    doAssert state.current_justified_checkpoint.epoch + 2 >= epoch

  if strictVerification in flags and epoch >= 3:
    # Rule 2/3/4 finalization results in the most pessimal case. The other
    # three finalization rules finalize more quickly as long as the any of
    # the finalization rules triggered.
    doAssert state.finalized_checkpoint.epoch + 3 >= epoch

  process_rewards_and_penalties(state, info)
  ? process_registry_updates(cfg, state, cache)
  process_slashings(state, info.balances.current_epoch)
  process_eth1_data_reset(state)
  process_effective_balance_updates(state)
  process_slashings_reset(state)
  process_randao_mixes_reset(state)
  process_historical_roots_update(state)
  process_participation_record_updates(state)

  ok()

func init*(
    info: var altair.EpochInfo,
    state: altair.BeaconState | bellatrix.BeaconState | capella.BeaconState |
           deneb.BeaconState | electra.BeaconState) =
  # init participation, overwriting the full structure
  info.balances = get_unslashed_participating_balances(state)
  info.validators.setLen(state.validators.len())

  let previous_epoch = get_previous_epoch(state)
  for index in 0..<state.validators.len():
    var flags: set[ParticipationFlag]
    if is_eligible_validator(state.validators[index], previous_epoch):
      flags.incl ParticipationFlag.eligible

    info.validators[index] = ParticipationInfo(
      flags: flags
    )

func init*(
    T: type altair.EpochInfo,
    state: altair.BeaconState | bellatrix.BeaconState | capella.BeaconState |
           deneb.BeaconState | electra.BeaconState): T =
  init(result, state)

# https://github.com/ethereum/consensus-specs/blob/v1.4.0/specs/altair/beacon-chain.md#epoch-processing
proc process_epoch*(
    cfg: RuntimeConfig,
    state: var (altair.BeaconState | bellatrix.BeaconState),
    flags: UpdateFlags, cache: var StateCache, info: var altair.EpochInfo):
    Result[void, cstring] =
  let epoch = get_current_epoch(state)
  trace "process_epoch", epoch

  info.init(state)

  # https://github.com/ethereum/consensus-specs/blob/v1.4.0/specs/altair/beacon-chain.md#justification-and-finalization
  # [Modified in Altair]
  process_justification_and_finalization(state, info.balances, flags)

  # state.slot hasn't been incremented yet.
  if strictVerification in flags and epoch >= 2:
    doAssert state.current_justified_checkpoint.epoch + 2 >= epoch

  if strictVerification in flags and epoch >= 3:
    # Rule 2/3/4 finalization results in the most pessimal case. The other
    # three finalization rules finalize more quickly as long as the any of
    # the finalization rules triggered.
    doAssert state.finalized_checkpoint.epoch + 3 >= epoch

  process_inactivity_updates(cfg, state, info)  # [New in Altair]

  # https://github.com/ethereum/consensus-specs/blob/v1.4.0/specs/altair/beacon-chain.md#rewards-and-penalties
  process_rewards_and_penalties(cfg, state, info)  # [Modified in Altair]

  # https://github.com/ethereum/consensus-specs/blob/v1.4.0/specs/phase0/beacon-chain.md#registry-updates
  ? process_registry_updates(cfg, state, cache)

  # https://github.com/ethereum/consensus-specs/blob/v1.4.0/specs/altair/beacon-chain.md#slashings
  process_slashings(state, info.balances.current_epoch)  # [Modified in Altair]

  process_eth1_data_reset(state)
  process_effective_balance_updates(state)
  process_slashings_reset(state)
  process_randao_mixes_reset(state)
  process_historical_roots_update(state)
  process_participation_flag_updates(state)  # [New in Altair]
  process_sync_committee_updates(state)  # [New in Altair]

  ok()

# https://github.com/ethereum/consensus-specs/blob/v1.4.0-beta.5/specs/capella/beacon-chain.md#epoch-processing
proc process_epoch*(
    cfg: RuntimeConfig,
    state: var (capella.BeaconState | deneb.BeaconState),
    flags: UpdateFlags, cache: var StateCache, info: var altair.EpochInfo):
    Result[void, cstring] =
  let epoch = get_current_epoch(state)
  trace "process_epoch", epoch

  info.init(state)

  # https://github.com/ethereum/consensus-specs/blob/v1.4.0/specs/altair/beacon-chain.md#justification-and-finalization
  process_justification_and_finalization(state, info.balances, flags)

  # state.slot hasn't been incremented yet.
  if strictVerification in flags:
    # Rule 2/3/4 finalization results in the most pessimal case. The other
    # three finalization rules finalize more quickly as long as the any of
    # the finalization rules triggered.
    if (epoch >= 2 and state.current_justified_checkpoint.epoch + 2 < epoch) or
       (epoch >= 3 and state.finalized_checkpoint.epoch + 3 < epoch):
      fatal "The network did not finalize",
             epoch, finalizedEpoch = state.finalized_checkpoint.epoch
      quit 1

  process_inactivity_updates(cfg, state, info)

  # https://github.com/ethereum/consensus-specs/blob/v1.4.0/specs/altair/beacon-chain.md#rewards-and-penalties
  process_rewards_and_penalties(cfg, state, info)

  # https://github.com/ethereum/consensus-specs/blob/v1.4.0-beta.6/specs/phase0/beacon-chain.md#registry-updates
  ? process_registry_updates(cfg, state, cache)

  # https://github.com/ethereum/consensus-specs/blob/v1.4.0/specs/altair/beacon-chain.md#slashings
  process_slashings(state, info.balances.current_epoch)

  process_eth1_data_reset(state)
  process_effective_balance_updates(state)
  process_slashings_reset(state)
  process_randao_mixes_reset(state)
  ? process_historical_summaries_update(state)  # [Modified in Capella]
  process_participation_flag_updates(state)
  process_sync_committee_updates(state)

  ok()

# https://github.com/ethereum/consensus-specs/blob/v1.5.0-alpha.1/specs/electra/beacon-chain.md#epoch-processing
proc process_epoch*(
    cfg: RuntimeConfig, state: var electra.BeaconState,
    flags: UpdateFlags, cache: var StateCache, info: var altair.EpochInfo):
    Result[void, cstring] =
  let epoch = get_current_epoch(state)
  trace "process_epoch", epoch

  info.init(state)

  # https://github.com/ethereum/consensus-specs/blob/v1.4.0/specs/altair/beacon-chain.md#justification-and-finalization
  process_justification_and_finalization(state, info.balances, flags)

  # state.slot hasn't been incremented yet.
  if strictVerification in flags:
    # Rule 2/3/4 finalization results in the most pessimal case. The other
    # three finalization rules finalize more quickly as long as the any of
    # the finalization rules triggered.
    if (epoch >= 2 and state.current_justified_checkpoint.epoch + 2 < epoch) or
       (epoch >= 3 and state.finalized_checkpoint.epoch + 3 < epoch):
      fatal "The network did not finalize",
             epoch, finalizedEpoch = state.finalized_checkpoint.epoch
      quit 1

  process_inactivity_updates(cfg, state, info)

  # https://github.com/ethereum/consensus-specs/blob/v1.4.0/specs/altair/beacon-chain.md#rewards-and-penalties
  process_rewards_and_penalties(cfg, state, info)

  # https://github.com/ethereum/consensus-specs/blob/v1.4.0-beta.6/specs/phase0/beacon-chain.md#registry-updates
  ? process_registry_updates(cfg, state, cache)  # [Modified in Electra:EIP7251]

  # https://github.com/ethereum/consensus-specs/blob/v1.4.0/specs/altair/beacon-chain.md#slashings
  process_slashings(state, info.balances.current_epoch)

  process_eth1_data_reset(state)
  ? process_pending_balance_deposits(cfg, state, cache)  # [New in Electra:EIP7251]
  ? process_pending_consolidations(cfg, state)  # [New in Electra:EIP7251]
  process_effective_balance_updates(state)  # [Modified in Electra:EIP7251]
  process_slashings_reset(state)
  process_randao_mixes_reset(state)
  ? process_historical_summaries_update(state)  # [Modified in Capella]
  process_participation_flag_updates(state)
  process_sync_committee_updates(state)

  ok()<|MERGE_RESOLUTION|>--- conflicted
+++ resolved
@@ -1232,14 +1232,9 @@
   for deposit in state.pending_balance_deposits:
     if processed_amount + deposit.amount > available_for_processing:
       break
-<<<<<<< HEAD
-    debugComment "do this validatorindex check properly (it truncates)"
-    increase_balance(state, deposit.index.ValidatorIndex, deposit.amount)
-=======
     let deposit_validator_index = ValidatorIndex.init(deposit.index).valueOr:
       return err("process_pending_balance_deposits: deposit index out of range")
     increase_balance(state, deposit_validator_index, deposit.amount)
->>>>>>> 22efdd85
     processed_amount += deposit.amount
     inc next_deposit_index
 
@@ -1278,27 +1273,12 @@
         return err("process_pending_consolidations: target index out of range")
 
     # Churn any target excess active balance of target and raise its max
-<<<<<<< HEAD
-    debugComment "truncating integer conversion"
-    switch_to_compounding_validator(
-      state, pending_consolidation.target_index.ValidatorIndex)
-
-    # Move active balance to target. Excess balance is withdrawable.
-    debugComment "Truncating"
-    let active_balance = get_active_balance(
-      state, pending_consolidation.source_index.ValidatorIndex)
-    decrease_balance(
-      state, pending_consolidation.source_index.ValidatorIndex, active_balance)
-    increase_balance(
-      state, pending_consolidation.target_index.ValidatorIndex, active_balance)
-=======
     switch_to_compounding_validator(state, target_validator_index)
 
     # Move active balance to target. Excess balance is withdrawable.
     let active_balance = get_active_balance(state, source_validator_index)
     decrease_balance(state, source_validator_index, active_balance)
     increase_balance(state, target_validator_index, active_balance)
->>>>>>> 22efdd85
     inc next_pending_consolidation
 
   state.pending_consolidations =
