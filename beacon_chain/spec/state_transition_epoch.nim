# beacon_chain
# Copyright (c) 2018-2024 Status Research & Development GmbH
# Licensed and distributed under either of
#   * MIT license (license terms in the root directory or at https://opensource.org/licenses/MIT).
#   * Apache v2 license (license terms in the root directory or at https://www.apache.org/licenses/LICENSE-2.0).
# at your option. This file may not be copied, modified, or distributed except according to those terms.

{.push raises: [].}

# State transition - epoch processing, as described in
# https://github.com/ethereum/consensus-specs/blob/v1.4.0-beta.6/specs/phase0/beacon-chain.md#epoch-processing
# https://github.com/ethereum/consensus-specs/blob/v1.4.0/specs/altair/beacon-chain.md#epoch-processing
# https://github.com/ethereum/consensus-specs/blob/v1.4.0/specs/bellatrix/beacon-chain.md#epoch-processing
# https://github.com/ethereum/consensus-specs/blob/v1.3.0/specs/capella/beacon-chain.md#epoch-processing
#
# The entry point is `process_epoch`, which is at the bottom of this file.
#
# General notes about the code:
# * Weird styling - the sections taken from the spec use python styling while
#   the others use NEP-1 - helps grepping identifiers in spec
# * When updating the code, add TODO sections to mark where there are clear
#   improvements to be made - other than that, keep things similar to spec unless
#   motivated by security or performance considerations

import
  stew/assign2, chronicles,
  ../extras,
  "."/[beaconstate, eth2_merkleization, validator]

from std/math import sum, `^`
from stew/bitops2 import setBit
from ./datatypes/capella import
  BeaconState, HistoricalSummary, Withdrawal, WithdrawalIndex

export extras, phase0, altair

# Logging utilities
# --------------------------------------------------------

logScope: topics = "consens"

# Accessors that implement the max condition in `get_total_balance`:
# https://github.com/ethereum/consensus-specs/blob/v1.4.0-beta.6/specs/phase0/beacon-chain.md#get_total_balance
template current_epoch*(v: TotalBalances): Gwei =
  max(EFFECTIVE_BALANCE_INCREMENT.Gwei, v.current_epoch_raw)
template previous_epoch*(v: TotalBalances): Gwei =
  max(EFFECTIVE_BALANCE_INCREMENT.Gwei, v.previous_epoch_raw)
template current_epoch_attesters*(v: TotalBalances): Gwei =
  max(EFFECTIVE_BALANCE_INCREMENT.Gwei, v.current_epoch_attesters_raw)
template current_epoch_target_attesters*(v: TotalBalances): Gwei =
  max(EFFECTIVE_BALANCE_INCREMENT.Gwei, v.current_epoch_target_attesters_raw)
template previous_epoch_attesters*(v: TotalBalances): Gwei =
  max(EFFECTIVE_BALANCE_INCREMENT.Gwei, v.previous_epoch_attesters_raw)
template previous_epoch_target_attesters*(v: TotalBalances): Gwei =
  max(EFFECTIVE_BALANCE_INCREMENT.Gwei, v.previous_epoch_target_attesters_raw)
template previous_epoch_head_attesters*(v: TotalBalances): Gwei =
  max(EFFECTIVE_BALANCE_INCREMENT.Gwei, v.previous_epoch_head_attesters_raw)

func init*(info: var phase0.EpochInfo, state: phase0.BeaconState) =
  info.balances = TotalBalances()
  info.validators.setLen(state.validators.len)

  for i in 0..<state.validators.len:
    let v = unsafeAddr state.validators[i]
    var flags: set[RewardFlags]

    if v[].slashed:
      flags.incl(RewardFlags.isSlashed)
    if state.get_current_epoch() >= v[].withdrawable_epoch:
      flags.incl RewardFlags.canWithdrawInCurrentEpoch

    if v[].is_active_validator(state.get_current_epoch()):
      info.balances.current_epoch_raw += v[].effective_balance

    if v[].is_active_validator(state.get_previous_epoch()):
      flags.incl RewardFlags.isActiveInPreviousEpoch
      info.balances.previous_epoch_raw += v[].effective_balance

    info.validators[i] = RewardStatus(
      current_epoch_effective_balance: v[].effective_balance,
      flags: flags,
    )

func add(a: var RewardDelta, b: RewardDelta) =
  a.rewards += b.rewards
  a.penalties += b.penalties

func process_attestation(
    info: var phase0.EpochInfo, state: phase0.BeaconState, a: PendingAttestation,
    cache: var StateCache) =
  # Collect information about the attestation
  var
    flags: set[RewardFlags]
    is_previous_epoch_attester: Opt[InclusionInfo]

  if a.data.target.epoch == state.get_current_epoch():
    flags.incl RewardFlags.isCurrentEpochAttester

    if a.data.target.root == get_block_root(state, state.get_current_epoch()):
      flags.incl RewardFlags.isCurrentEpochTargetAttester

  elif a.data.target.epoch == state.get_previous_epoch():
    is_previous_epoch_attester = Opt.some(InclusionInfo(
      delay: a.inclusion_delay,
      proposer_index: a.proposer_index,
    ))

    if a.data.target.root == get_block_root(state, state.get_previous_epoch()):
      flags.incl RewardFlags.isPreviousEpochTargetAttester

      if a.data.beacon_block_root == get_block_root_at_slot(state, a.data.slot):
        flags.incl RewardFlags.isPreviousEpochHeadAttester

  # Update the cache for all participants
  for validator_index in get_attesting_indices_iter(
      state, a.data, a.aggregation_bits, cache):
    template v(): untyped = info.validators[validator_index]

    v.flags = v.flags + flags

    if is_previous_epoch_attester.isSome:
      if v.is_previous_epoch_attester.isSome:
        if is_previous_epoch_attester.get().delay <
            v.is_previous_epoch_attester.get().delay:
          v.is_previous_epoch_attester = is_previous_epoch_attester
      else:
        v.is_previous_epoch_attester = is_previous_epoch_attester

func process_attestations*(
    info: var phase0.EpochInfo, state: phase0.BeaconState, cache: var StateCache) =
  # Walk state attestations and update the status information
  for a in state.previous_epoch_attestations:
    process_attestation(info, state, a, cache)
  for a in state.current_epoch_attestations:
    process_attestation(info, state, a, cache)

  for idx, v in info.validators:
    if v.flags.contains RewardFlags.isSlashed:
      continue

    let validator_balance = state.validators[idx].effective_balance

    if v.flags.contains RewardFlags.isCurrentEpochAttester:
      info.balances.current_epoch_attesters_raw += validator_balance

    if v.flags.contains RewardFlags.isCurrentEpochTargetAttester:
      info.balances.current_epoch_target_attesters_raw += validator_balance

    if v.is_previous_epoch_attester.isSome():
      info.balances.previous_epoch_attesters_raw += validator_balance

    if v.flags.contains RewardFlags.isPreviousEpochTargetAttester:
      info.balances.previous_epoch_target_attesters_raw += validator_balance

    if v.flags.contains RewardFlags.isPreviousEpochHeadAttester:
      info.balances.previous_epoch_head_attesters_raw += validator_balance

# https://github.com/ethereum/consensus-specs/blob/v1.4.0-beta.6/specs/phase0/beacon-chain.md#helpers
# get_eligible_validator_indices
func is_eligible_validator*(validator: RewardStatus): bool =
  validator.flags.contains(RewardFlags.isActiveInPreviousEpoch) or
    (validator.flags.contains(RewardFlags.isSlashed) and not
      (validator.flags.contains RewardFlags.canWithdrawInCurrentEpoch))

func is_eligible_validator*(validator: Validator, previous_epoch: Epoch): bool =
  is_active_validator(validator, previous_epoch) or
    (validator.slashed and previous_epoch + 1 < validator.withdrawable_epoch)

func is_eligible_validator*(validator: ParticipationInfo): bool =
  validator.flags.contains(ParticipationFlag.eligible)

# Spec
# --------------------------------------------------------

from ./datatypes/deneb import BeaconState

# https://github.com/ethereum/consensus-specs/blob/v1.4.0/specs/altair/beacon-chain.md#get_unslashed_participating_indices
func get_unslashed_participating_balances*(
    state: altair.BeaconState | bellatrix.BeaconState | capella.BeaconState |
           deneb.BeaconState | electra.BeaconState):
    UnslashedParticipatingBalances =
  let
    previous_epoch = get_previous_epoch(state)
    current_epoch = get_current_epoch(state)
  var res: UnslashedParticipatingBalances

  for validator_index in 0'u64 ..< state.validators.lenu64:
    let
      is_active_current_epoch = is_active_validator(
        state.validators[validator_index], current_epoch)
      validator_effective_balance =
        state.validators[validator_index].effective_balance

    if is_active_current_epoch:
      # Active balance counted also for slashed validators
      res.current_epoch += validator_effective_balance

    if state.validators[validator_index].slashed:
      continue

    let
      is_active_previous_epoch = is_active_validator(
        state.validators[validator_index], previous_epoch)
      previous_epoch_participation =
        state.previous_epoch_participation[validator_index]

    if is_active_previous_epoch:
      for flag_index in TimelyFlag:
        if has_flag(previous_epoch_participation, flag_index):
          res.previous_epoch[flag_index] += validator_effective_balance

    # Only TIMELY_TARGET_FLAG_INDEX is used with the current epoch in Altair
    # and merge
    if is_active_current_epoch and has_flag(
        state.current_epoch_participation[validator_index],
        TIMELY_TARGET_FLAG_INDEX):
      res.current_epoch_TIMELY_TARGET += validator_effective_balance

  for flag_index in TimelyFlag:
    res.previous_epoch[flag_index] =
      max(EFFECTIVE_BALANCE_INCREMENT.Gwei, res.previous_epoch[flag_index])

  res.current_epoch_TIMELY_TARGET =
    max(EFFECTIVE_BALANCE_INCREMENT.Gwei, res.current_epoch_TIMELY_TARGET)

  res.current_epoch = max(EFFECTIVE_BALANCE_INCREMENT.Gwei, res.current_epoch)

  res

func is_unslashed_participating_index(
    state: altair.BeaconState | bellatrix.BeaconState | capella.BeaconState |
           deneb.BeaconState | electra.BeaconState,
    flag_index: TimelyFlag, epoch: Epoch, validator_index: ValidatorIndex): bool =
  doAssert epoch in [get_previous_epoch(state), get_current_epoch(state)]
  # TODO hoist this conditional
  let epoch_participation =
    if epoch == get_current_epoch(state):
      unsafeAddr state.current_epoch_participation
    else:
      unsafeAddr state.previous_epoch_participation

  is_active_validator(state.validators[validator_index], epoch) and
    has_flag(epoch_participation[].item(validator_index), flag_index) and
    not state.validators[validator_index].slashed

# https://github.com/ethereum/consensus-specs/blob/v1.4.0-beta.6/specs/phase0/beacon-chain.md#justification-and-finalization
type FinalityState = object
  slot: Slot
  current_epoch_ancestor_root: Eth2Digest
  previous_epoch_ancestor_root: Eth2Digest
  justification_bits: JustificationBits
  previous_justified_checkpoint: Checkpoint
  current_justified_checkpoint: Checkpoint
  finalized_checkpoint: Checkpoint

func toFinalityState(state: ForkyBeaconState): FinalityState =
  let
    current_epoch = get_current_epoch(state)
    previous_epoch = get_previous_epoch(state)
  FinalityState(
    slot: state.slot,
    current_epoch_ancestor_root:
      if state.slot > current_epoch.start_slot:
        get_block_root(state, current_epoch)
      else:
        ZERO_HASH,
    previous_epoch_ancestor_root:
      if state.slot > previous_epoch.start_slot:
        get_block_root(state, previous_epoch)
      else:
        ZERO_HASH,
    justification_bits:
      state.justification_bits,
    previous_justified_checkpoint:
      state.previous_justified_checkpoint,
    current_justified_checkpoint:
      state.current_justified_checkpoint,
    finalized_checkpoint:
      state.finalized_checkpoint)

func get_current_epoch(state: FinalityState): Epoch =
  state.slot.epoch

func get_previous_epoch(state: FinalityState): Epoch =
  get_previous_epoch(get_current_epoch(state))

func get_block_root(state: FinalityState, epoch: Epoch): Eth2Digest =
  doAssert state.slot > epoch.start_slot
  if epoch == get_current_epoch(state):
    state.current_epoch_ancestor_root
  else:
    doAssert epoch == get_previous_epoch(state)
    state.previous_epoch_ancestor_root

type
  JustificationAndFinalizationInfo = object
    previous_justified_checkpoint: Checkpoint
    current_justified_checkpoint: Checkpoint
    finalized_checkpoint: Checkpoint
    justification_bits: JustificationBits

proc weigh_justification_and_finalization(
    state: ForkyBeaconState | FinalityState,
    total_active_balance: Gwei,
    previous_epoch_target_balance: Gwei,
    current_epoch_target_balance: Gwei,
    flags: UpdateFlags = {}): JustificationAndFinalizationInfo =
  let
    previous_epoch = get_previous_epoch(state)
    current_epoch = get_current_epoch(state)
    old_previous_justified_checkpoint = state.previous_justified_checkpoint
    old_current_justified_checkpoint = state.current_justified_checkpoint

  var res = JustificationAndFinalizationInfo(
    previous_justified_checkpoint: state.previous_justified_checkpoint,
    current_justified_checkpoint: state.current_justified_checkpoint,
    finalized_checkpoint: state.finalized_checkpoint,
    justification_bits: state.justification_bits)

  # Process justifications
  res.previous_justified_checkpoint = res.current_justified_checkpoint

  ## Spec:
  ## state.justification_bits[1:] = state.justification_bits[:-1]
  ## state.justification_bits[0] = 0b0

  # https://github.com/ethereum/consensus-specs/blob/v1.4.0-beta.6/specs/phase0/beacon-chain.md#misc
  const JUSTIFICATION_BITS_LENGTH = 4

  res.justification_bits = JustificationBits(
    (uint8(res.justification_bits) shl 1) and
    uint8((2^JUSTIFICATION_BITS_LENGTH) - 1))

  if previous_epoch_target_balance * 3 >= total_active_balance * 2:
    res.current_justified_checkpoint = Checkpoint(
      epoch: previous_epoch, root: get_block_root(state, previous_epoch))
    uint8(res.justification_bits).setBit 1

    trace "Justified with previous epoch",
      current_epoch = current_epoch,
      checkpoint = shortLog(res.current_justified_checkpoint)
  elif strictVerification in flags:
    fatal "Low attestation participation in previous epoch",
      total_active_balance,
      previous_epoch_target_balance,
      current_epoch_target_balance,
      epoch = get_current_epoch(state)
    quit 1

  if current_epoch_target_balance * 3 >= total_active_balance * 2:
    res.current_justified_checkpoint = Checkpoint(
      epoch: current_epoch, root: get_block_root(state, current_epoch))
    uint8(res.justification_bits).setBit 0

    trace "Justified with current epoch",
      current_epoch = current_epoch,
      checkpoint = shortLog(res.current_justified_checkpoint)

  # Process finalizations
  let bitfield = uint8(res.justification_bits)

  ## The 2nd/3rd/4th most recent epochs are justified, the 2nd using the 4th
  ## as source
  if (bitfield and 0b1110) == 0b1110 and
     old_previous_justified_checkpoint.epoch + 3 == current_epoch:
    res.finalized_checkpoint = old_previous_justified_checkpoint

    trace "Finalized with rule 234",
      current_epoch = current_epoch,
      checkpoint = shortLog(res.finalized_checkpoint)

  ## The 2nd/3rd most recent epochs are justified, the 2nd using the 3rd as
  ## source
  if (bitfield and 0b110) == 0b110 and
     old_previous_justified_checkpoint.epoch + 2 == current_epoch:
    res.finalized_checkpoint = old_previous_justified_checkpoint

    trace "Finalized with rule 23",
      current_epoch = current_epoch,
      checkpoint = shortLog(res.finalized_checkpoint)

  ## The 1st/2nd/3rd most recent epochs are justified, the 1st using the 3rd as
  ## source
  if (bitfield and 0b111) == 0b111 and
     old_current_justified_checkpoint.epoch + 2 == current_epoch:
    res.finalized_checkpoint = old_current_justified_checkpoint

    trace "Finalized with rule 123",
      current_epoch = current_epoch,
      checkpoint = shortLog(res.finalized_checkpoint)

  ## The 1st/2nd most recent epochs are justified, the 1st using the 2nd as
  ## source
  if (bitfield and 0b11) == 0b11 and
     old_current_justified_checkpoint.epoch + 1 == current_epoch:
    res.finalized_checkpoint = old_current_justified_checkpoint

    trace "Finalized with rule 12",
      current_epoch = current_epoch,
      checkpoint = shortLog(res.finalized_checkpoint)

  res

# https://github.com/ethereum/consensus-specs/blob/v1.4.0-beta.6/specs/phase0/beacon-chain.md#justification-and-finalization
proc process_justification_and_finalization*(
    state: var phase0.BeaconState,
    balances: TotalBalances, flags: UpdateFlags = {}) =
  # Initial FFG checkpoint values have a `0x00` stub for `root`.
  # Skip FFG updates in the first two epochs to avoid corner cases that might
  # result in modifying this stub.
  if get_current_epoch(state) <= GENESIS_EPOCH + 1:
    return

  let jfRes = weigh_justification_and_finalization(
    state, balances.current_epoch,
    balances.previous_epoch_target_attesters,
    balances.current_epoch_target_attesters, flags)
  assign(
    state.previous_justified_checkpoint, jfRes.previous_justified_checkpoint)
  assign(
    state.current_justified_checkpoint, jfRes.current_justified_checkpoint)
  assign(state.finalized_checkpoint, jfRes.finalized_checkpoint)
  assign(state.justification_bits, jfRes.justification_bits)

proc compute_unrealized_finality*(
    state: phase0.BeaconState, cache: var StateCache): FinalityCheckpoints =
  if get_current_epoch(state) <= GENESIS_EPOCH + 1:
    return FinalityCheckpoints(
      justified: state.current_justified_checkpoint,
      finalized: state.finalized_checkpoint)

  var info: phase0.EpochInfo
  info.init(state)
  info.process_attestations(state, cache)
  template balances(): auto = info.balances

  var finalityState = state.toFinalityState()
  let jfRes = weigh_justification_and_finalization(
    finalityState, balances.current_epoch,
    balances.previous_epoch_target_attesters,
    balances.current_epoch_target_attesters)
  FinalityCheckpoints(
    justified: jfRes.current_justified_checkpoint,
    finalized: jfRes.finalized_checkpoint)

# https://github.com/ethereum/consensus-specs/blob/v1.4.0/specs/altair/beacon-chain.md#justification-and-finalization
proc process_justification_and_finalization*(
    state: var (altair.BeaconState | bellatrix.BeaconState |
                capella.BeaconState | deneb.BeaconState | electra.BeaconState),
    balances: UnslashedParticipatingBalances,
    flags: UpdateFlags = {}) =
  # Initial FFG checkpoint values have a `0x00` stub for `root`.
  # Skip FFG updates in the first two epochs to avoid corner cases that might
  # result in modifying this stub.
  if get_current_epoch(state) <= GENESIS_EPOCH + 1:
    return

  let jfRes = weigh_justification_and_finalization(
    state, balances.current_epoch,
    balances.previous_epoch[TIMELY_TARGET_FLAG_INDEX],
    balances.current_epoch_TIMELY_TARGET, flags)
  assign(
    state.previous_justified_checkpoint, jfRes.previous_justified_checkpoint)
  assign(
    state.current_justified_checkpoint, jfRes.current_justified_checkpoint)
  assign(state.finalized_checkpoint, jfRes.finalized_checkpoint)
  assign(state.justification_bits, jfRes.justification_bits)

proc compute_unrealized_finality*(
    state: altair.BeaconState | bellatrix.BeaconState | capella.BeaconState |
           deneb.BeaconState | electra.BeaconState): FinalityCheckpoints =
  if get_current_epoch(state) <= GENESIS_EPOCH + 1:
    return FinalityCheckpoints(
      justified: state.current_justified_checkpoint,
      finalized: state.finalized_checkpoint)

  let balances = get_unslashed_participating_balances(state)

  var finalityState = state.toFinalityState()
  let jfRes = weigh_justification_and_finalization(
    finalityState, balances.current_epoch,
    balances.previous_epoch[TIMELY_TARGET_FLAG_INDEX],
    balances.current_epoch_TIMELY_TARGET)
  FinalityCheckpoints(
    justified: jfRes.current_justified_checkpoint,
    finalized: jfRes.finalized_checkpoint)

# https://github.com/ethereum/consensus-specs/blob/v1.4.0-beta.6/specs/phase0/beacon-chain.md#helpers
func get_base_reward_sqrt*(state: phase0.BeaconState, index: ValidatorIndex,
    total_balance_sqrt: auto): Gwei =
  # Spec function recalculates total_balance every time, which creates an
  # O(n^2) situation.
  let effective_balance = state.validators[index].effective_balance
  effective_balance * BASE_REWARD_FACTOR div
    total_balance_sqrt div BASE_REWARDS_PER_EPOCH

func get_proposer_reward*(base_reward: Gwei): Gwei =
  # Spec version recalculates get_total_active_balance(state) quadratically
  base_reward div PROPOSER_REWARD_QUOTIENT

func is_in_inactivity_leak(finality_delay: uint64): bool =
  finality_delay > MIN_EPOCHS_TO_INACTIVITY_PENALTY

func get_finality_delay*(state: ForkyBeaconState): uint64 =
  get_previous_epoch(state) - state.finalized_checkpoint.epoch

func get_attestation_component_reward*(
    attesting_balance: Gwei,
    total_balance: Gwei,
    base_reward: Gwei,
    finality_delay: uint64): Gwei =
  if is_in_inactivity_leak(finality_delay):
    # Since full base reward will be canceled out by inactivity penalty deltas,
    # optimal participation receives full base reward compensation here.
    base_reward
  else:
    let reward_numerator =
      base_reward * (attesting_balance div EFFECTIVE_BALANCE_INCREMENT.Gwei)
    reward_numerator div (total_balance div EFFECTIVE_BALANCE_INCREMENT.Gwei)

func get_attestation_component_delta(
    is_unslashed_attester: bool,
    attesting_balance: Gwei,
    total_balance: Gwei,
    base_reward: Gwei,
    finality_delay: uint64): RewardDelta =
  # Helper with shared logic for use by get source, target, and head deltas
  # functions
  if is_unslashed_attester:
    RewardDelta(rewards: get_attestation_component_reward(
      attesting_balance,
      total_balance,
      base_reward,
      finality_delay))
  else:
    RewardDelta(penalties: base_reward)

# https://github.com/ethereum/consensus-specs/blob/v1.4.0-beta.6/specs/phase0/beacon-chain.md#components-of-attestation-deltas
func get_source_delta*(
    validator: RewardStatus,
    base_reward: Gwei,
    balances: TotalBalances,
    finality_delay: uint64): RewardDelta =
  ## Return attester micro-rewards/penalties for source-vote for each validator.
  get_attestation_component_delta(
    validator.is_previous_epoch_attester.isSome() and
      not (validator.flags.contains RewardFlags.isSlashed),
    balances.previous_epoch_attesters,
    balances.current_epoch,
    base_reward,
    finality_delay)

func get_target_delta*(
    validator: RewardStatus,
    base_reward: Gwei,
    balances: TotalBalances,
    finality_delay: uint64): RewardDelta =
  ## Return attester micro-rewards/penalties for target-vote for each validator.
  get_attestation_component_delta(
    validator.flags.contains(RewardFlags.isPreviousEpochTargetAttester) and
      not (validator.flags.contains(RewardFlags.isSlashed)),
    balances.previous_epoch_target_attesters,
    balances.current_epoch,
    base_reward,
    finality_delay)

func get_head_delta*(
    validator: RewardStatus,
    base_reward: Gwei,
    balances: TotalBalances,
    finality_delay: uint64): RewardDelta =
  ## Return attester micro-rewards/penalties for head-vote for each validator.
  get_attestation_component_delta(
    validator.flags.contains(RewardFlags.isPreviousEpochHeadAttester) and
      ((not validator.flags.contains(RewardFlags.isSlashed))),
    balances.previous_epoch_head_attesters,
    balances.current_epoch,
    base_reward,
    finality_delay)

func get_inclusion_delay_delta*(
    validator: RewardStatus,
    base_reward: Gwei): (RewardDelta, Opt[(uint64, RewardDelta)]) =
  ## Return proposer and inclusion delay micro-rewards/penalties for each validator.
  if validator.is_previous_epoch_attester.isSome() and ((not validator.flags.contains(RewardFlags.isSlashed))):
    let
      inclusion_info = validator.is_previous_epoch_attester.get()
      proposer_reward = get_proposer_reward(base_reward)
      proposer_delta = RewardDelta(rewards: proposer_reward)

    let
      max_attester_reward = base_reward - proposer_reward
      delta = RewardDelta(rewards: max_attester_reward div inclusion_info.delay)
      proposer_index = inclusion_info.proposer_index;
    return (delta, Opt.some((proposer_index, proposer_delta)))

func get_inactivity_penalty_delta*(
    validator: RewardStatus,
    base_reward: Gwei,
    finality_delay: uint64): RewardDelta =
  ## Return inactivity reward/penalty deltas for each validator.
  var delta: RewardDelta

  if is_in_inactivity_leak(finality_delay):
    # If validator is performing optimally this cancels all rewards for a neutral balance
    delta.penalties +=
      BASE_REWARDS_PER_EPOCH * base_reward - get_proposer_reward(base_reward)

    # Additionally, all validators whose FFG target didn't match are penalized extra
    # This condition is equivalent to this condition from the spec:
    # `index not in get_unslashed_attesting_indices(state, matching_target_attestations)`
    if (validator.flags.contains(RewardFlags.isSlashed)) or
        ((not validator.flags.contains(RewardFlags.isPreviousEpochTargetAttester))):
      delta.penalties +=
        validator.current_epoch_effective_balance * finality_delay div
          INACTIVITY_PENALTY_QUOTIENT

  delta

# https://github.com/ethereum/consensus-specs/blob/v1.4.0-beta.6/specs/phase0/beacon-chain.md#get_attestation_deltas
func get_attestation_deltas(
    state: phase0.BeaconState, info: var phase0.EpochInfo) =
  ## Update rewards with attestation reward/penalty deltas for each validator.
  let
    finality_delay = get_finality_delay(state)
    total_balance = info.balances.current_epoch
    total_balance_sqrt = integer_squareroot(distinctBase(total_balance))
  # Filter out ineligible validators. All sub-functions of the spec do this
  # except for `get_inclusion_delay_deltas`. It's safe to do so here because
  # any validator that is in the unslashed indices of the matching source
  # attestations is active, and therefore eligible.
  for index, validator in info.validators.mpairs():
    if not is_eligible_validator(validator):
      continue

    let
      base_reward = get_base_reward_sqrt(
        state, index.ValidatorIndex, total_balance_sqrt)

    let
      source_delta = get_source_delta(
        validator, base_reward, info.balances, finality_delay)
      target_delta = get_target_delta(
        validator, base_reward, info.balances, finality_delay)
      head_delta = get_head_delta(
        validator, base_reward, info.balances, finality_delay)
      (inclusion_delay_delta, proposer_delta) =
        get_inclusion_delay_delta(validator, base_reward)
      inactivity_delta = get_inactivity_penalty_delta(
        validator, base_reward, finality_delay)

    validator.delta.add source_delta
    validator.delta.add target_delta
    validator.delta.add head_delta
    validator.delta.add inclusion_delay_delta
    validator.delta.add inactivity_delta

    if proposer_delta.isSome:
      let proposer_index = proposer_delta.get()[0]
      if proposer_index < info.validators.lenu64:
        info.validators[proposer_index].delta.add(
          proposer_delta.get()[1])

# https://github.com/ethereum/consensus-specs/blob/v1.4.0/specs/altair/beacon-chain.md#get_base_reward
func get_base_reward_increment*(
    state: altair.BeaconState | bellatrix.BeaconState | capella.BeaconState |
           deneb.BeaconState | electra.BeaconState,
    index: ValidatorIndex, base_reward_per_increment: Gwei): Gwei =
  ## Return the base reward for the validator defined by ``index`` with respect
  ## to the current ``state``.
  let increments =
    state.validators[index].effective_balance div
    EFFECTIVE_BALANCE_INCREMENT.Gwei
  increments * base_reward_per_increment

# https://github.com/ethereum/consensus-specs/blob/v1.4.0/specs/altair/beacon-chain.md#get_flag_index_deltas
func get_flag_index_reward*(
    state: altair.BeaconState | bellatrix.BeaconState | capella.BeaconState |
           deneb.BeaconState | electra.BeaconState,
    base_reward: Gwei,
    active_increments: uint64,
    unslashed_participating_increments: uint64,
    weight, finality_delay: uint64): Gwei =
  if not is_in_inactivity_leak(finality_delay):
    let reward_numerator =
      base_reward * weight * unslashed_participating_increments
    reward_numerator div (active_increments * WEIGHT_DENOMINATOR)
  else:
    0.Gwei

# https://github.com/ethereum/consensus-specs/blob/v1.4.0/specs/altair/beacon-chain.md#get_flag_index_deltas
func get_unslashed_participating_increment*(
    info: altair.EpochInfo | bellatrix.BeaconState,
    flag_index: TimelyFlag): uint64 =
  info.balances.previous_epoch[flag_index] div EFFECTIVE_BALANCE_INCREMENT.Gwei

# https://github.com/ethereum/consensus-specs/blob/v1.4.0/specs/altair/beacon-chain.md#get_flag_index_deltas
func get_active_increments*(
    info: altair.EpochInfo | bellatrix.BeaconState): uint64 =
  info.balances.current_epoch div EFFECTIVE_BALANCE_INCREMENT.Gwei

# https://github.com/ethereum/consensus-specs/blob/v1.4.0/specs/altair/beacon-chain.md#get_flag_index_deltas
# https://github.com/ethereum/consensus-specs/blob/v1.4.0/specs/altair/beacon-chain.md#modified-get_inactivity_penalty_deltas
# https://github.com/ethereum/consensus-specs/blob/v1.4.0/specs/bellatrix/beacon-chain.md#modified-get_inactivity_penalty_deltas
# Combines get_flag_index_deltas() and get_inactivity_penalty_deltas()
template get_flag_and_inactivity_delta(
    state: altair.BeaconState | bellatrix.BeaconState | capella.BeaconState |
           deneb.BeaconState | electra.BeaconState,
    base_reward_per_increment: Gwei, finality_delay: uint64,
    previous_epoch: Epoch,
    active_increments: uint64,
    penalty_denominator: uint64,
    epoch_participation: ptr EpochParticipationFlags,
    participating_increments: array[3, uint64],
    info: var altair.EpochInfo,
    vidx: ValidatorIndex
): (ValidatorIndex, Gwei, Gwei, Gwei, Gwei, Gwei, Gwei) =
  let
    base_reward = get_base_reward_increment(state, vidx, base_reward_per_increment)
    pflags =
      if  is_active_validator(state.validators[vidx], previous_epoch) and
          not state.validators[vidx].slashed:
        epoch_participation[].item(vidx)
      else:
        0

  if has_flag(pflags, TIMELY_SOURCE_FLAG_INDEX):
    info.validators[vidx].flags.incl ParticipationFlag.timelySourceAttester
  if has_flag(pflags, TIMELY_TARGET_FLAG_INDEX):
    info.validators[vidx].flags.incl ParticipationFlag.timelyTargetAttester
  if has_flag(pflags, TIMELY_HEAD_FLAG_INDEX):
    info.validators[vidx].flags.incl ParticipationFlag.timelyHeadAttester

  template reward(flag: untyped): untyped =
    if has_flag(pflags, flag):
      get_flag_index_reward(
        state, base_reward, active_increments,
        participating_increments[ord(flag)],
        PARTICIPATION_FLAG_WEIGHTS[flag], finality_delay)
    else:
      0.Gwei

  template penalty(flag: untyped): untyped =
    if not has_flag(pflags, flag):
      base_reward * PARTICIPATION_FLAG_WEIGHTS[flag] div WEIGHT_DENOMINATOR
    else:
      0.Gwei

  let inactivity_penalty =
    if has_flag(pflags, TIMELY_TARGET_FLAG_INDEX):
      0.Gwei
    else:
      let penalty_numerator =
        state.validators[vidx].effective_balance * state.inactivity_scores[vidx]
      penalty_numerator div penalty_denominator

  (vidx, reward(TIMELY_SOURCE_FLAG_INDEX),
   reward(TIMELY_TARGET_FLAG_INDEX), reward(TIMELY_HEAD_FLAG_INDEX),
   penalty(TIMELY_SOURCE_FLAG_INDEX), penalty(TIMELY_TARGET_FLAG_INDEX),
   inactivity_penalty)

iterator get_flag_and_inactivity_deltas*(
    cfg: RuntimeConfig,
    state: altair.BeaconState | bellatrix.BeaconState | capella.BeaconState |
           deneb.BeaconState | electra.BeaconState,
    base_reward_per_increment: Gwei, info: var altair.EpochInfo,
    finality_delay: uint64):
    (ValidatorIndex, Gwei, Gwei, Gwei, Gwei, Gwei, Gwei) =
  ## Return the deltas for a given ``flag_index`` by scanning through the
  ## participation flags.
  #
  # This deviates from spec by processing all flags at once, so does not take a
  # flag_index parameter. Fold get_inactivity_penalty_deltas loop into this one
  # as well.
  const INACTIVITY_PENALTY_QUOTIENT =
    when state is altair.BeaconState:
      INACTIVITY_PENALTY_QUOTIENT_ALTAIR
    else:
      INACTIVITY_PENALTY_QUOTIENT_BELLATRIX

  static: doAssert ord(high(TimelyFlag)) == 2

  let
    previous_epoch = get_previous_epoch(state)
    active_increments = get_active_increments(info)
    penalty_denominator =
      cfg.INACTIVITY_SCORE_BIAS * INACTIVITY_PENALTY_QUOTIENT
    epoch_participation =
      if previous_epoch == get_current_epoch(state):
        unsafeAddr state.current_epoch_participation
      else:
        unsafeAddr state.previous_epoch_participation
    participating_increments = [
      get_unslashed_participating_increment(info, TIMELY_SOURCE_FLAG_INDEX),
      get_unslashed_participating_increment(info, TIMELY_TARGET_FLAG_INDEX),
      get_unslashed_participating_increment(info, TIMELY_HEAD_FLAG_INDEX)]

  for vidx in state.validators.vindices:
    if not is_eligible_validator(info.validators[vidx]):
      continue

    # Yielding these as a structure with identifiable names rather than
    # multiple-return-value style creates spurious nimZeroMem calls.
    yield get_flag_and_inactivity_delta(
      state, base_reward_per_increment, finality_delay, previous_epoch,
      active_increments, penalty_denominator, epoch_participation,
      participating_increments, info, vidx)

# https://github.com/ethereum/consensus-specs/blob/v1.4.0-alpha.3/specs/phase0/beacon-chain.md#rewards-and-penalties-1
func process_rewards_and_penalties*(
    state: var phase0.BeaconState, info: var phase0.EpochInfo) =
  # No rewards are applied at the end of `GENESIS_EPOCH` because rewards are
  # for work done in the previous epoch
  doAssert info.validators.len == state.validators.len

  if get_current_epoch(state) == GENESIS_EPOCH:
    return

  get_attestation_deltas(state, info)

  # Here almost all balances are updated (assuming most validators are active) -
  # clearing the cache becomes a bottleneck if done item by item because of the
  # recursive nature of cache clearing - instead, we clear the whole cache then
  # update the raw list directly
  state.balances.clearCache()
  for idx, v in info.validators:
    var balance = state.balances.item(idx)
    increase_balance(balance, v.delta.rewards)
    decrease_balance(balance, v.delta.penalties)
    state.balances.asSeq()[idx] = balance

# https://github.com/ethereum/consensus-specs/blob/v1.4.0-alpha.3/specs/altair/beacon-chain.md#rewards-and-penalties
func process_rewards_and_penalties*(
    cfg: RuntimeConfig,
    state: var (altair.BeaconState | bellatrix.BeaconState |
                capella.BeaconState | deneb.BeaconState | electra.BeaconState),
    info: var altair.EpochInfo) =
  if get_current_epoch(state) == GENESIS_EPOCH:
    return

  let
    total_active_balance = info.balances.current_epoch
    base_reward_per_increment = get_base_reward_per_increment(
      total_active_balance)
    finality_delay = get_finality_delay(state)

  doAssert state.validators.len() == info.validators.len()
  for validator_index, reward0, reward1, reward2, penalty0, penalty1, penalty2 in
      get_flag_and_inactivity_deltas(
        cfg, state, base_reward_per_increment, info, finality_delay):
    # templatize this loop? or replicate a couple lines of code?
    info.validators[validator_index].delta.rewards += reward0 + reward1 + reward2
    info.validators[validator_index].delta.penalties += penalty0 + penalty1 + penalty2

  # Here almost all balances are updated (assuming most validators are active) -
  # clearing the cache becomes a bottleneck if done item by item because of the
  # recursive nature of cache clearing - instead, we clear the whole cache then
  # update the raw list directly
  state.balances.clearCache()
  for vidx in state.validators.vindices:
    var balance = state.balances.item(vidx)
    increase_balance(balance, info.validators[vidx].delta.rewards)
    decrease_balance(balance, info.validators[vidx].delta.penalties)
    state.balances.asSeq()[vidx] = balance

from std/heapqueue import HeapQueue, `[]`, len, push, replace

# https://github.com/ethereum/consensus-specs/blob/v1.4.0-beta.6/specs/phase0/beacon-chain.md#registry-updates
func process_registry_updates*(
    cfg: RuntimeConfig, state: var ForkyBeaconState, cache: var StateCache):
    Result[void, cstring] =
  ## Process activation eligibility and ejections

  # Make visible, e.g.,
  # https://github.com/status-im/nimbus-eth2/pull/608
  # https://github.com/sigp/lighthouse/pull/657
  let epoch {.used.} = get_current_epoch(state)
  trace "process_registry_updates validator balances",
    balances=state.balances,
    active_validator_indices=get_active_validator_indices(state, epoch),
    epoch=epoch

  # is_active_validator(...) is activation_epoch <= epoch < exit_epoch,
  # and changes here to either activation_epoch or exit_epoch only take
  # effect with a compute_activation_exit_epoch(...) delay of, based on
  # the current epoch, 1 + MAX_SEED_LOOKAHEAD epochs ahead. Thus caches
  # remain valid for this epoch through though this function along with
  # the rest of the epoch transition.
  #
  # This implementation fuses the two loops over all validators in the
  # spec code.

  ## Queue validators eligible for activation and not dequeued for activation
  var activation_queue: HeapQueue[(uint64, uint32)]
  let churn_limit =
    when typeof(state).kind >= ConsensusFork.Deneb:
      get_validator_activation_churn_limit(cfg, state, cache)
    else:
      get_validator_churn_limit(cfg, state, cache)
  for vidx in state.validators.vindices:
    if is_eligible_for_activation_queue(state.validators.item(vidx)):
      state.validators.mitem(vidx).activation_eligibility_epoch =
        get_current_epoch(state) + 1

    if is_active_validator(state.validators.item(vidx), get_current_epoch(state)) and
        state.validators.item(vidx).effective_balance <= cfg.EJECTION_BALANCE.Gwei:
      ? initiate_validator_exit(cfg, state, vidx, cache)

    let validator = unsafeAddr state.validators.item(vidx)
    if is_eligible_for_activation(state, validator[]):
      let val_key =
        (FAR_FUTURE_EPOCH - validator[].activation_eligibility_epoch,
         high(distinctBase(ValidatorIndex)) - distinctBase(vidx))
      if activation_queue.len.uint64 < churn_limit:
        activation_queue.push val_key
      elif val_key > activation_queue[0]:
        discard activation_queue.replace val_key

  ## Dequeued validators for activation up to activation churn limit
  ## (without resetting activation epoch)
  doAssert activation_queue.len.uint64 <= churn_limit
  for i in 0 ..< activation_queue.len:
    let (_, vidx_complement) = activation_queue[i]
    state.validators.mitem(
      high(distinctBase(ValidatorIndex)) - vidx_complement).activation_epoch =
        compute_activation_exit_epoch(get_current_epoch(state))

  ok()

# https://github.com/ethereum/consensus-specs/blob/v1.4.0-beta.7/specs/phase0/beacon-chain.md#slashings
# https://github.com/ethereum/consensus-specs/blob/v1.4.0/specs/altair/beacon-chain.md#slashings
# https://github.com/ethereum/consensus-specs/blob/v1.4.0/specs/bellatrix/beacon-chain.md#slashings
func get_adjusted_total_slashing_balance*(
    state: ForkyBeaconState, total_balance: Gwei): Gwei =
  const multiplier =
    # tradeoff here about interleaving phase0/altair, but for these
    # single-constant changes...
    when state is phase0.BeaconState:
      PROPORTIONAL_SLASHING_MULTIPLIER
    elif state is altair.BeaconState:
      PROPORTIONAL_SLASHING_MULTIPLIER_ALTAIR
    elif state is bellatrix.BeaconState or state is capella.BeaconState or
         state is deneb.BeaconState or state is electra.BeaconState:
      PROPORTIONAL_SLASHING_MULTIPLIER_BELLATRIX
    else:
      {.fatal: "process_slashings: incorrect BeaconState type".}
  min(sum(state.slashings.data) * multiplier, total_balance)

# https://github.com/ethereum/consensus-specs/blob/v1.4.0-beta.7/specs/phase0/beacon-chain.md#slashings
# https://github.com/ethereum/consensus-specs/blob/v1.4.0/specs/altair/beacon-chain.md#slashings
# https://github.com/ethereum/consensus-specs/blob/v1.4.0/specs/bellatrix/beacon-chain.md#slashings
func slashing_penalty_applies*(validator: Validator, epoch: Epoch): bool =
  validator.slashed and
  epoch + EPOCHS_PER_SLASHINGS_VECTOR div 2 == validator.withdrawable_epoch

# https://github.com/ethereum/consensus-specs/blob/v1.4.0-beta.7/specs/phase0/beacon-chain.md#slashings
# https://github.com/ethereum/consensus-specs/blob/v1.4.0/specs/altair/beacon-chain.md#slashings
# https://github.com/ethereum/consensus-specs/blob/v1.4.0/specs/bellatrix/beacon-chain.md#slashings
func get_slashing_penalty*(validator: Validator,
                          adjusted_total_slashing_balance,
                          total_balance: Gwei): Gwei =
  # Factored out from penalty numerator to avoid uint64 overflow
  const increment = EFFECTIVE_BALANCE_INCREMENT.Gwei
  let penalty_numerator = validator.effective_balance div increment *
                          adjusted_total_slashing_balance
  penalty_numerator div total_balance * increment

# https://github.com/ethereum/consensus-specs/blob/v1.4.0-beta.7/specs/phase0/beacon-chain.md#slashings
# https://github.com/ethereum/consensus-specs/blob/v1.4.0/specs/altair/beacon-chain.md#slashings
# https://github.com/ethereum/consensus-specs/blob/v1.4.0/specs/bellatrix/beacon-chain.md#slashings
func process_slashings*(state: var ForkyBeaconState, total_balance: Gwei) =
  let
    epoch = get_current_epoch(state)
    adjusted_total_slashing_balance = get_adjusted_total_slashing_balance(
      state, total_balance)

  for vidx in state.validators.vindices:
    let validator = unsafeAddr state.validators.item(vidx)
    if slashing_penalty_applies(validator[], epoch):
      let penalty = get_slashing_penalty(
        validator[], adjusted_total_slashing_balance, total_balance)
      decrease_balance(state, vidx, penalty)

# https://github.com/ethereum/consensus-specs/blob/v1.4.0-beta.6/specs/phase0/beacon-chain.md#eth1-data-votes-updates
func process_eth1_data_reset*(state: var ForkyBeaconState) =
  let next_epoch = get_current_epoch(state) + 1

  # Reset eth1 data votes
  if next_epoch mod EPOCHS_PER_ETH1_VOTING_PERIOD == 0:
    state.eth1_data_votes = default(type state.eth1_data_votes)

# https://github.com/ethereum/consensus-specs/blob/v1.4.0-beta.7/specs/phase0/beacon-chain.md#effective-balances-updates
template effective_balance_might_update*(
    balance: Gwei, effective_balance: Gwei): bool =
  const
    HYSTERESIS_INCREMENT =
      EFFECTIVE_BALANCE_INCREMENT.Gwei div HYSTERESIS_QUOTIENT
    DOWNWARD_THRESHOLD = HYSTERESIS_INCREMENT * HYSTERESIS_DOWNWARD_MULTIPLIER
    UPWARD_THRESHOLD = HYSTERESIS_INCREMENT * HYSTERESIS_UPWARD_MULTIPLIER
  balance + DOWNWARD_THRESHOLD < effective_balance or
    effective_balance + UPWARD_THRESHOLD < balance

# https://github.com/ethereum/consensus-specs/blob/v1.4.0-beta.7/specs/phase0/beacon-chain.md#effective-balances-updates
func process_effective_balance_updates*(state: var ForkyBeaconState) =
  # Update effective balances with hysteresis
  for vidx in state.validators.vindices:
    let
      balance = state.balances.item(vidx)
      effective_balance = state.validators.item(vidx).effective_balance
    if effective_balance_might_update(balance, effective_balance):
      let new_effective_balance =
        min(
          balance - balance mod EFFECTIVE_BALANCE_INCREMENT.Gwei,
          MAX_EFFECTIVE_BALANCE.Gwei)
      # Protect against unnecessary cache invalidation
      if new_effective_balance != effective_balance:
        state.validators.mitem(vidx).effective_balance = new_effective_balance

# https://github.com/ethereum/consensus-specs/blob/v1.4.0-beta.6/specs/phase0/beacon-chain.md#slashings-balances-updates
func process_slashings_reset*(state: var ForkyBeaconState) =
  let next_epoch = get_current_epoch(state) + 1

  # Reset slashings
  state.slashings[int(next_epoch mod EPOCHS_PER_SLASHINGS_VECTOR)] = 0.Gwei

# https://github.com/ethereum/consensus-specs/blob/v1.4.0-beta.6/specs/phase0/beacon-chain.md#randao-mixes-updates
func process_randao_mixes_reset*(state: var ForkyBeaconState) =
  let
    current_epoch = get_current_epoch(state)
    next_epoch = current_epoch + 1

  # Set randao mix
  state.randao_mixes[next_epoch mod EPOCHS_PER_HISTORICAL_VECTOR] =
    get_randao_mix(state, current_epoch)

func compute_historical_root*(state: var ForkyBeaconState): Eth2Digest =
  # Equivalent to hash_tree_root(foo: HistoricalBatch), but without using
  # significant additional stack or heap.
  # https://github.com/ethereum/consensus-specs/blob/v1.4.0-beta.6/specs/phase0/beacon-chain.md#historicalbatch
  # In response to https://github.com/status-im/nimbus-eth2/issues/921
  hash_tree_root([
    hash_tree_root(state.block_roots), hash_tree_root(state.state_roots)])

# https://github.com/ethereum/consensus-specs/blob/v1.4.0-beta.6/specs/phase0/beacon-chain.md#historical-roots-updates
func process_historical_roots_update*(state: var ForkyBeaconState) =
  ## Set historical root accumulator
  let next_epoch = get_current_epoch(state) + 1

  if next_epoch mod (SLOTS_PER_HISTORICAL_ROOT div SLOTS_PER_EPOCH) == 0:
    # Equivalent to hash_tree_root(foo: HistoricalBatch), but without using
    # significant additional stack or heap.
    # https://github.com/ethereum/consensus-specs/blob/v1.4.0-beta.6/specs/phase0/beacon-chain.md#historicalbatch
    # In response to https://github.com/status-im/nimbus-eth2/issues/921
    if not state.historical_roots.add state.compute_historical_root():
      raiseAssert "no more room for historical roots, so long and thanks for the fish!"

# https://github.com/ethereum/consensus-specs/blob/v1.4.0-beta.6/specs/phase0/beacon-chain.md#participation-records-rotation
func process_participation_record_updates*(state: var phase0.BeaconState) =
  # Rotate current/previous epoch attestations - using swap avoids copying all
  # elements using a slow genericSeqAssign
  state.previous_epoch_attestations.clear()
  swap(state.previous_epoch_attestations, state.current_epoch_attestations)

# https://github.com/ethereum/consensus-specs/blob/v1.4.0/specs/altair/beacon-chain.md#participation-flags-updates
func process_participation_flag_updates*(
    state: var (altair.BeaconState | bellatrix.BeaconState |
                capella.BeaconState | deneb.BeaconState |
                electra.BeaconState)) =
  state.previous_epoch_participation = state.current_epoch_participation

  const zero = 0.ParticipationFlags
  for i in 0 ..< state.current_epoch_participation.len:
    asList(state.current_epoch_participation)[i] = zero

  # Shouldn't be wasted zeroing, because state.current_epoch_participation only
  # grows. New elements are automatically initialized to 0, as required.
  doAssert state.current_epoch_participation.asList.setLen(state.validators.len)

# https://github.com/ethereum/consensus-specs/blob/v1.4.0/specs/altair/beacon-chain.md#sync-committee-updates
func process_sync_committee_updates*(
    state: var (altair.BeaconState | bellatrix.BeaconState |
                capella.BeaconState | deneb.BeaconState |
                electra.BeaconState)) =
  let next_epoch = get_current_epoch(state) + 1
  if next_epoch.is_sync_committee_period():
    state.current_sync_committee = state.next_sync_committee
    state.next_sync_committee = get_next_sync_committee(state)

# https://github.com/ethereum/consensus-specs/blob/v1.4.0/specs/altair/beacon-chain.md#inactivity-scores
template compute_inactivity_update(
    cfg: RuntimeConfig,
    state: altair.BeaconState | bellatrix.BeaconState | capella.BeaconState |
           deneb.BeaconState | electra.BeaconState,
<<<<<<< HEAD
    info: altair.EpochInfo, pre_inactivity_score: uint64): uint64 =
=======
    info: altair.EpochInfo,
    pre_inactivity_score: Gwei): Gwei =
>>>>>>> ef2411e1
  let previous_epoch = get_previous_epoch(state)  # get_eligible_validator_indices()

  # Increase the inactivity score of inactive validators
  var inactivity_score = pre_inactivity_score
  # TODO activeness already checked; remove redundant checks between
  # is_active_validator and is_unslashed_participating_index
  if is_unslashed_participating_index(
      state, TIMELY_TARGET_FLAG_INDEX, previous_epoch, index.ValidatorIndex):
    inactivity_score -= min(1'u64, inactivity_score)
  else:
    inactivity_score += cfg.INACTIVITY_SCORE_BIAS
  # Decrease the inactivity score of all eligible validators during a
  # leak-free epoch
  if not_in_inactivity_leak:
    inactivity_score -=
      min(cfg.INACTIVITY_SCORE_RECOVERY_RATE, inactivity_score)
  inactivity_score

# https://github.com/ethereum/consensus-specs/blob/v1.4.0/specs/altair/beacon-chain.md#inactivity-scores
func process_inactivity_updates*(
    cfg: RuntimeConfig,
    state: var (altair.BeaconState | bellatrix.BeaconState |
                capella.BeaconState | deneb.BeaconState | electra.BeaconState),
    info: altair.EpochInfo) =
  # Score updates based on previous epoch participation, skip genesis epoch
  if get_current_epoch(state) == GENESIS_EPOCH:
    return

  let
    finality_delay = get_finality_delay(state)
    not_in_inactivity_leak = not is_in_inactivity_leak(finality_delay)

  for index in 0'u64 ..< state.validators.lenu64:
    if not is_eligible_validator(info.validators[index]):
      continue

    let
      pre_inactivity_score = state.inactivity_scores.asSeq()[index]
      inactivity_score =
        compute_inactivity_update(cfg, state, info, pre_inactivity_score)

    # Most inactivity scores remain at 0 - avoid invalidating cache
    if pre_inactivity_score != inactivity_score:
      state.inactivity_scores[index] = inactivity_score

# https://github.com/ethereum/consensus-specs/blob/v1.4.0-beta.5/specs/capella/beacon-chain.md#historical-summaries-updates
func process_historical_summaries_update*(
    state: var (capella.BeaconState | deneb.BeaconState | electra.BeaconState)):
    Result[void, cstring] =
  # Set historical block root accumulator.
  let next_epoch = get_current_epoch(state) + 1
  if next_epoch mod (SLOTS_PER_HISTORICAL_ROOT div SLOTS_PER_EPOCH) == 0:
    let historical_summary = HistoricalSummary(
      block_summary_root: hash_tree_root(state.block_roots),
      state_summary_root: hash_tree_root(state.state_roots),
    )
    if not state.historical_summaries.add(historical_summary):
      return err("process_historical_summaries_update: state.historical_summaries full")

  ok()

# https://github.com/ethereum/consensus-specs/blob/v1.4.0-beta.6/specs/phase0/beacon-chain.md#epoch-processing
proc process_epoch*(
    cfg: RuntimeConfig, state: var phase0.BeaconState, flags: UpdateFlags,
    cache: var StateCache, info: var phase0.EpochInfo): Result[void, cstring] =
  let epoch = get_current_epoch(state)
  trace "process_epoch", epoch

  info.init(state)
  info.process_attestations(state, cache)

  process_justification_and_finalization(state, info.balances, flags)

  # state.slot hasn't been incremented yet.
  if strictVerification in flags and epoch >= 2:
    doAssert state.current_justified_checkpoint.epoch + 2 >= epoch

  if strictVerification in flags and epoch >= 3:
    # Rule 2/3/4 finalization results in the most pessimal case. The other
    # three finalization rules finalize more quickly as long as the any of
    # the finalization rules triggered.
    doAssert state.finalized_checkpoint.epoch + 3 >= epoch

  process_rewards_and_penalties(state, info)
  ? process_registry_updates(cfg, state, cache)
  process_slashings(state, info.balances.current_epoch)
  process_eth1_data_reset(state)
  process_effective_balance_updates(state)
  process_slashings_reset(state)
  process_randao_mixes_reset(state)
  process_historical_roots_update(state)
  process_participation_record_updates(state)

  ok()

func init*(
    info: var altair.EpochInfo,
    state: altair.BeaconState | bellatrix.BeaconState | capella.BeaconState |
           deneb.BeaconState | electra.BeaconState) =
  # init participation, overwriting the full structure
  info.balances = get_unslashed_participating_balances(state)
  info.validators.setLen(state.validators.len())

  let previous_epoch = get_previous_epoch(state)
  for index in 0..<state.validators.len():
    var flags: set[ParticipationFlag]
    if is_eligible_validator(state.validators[index], previous_epoch):
      flags.incl ParticipationFlag.eligible

    info.validators[index] = ParticipationInfo(
      flags: flags
    )

func init*(
    T: type altair.EpochInfo,
    state: altair.BeaconState | bellatrix.BeaconState | capella.BeaconState |
           deneb.BeaconState): T =
  init(result, state)

# https://github.com/ethereum/consensus-specs/blob/v1.4.0/specs/altair/beacon-chain.md#epoch-processing
proc process_epoch*(
    cfg: RuntimeConfig,
    state: var (altair.BeaconState | bellatrix.BeaconState),
    flags: UpdateFlags, cache: var StateCache, info: var altair.EpochInfo):
    Result[void, cstring] =
  let epoch = get_current_epoch(state)
  trace "process_epoch", epoch

  info.init(state)

  # https://github.com/ethereum/consensus-specs/blob/v1.4.0/specs/altair/beacon-chain.md#justification-and-finalization
  # [Modified in Altair]
  process_justification_and_finalization(state, info.balances, flags)

  # state.slot hasn't been incremented yet.
  if strictVerification in flags and epoch >= 2:
    doAssert state.current_justified_checkpoint.epoch + 2 >= epoch

  if strictVerification in flags and epoch >= 3:
    # Rule 2/3/4 finalization results in the most pessimal case. The other
    # three finalization rules finalize more quickly as long as the any of
    # the finalization rules triggered.
    doAssert state.finalized_checkpoint.epoch + 3 >= epoch

  process_inactivity_updates(cfg, state, info)  # [New in Altair]

  # https://github.com/ethereum/consensus-specs/blob/v1.4.0/specs/altair/beacon-chain.md#rewards-and-penalties
  process_rewards_and_penalties(cfg, state, info)  # [Modified in Altair]

  # https://github.com/ethereum/consensus-specs/blob/v1.4.0-beta.6/specs/phase0/beacon-chain.md#registry-updates
  ? process_registry_updates(cfg, state, cache)

  # https://github.com/ethereum/consensus-specs/blob/v1.4.0/specs/altair/beacon-chain.md#slashings
  process_slashings(state, info.balances.current_epoch)  # [Modified in Altair]

  process_eth1_data_reset(state)
  process_effective_balance_updates(state)
  process_slashings_reset(state)
  process_randao_mixes_reset(state)
  process_historical_roots_update(state)
  process_participation_flag_updates(state)  # [New in Altair]
  process_sync_committee_updates(state)  # [New in Altair]

  ok()

# https://github.com/ethereum/consensus-specs/blob/v1.4.0-beta.5/specs/capella/beacon-chain.md#epoch-processing
proc process_epoch*(
    cfg: RuntimeConfig,
    state: var (capella.BeaconState | deneb.BeaconState | electra.BeaconState),
    flags: UpdateFlags, cache: var StateCache, info: var altair.EpochInfo):
    Result[void, cstring] =
  let epoch = get_current_epoch(state)
  trace "process_epoch", epoch

  info.init(state)

  # https://github.com/ethereum/consensus-specs/blob/v1.4.0/specs/altair/beacon-chain.md#justification-and-finalization
  process_justification_and_finalization(state, info.balances, flags)

  # state.slot hasn't been incremented yet.
  if strictVerification in flags:
    # Rule 2/3/4 finalization results in the most pessimal case. The other
    # three finalization rules finalize more quickly as long as the any of
    # the finalization rules triggered.
    if (epoch >= 2 and state.current_justified_checkpoint.epoch + 2 < epoch) or
       (epoch >= 3 and state.finalized_checkpoint.epoch + 3 < epoch):
      fatal "The network did not finalize",
             epoch, finalizedEpoch = state.finalized_checkpoint.epoch
      quit 1

  process_inactivity_updates(cfg, state, info)

  # https://github.com/ethereum/consensus-specs/blob/v1.4.0/specs/altair/beacon-chain.md#rewards-and-penalties
  process_rewards_and_penalties(cfg, state, info)

  # https://github.com/ethereum/consensus-specs/blob/v1.4.0-beta.6/specs/phase0/beacon-chain.md#registry-updates
  ? process_registry_updates(cfg, state, cache)

  # https://github.com/ethereum/consensus-specs/blob/v1.4.0/specs/altair/beacon-chain.md#slashings
  process_slashings(state, info.balances.current_epoch)

  process_eth1_data_reset(state)
  process_effective_balance_updates(state)
  process_slashings_reset(state)
  process_randao_mixes_reset(state)
  ? process_historical_summaries_update(state)  # [Modified in Capella]
  process_participation_flag_updates(state)
  process_sync_committee_updates(state)

  ok()<|MERGE_RESOLUTION|>--- conflicted
+++ resolved
@@ -1091,12 +1091,8 @@
     cfg: RuntimeConfig,
     state: altair.BeaconState | bellatrix.BeaconState | capella.BeaconState |
            deneb.BeaconState | electra.BeaconState,
-<<<<<<< HEAD
-    info: altair.EpochInfo, pre_inactivity_score: uint64): uint64 =
-=======
     info: altair.EpochInfo,
-    pre_inactivity_score: Gwei): Gwei =
->>>>>>> ef2411e1
+    pre_inactivity_score: uint64): uint64 =
   let previous_epoch = get_previous_epoch(state)  # get_eligible_validator_indices()
 
   # Increase the inactivity score of inactive validators
