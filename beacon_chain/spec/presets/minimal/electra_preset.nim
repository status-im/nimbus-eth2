# beacon_chain
# Copyright (c) 2024 Status Research & Development GmbH
# Licensed and distributed under either of
#   * MIT license (license terms in the root directory or at https://opensource.org/licenses/MIT).
#   * Apache v2 license (license terms in the root directory or at https://www.apache.org/licenses/LICENSE-2.0).
# at your option. This file may not be copied, modified, or distributed except according to those terms.

{.push raises: [].}

# Minimal preset - Electra
# https://github.com/ethereum/consensus-specs/blob/v1.5.0-alpha.0/presets/minimal/electra.yaml
const
  # Gwei values
  # ---------------------------------------------------------------
  # 2**5 * 10**9 (= 32,000,000,000) Gwei
  MIN_ACTIVATION_BALANCE* = 32000000000
  # 2**11 * 10**9 (= 2,048,000,000,000) Gwei
  MAX_EFFECTIVE_BALANCE_ELECTRA* = 2048000000000

  # State list lengths
  # ---------------------------------------------------------------
  # `uint64(2**27)` (= 134,217,728)
  PENDING_DEPOSITS_LIMIT*: uint64 = 134217728
  # customized] `uint64(2**6)` (= 64)
  PENDING_PARTIAL_WITHDRAWALS_LIMIT*: uint64 = 64
  # [customized] `uint64(2**6)` (= 64)
  PENDING_CONSOLIDATIONS_LIMIT*: uint64 = 64

  # Reward and penalty quotients
  # ---------------------------------------------------------------
  # `uint64(2**12)` (= 4,096)
  MIN_SLASHING_PENALTY_QUOTIENT_ELECTRA*: uint64 = 4096
  # `uint64(2**12)` (= 4,096)
  WHISTLEBLOWER_REWARD_QUOTIENT_ELECTRA*: uint64 = 4096

  # # Max operations per block
  # ---------------------------------------------------------------
  # `uint64(2**0)` (= 1)
  MAX_ATTESTER_SLASHINGS_ELECTRA*: uint64 = 1
  # `uint64(2**3)` (= 8)
  MAX_ATTESTATIONS_ELECTRA*: uint64 = 8
  # `uint64(2**0)` (= 1)
  MAX_CONSOLIDATION_REQUESTS_PER_PAYLOAD*: uint64 = 1

  # Execution
  # ---------------------------------------------------------------
  # [customized]
  MAX_DEPOSIT_REQUESTS_PER_PAYLOAD* = 4
  # [customized] 2**1 (= 2) withdrawal requests
  MAX_WITHDRAWAL_REQUESTS_PER_PAYLOAD* = 2

  # Withdrawals processing
  # ---------------------------------------------------------------
  # 2**0 ( = 1) pending withdrawals
<<<<<<< HEAD
  MAX_PENDING_PARTIALS_PER_WITHDRAWALS_SWEEP* = 1
=======
  MAX_PENDING_PARTIALS_PER_WITHDRAWALS_SWEEP* = 2

  # Pending deposits processing
  # ---------------------------------------------------------------
  # 2**4 ( = 4) pending deposits
  MAX_PENDING_DEPOSITS_PER_EPOCH* = 16
>>>>>>> 91f47a38

  # Misc
  # ---------------------------------------------------------------
  # `floorlog2(get_generalized_index(BeaconBlockBody, 'blob_kzg_commitments')) + 1 + ceillog2(MAX_BLOB_COMMITMENTS_PER_BLOCK)` = 7 + 1 + 4 = 12
  KZG_COMMITMENT_INCLUSION_PROOF_DEPTH_ELECTRA* = 12<|MERGE_RESOLUTION|>--- conflicted
+++ resolved
@@ -52,16 +52,12 @@
   # Withdrawals processing
   # ---------------------------------------------------------------
   # 2**0 ( = 1) pending withdrawals
-<<<<<<< HEAD
-  MAX_PENDING_PARTIALS_PER_WITHDRAWALS_SWEEP* = 1
-=======
   MAX_PENDING_PARTIALS_PER_WITHDRAWALS_SWEEP* = 2
 
   # Pending deposits processing
   # ---------------------------------------------------------------
   # 2**4 ( = 4) pending deposits
   MAX_PENDING_DEPOSITS_PER_EPOCH* = 16
->>>>>>> 91f47a38
 
   # Misc
   # ---------------------------------------------------------------
