# beacon_chain
# Copyright (c) 2023 Status Research & Development GmbH
# Licensed and distributed under either of
#   * MIT license (license terms in the root directory or at https://opensource.org/licenses/MIT).
#   * Apache v2 license (license terms in the root directory or at https://www.apache.org/licenses/LICENSE-2.0).
# at your option. This file may not be copied, modified, or distributed except according to those terms.

<<<<<<< HEAD
# Mainnet preset - Altair
# https://github.com/ethereum/consensus-specs/blob/v1.4.0-beta.3/presets/mainnet/altair.yaml
=======
# Gnosis preset - Altair
# https://github.com/gnosischain/configs/blob/b8ae3091439131949a994d638d730b5a5cb60f7a/presets/gnosis/altair.yaml
>>>>>>> f48ce6c0
const
  # Updated penalty values
  # ---------------------------------------------------------------
  # 3 * 2**24 (= 50,331,648)
  INACTIVITY_PENALTY_QUOTIENT_ALTAIR*: uint64 = 50331648
  # 2**6 (= 64)
  MIN_SLASHING_PENALTY_QUOTIENT_ALTAIR*: uint64 = 64
  # 2
  PROPORTIONAL_SLASHING_MULTIPLIER_ALTAIR*: uint64 = 2


  # Sync committee
  # ---------------------------------------------------------------
  # 2**9 (= 512)
  SYNC_COMMITTEE_SIZE* = 512
  # 2**8 (= 256)
  EPOCHS_PER_SYNC_COMMITTEE_PERIOD* {.intdefine.}: uint64 = 512


  # Sync protocol
  # ---------------------------------------------------------------
  # 1
  MIN_SYNC_COMMITTEE_PARTICIPANTS* = 1
  # SLOTS_PER_EPOCH * EPOCHS_PER_SYNC_COMMITTEE_PERIOD (= 32 * 256)
  UPDATE_TIMEOUT*: uint64 = 8192<|MERGE_RESOLUTION|>--- conflicted
+++ resolved
@@ -5,13 +5,8 @@
 #   * Apache v2 license (license terms in the root directory or at https://www.apache.org/licenses/LICENSE-2.0).
 # at your option. This file may not be copied, modified, or distributed except according to those terms.
 
-<<<<<<< HEAD
-# Mainnet preset - Altair
-# https://github.com/ethereum/consensus-specs/blob/v1.4.0-beta.3/presets/mainnet/altair.yaml
-=======
 # Gnosis preset - Altair
 # https://github.com/gnosischain/configs/blob/b8ae3091439131949a994d638d730b5a5cb60f7a/presets/gnosis/altair.yaml
->>>>>>> f48ce6c0
 const
   # Updated penalty values
   # ---------------------------------------------------------------
