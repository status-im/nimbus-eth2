# beacon_chain
# Copyright (c) 2024 Status Research & Development GmbH
# Licensed and distributed under either of
#   * MIT license (license terms in the root directory or at https://opensource.org/licenses/MIT).
#   * Apache v2 license (license terms in the root directory or at https://www.apache.org/licenses/LICENSE-2.0).
# at your option. This file may not be copied, modified, or distributed except according to those terms.

{.push raises: [].}

# Electra preset - Electra
# https://github.com/ethereum/consensus-specs/blob/v1.5.0-alpha.8/presets/mainnet/electra.yaml
const
  # Gwei values
  # ---------------------------------------------------------------
  # 2**5 * 10**9 (= 32,000,000,000) Gwei
  MIN_ACTIVATION_BALANCE* = 32000000000
  # 2**11 * 10**9 (= 2,048,000,000,000) Gwei
  MAX_EFFECTIVE_BALANCE_ELECTRA* = 2048000000000

  # State list lengths
  # ---------------------------------------------------------------
  # `uint64(2**27)` (= 134,217,728)
  PENDING_DEPOSITS_LIMIT*: uint64 = 134217728
  # `uint64(2**27)` (= 134,217,728)
  PENDING_PARTIAL_WITHDRAWALS_LIMIT*: uint64 = 134217728
  # `uint64(2**18)` (= 262,144)
  PENDING_CONSOLIDATIONS_LIMIT*: uint64 = 262144

  # Reward and penalty quotients
  # ---------------------------------------------------------------
  # `uint64(2**12)` (= 4,096)
  MIN_SLASHING_PENALTY_QUOTIENT_ELECTRA*: uint64 = 4096
  # `uint64(2**12)` (= 4,096)
  WHISTLEBLOWER_REWARD_QUOTIENT_ELECTRA*: uint64 = 4096

  # # Max operations per block
  # ---------------------------------------------------------------
  # `uint64(2**0)` (= 1)
  MAX_ATTESTER_SLASHINGS_ELECTRA*: uint64 = 1
  # `uint64(2**3)` (= 8)
  MAX_ATTESTATIONS_ELECTRA*: uint64 = 8
  # `uint64(2**0)` (= 1)
  MAX_CONSOLIDATION_REQUESTS_PER_PAYLOAD*: uint64 = 1

  # Execution
  # ---------------------------------------------------------------
  # 2**13 (= 8192) deposit requests
  MAX_DEPOSIT_REQUESTS_PER_PAYLOAD* = 8192
  # 2**4 (= 16) withdrawal requests
  MAX_WITHDRAWAL_REQUESTS_PER_PAYLOAD* = 16

  # Withdrawals processing
  # ---------------------------------------------------------------
  # 2**3 ( = 8) pending withdrawals
  MAX_PENDING_PARTIALS_PER_WITHDRAWALS_SWEEP* = 8

<<<<<<< HEAD
  # Misc
  # ---------------------------------------------------------------
  # `floorlog2(get_generalized_index(BeaconBlockBody, 'blob_kzg_commitments')) + 1 + ceillog2(MAX_BLOB_COMMITMENTS_PER_BLOCK)` = 7 + 1 + 12 = 20
  KZG_COMMITMENT_INCLUSION_PROOF_DEPTH_ELECTRA* = 20
=======
  # Pending deposits processing
  # ---------------------------------------------------------------
  # 2**4 ( = 4) pending deposits
  MAX_PENDING_DEPOSITS_PER_EPOCH* = 16
>>>>>>> a6311884
<|MERGE_RESOLUTION|>--- conflicted
+++ resolved
@@ -54,14 +54,12 @@
   # 2**3 ( = 8) pending withdrawals
   MAX_PENDING_PARTIALS_PER_WITHDRAWALS_SWEEP* = 8
 
-<<<<<<< HEAD
-  # Misc
-  # ---------------------------------------------------------------
-  # `floorlog2(get_generalized_index(BeaconBlockBody, 'blob_kzg_commitments')) + 1 + ceillog2(MAX_BLOB_COMMITMENTS_PER_BLOCK)` = 7 + 1 + 12 = 20
-  KZG_COMMITMENT_INCLUSION_PROOF_DEPTH_ELECTRA* = 20
-=======
   # Pending deposits processing
   # ---------------------------------------------------------------
   # 2**4 ( = 4) pending deposits
   MAX_PENDING_DEPOSITS_PER_EPOCH* = 16
->>>>>>> a6311884
+
+  # Misc
+  # ---------------------------------------------------------------
+  # `floorlog2(get_generalized_index(BeaconBlockBody, 'blob_kzg_commitments')) + 1 + ceillog2(MAX_BLOB_COMMITMENTS_PER_BLOCK)` = 7 + 1 + 12 = 20
+  KZG_COMMITMENT_INCLUSION_PROOF_DEPTH_ELECTRA* = 20