# beacon_chain
# Copyright (c) 2018-2024 Status Research & Development GmbH
# Licensed and distributed under either of
#   * MIT license (license terms in the root directory or at https://opensource.org/licenses/MIT).
#   * Apache v2 license (license terms in the root directory or at https://www.apache.org/licenses/LICENSE-2.0).
# at your option. This file may not be copied, modified, or distributed except according to those terms.

{.push raises: [].}

import
  std/math,
  results,
  chronos/timer, chronicles,
  ./spec/beacon_time

<<<<<<< HEAD
from times import Time, getTime, fromUnix, toUnix, `<`, `-`, inNanoseconds
=======
from std/times import Time, getTime, fromUnix, `<`, `-`, inNanoseconds
>>>>>>> 508f3b63

export timer.Duration, Moment, now, beacon_time

type
  BeaconClock* = object
    ## The beacon clock represents time as it passes on a beacon chain. Beacon
    ## time is locked to unix time, starting at a particular offset set during
    ## beacon chain instantiation.
    ##
    ## Time on the beacon chain determines what actions should be taken and
    ## which blocks are valid - in particular, blocks are not valid if they
    ## come from the future as seen from the local clock.
    ##
    ## https://github.com/ethereum/consensus-specs/blob/v1.4.0-beta.5/specs/phase0/fork-choice.md#fork-choice
    ##
    # TODO consider NTP and network-adjusted timestamps as outlined here:
    #      https://ethresear.ch/t/network-adjusted-timestamps/4187
    genesis: Time

  GetBeaconTimeFn* = proc(): BeaconTime {.gcsafe, raises: [].}

proc init*(T: type BeaconClock, genesis_time: uint64): Opt[T] =
  # Since we'll be converting beacon time differences to nanoseconds,
  # the time can't be outrageously far from now
  if genesis_time > (getTime().toUnix().uint64 + 100 * 365 * 24 * 60 * 60) or
      genesis_time < GENESIS_SLOT * SECONDS_PER_SLOT:
    Opt.none(BeaconClock)
  else:
    let
      unixGenesis = fromUnix(genesis_time.int64)
      # GENESIS_SLOT offsets slot time, but to simplify calculations, we apply that
      # offset to genesis instead of applying it at every time conversion
      unixGenesisOffset = times.seconds(int(GENESIS_SLOT * SECONDS_PER_SLOT))

    Opt.some T(genesis: unixGenesis - unixGenesisOffset)

func toBeaconTime*(c: BeaconClock, t: Time): BeaconTime =
  BeaconTime(ns_since_genesis: inNanoseconds(t - c.genesis))

func toSlot*(c: BeaconClock, t: Time): tuple[afterGenesis: bool, slot: Slot] =
  c.toBeaconTime(t).toSlot()

proc now*(c: BeaconClock): BeaconTime =
  ## Current time, in slots - this may end up being less than GENESIS_SLOT(!)
  toBeaconTime(c, getTime())

func getBeaconTimeFn*(c: BeaconClock): GetBeaconTimeFn =
  return proc(): BeaconTime = c.now()

proc fromNow*(c: BeaconClock, t: BeaconTime): tuple[inFuture: bool, offset: Duration] =
  let now = c.now()
  if t > now:
    (true, nanoseconds((t - now).nanoseconds))
  else:
    (false, nanoseconds((now - t).nanoseconds))

proc fromNow*(c: BeaconClock, slot: Slot): tuple[inFuture: bool, offset: Duration] =
  c.fromNow(slot.start_beacon_time())

proc durationToNextSlot*(c: BeaconClock): Duration =
  let
    currentTime = c.now()
    currentSlot = currentTime.toSlot()

  if currentSlot.afterGenesis:
    let nextSlot = currentSlot.slot + 1
    nanoseconds(
      (nextSlot.start_beacon_time() - currentTime).nanoseconds)
  else:
    # absoluteTime = BeaconTime(-currentTime.ns_since_genesis).
    let
      absoluteTime = Slot(0).start_beacon_time() +
        (Slot(0).start_beacon_time() - currentTime)
      timeToNextSlot = absoluteTime - currentSlot.slot.start_beacon_time()
    nanoseconds(timeToNextSlot.nanoseconds)

proc durationToNextEpoch*(c: BeaconClock): Duration =
  let
    currentTime = c.now()
    currentSlot = currentTime.toSlot()

  if currentSlot.afterGenesis:
    let nextEpochSlot = (currentSlot.slot.epoch() + 1).start_slot()
    nanoseconds(
      (nextEpochSlot.start_beacon_time() - currentTime).nanoseconds)
  else:
    # absoluteTime = BeaconTime(-currentTime.ns_since_genesis).
    let
      absoluteTime = Slot(0).start_beacon_time() +
        (Slot(0).start_beacon_time() - currentTime)
      timeToNextEpoch = absoluteTime -
        currentSlot.slot.epoch().start_slot().start_beacon_time()
    nanoseconds(timeToNextEpoch.nanoseconds)

func saturate*(d: tuple[inFuture: bool, offset: Duration]): Duration =
  if d.inFuture: d.offset else: seconds(0)

func shortLog*(d: Duration): string =
  $d

func toFloatSeconds*(d: Duration): float =
  float(milliseconds(d)) / 1000.0

func fromFloatSeconds*(T: type Duration, f: float): Duration =
  case classify(f)
  of fcNormal:
    if f >= float(int64.high() div 1_000_000_000): InfiniteDuration
    elif f <= 0: ZeroDuration
    else: nanoseconds(int64(f * 1_000_000_000))
  of fcSubnormal, fcZero, fcNegZero, fcNan, fcNegInf: ZeroDuration
  of fcInf: InfiniteDuration

chronicles.formatIt Duration: $it<|MERGE_RESOLUTION|>--- conflicted
+++ resolved
@@ -13,11 +13,7 @@
   chronos/timer, chronicles,
   ./spec/beacon_time
 
-<<<<<<< HEAD
-from times import Time, getTime, fromUnix, toUnix, `<`, `-`, inNanoseconds
-=======
-from std/times import Time, getTime, fromUnix, `<`, `-`, inNanoseconds
->>>>>>> 508f3b63
+from std/times import Time, getTime, fromUnix, toUnix, `<`, `-`, inNanoseconds
 
 export timer.Duration, Moment, now, beacon_time
 
