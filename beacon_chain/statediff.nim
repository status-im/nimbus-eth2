--- conflicted
+++ resolved
@@ -187,11 +187,7 @@
       if state0.eth1_data_votes.len > 0:
         # replaceOrAddEncodeEth1Votes will check whether it needs to replace or add
         # the votes. Which happens is a function of effectively external data, i.e.
-<<<<<<< HEAD
-        # https://github.com/ethereum/consensus-specs/blob/v1.4.0-beta.3/specs/phase0/beacon-chain.md#eth1-data
-=======
         # https://github.com/ethereum/consensus-specs/blob/v1.4.0-beta.4/specs/phase0/beacon-chain.md#eth1-data
->>>>>>> f48ce6c0
         # notes it depends on things not deterministic, from a pure consensus-layer
         # perspective. It thus must distinguish between adding and replacing votes,
         # which it accomplishes by checking lengths and the most recent votes. This
