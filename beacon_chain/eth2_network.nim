--- conflicted
+++ resolved
@@ -1552,36 +1552,6 @@
   var switch = newBeaconSwitch(conf, netKeys.seckey, hostAddress, rng)
 
   let
-<<<<<<< HEAD
-    params =
-      block:
-        var p = GossipSubParams.init()
-        # https://github.com/ethereum/eth2.0-specs/blob/v1.0.0/specs/phase0/p2p-interface.md#the-gossip-domain-gossipsub
-        p.d = 8
-        p.dLow = 6
-        p.dHigh = 12
-        p.dLazy = 6
-        p.heartbeatInterval = 700.milliseconds
-        p.fanoutTTL = 60.seconds
-        p.historyLength = 6
-        p.historyGossip = 3
-        p.seenTTL = 385.seconds
-        p.gossipFactor = 0.05
-        p.directPeers =
-          block:
-            var res = initTable[PeerId, seq[MultiAddress]]()
-            if conf.directPeers.len > 0:
-              for s in conf.directPeers:
-                let
-                  maddress = MultiAddress.init(s).tryGet()
-                  mpeerId = maddress[multiCodec("p2p")].tryGet()
-                  peerId = PeerID.init(mpeerId.protoAddress().tryGet()).tryGet()
-                res.mGetOrPut(peerId, @[]).add(maddress)
-                info "Adding priviledged direct peer", peerId, address = maddress
-            res
-        p.validateParameters().tryGet()
-        p
-=======
     params = GossipSubParams(
       explicit: true,
       pruneBackoff: 1.minutes,
@@ -1610,9 +1580,20 @@
       ipColocationFactorThreshold: 3.0,
       behaviourPenaltyWeight: -15.9,
       behaviourPenaltyDecay: 0.986,
-      disconnectBadPeers: true
+      disconnectBadPeers: true,
+      directPeers:
+        block:
+          var res = initTable[PeerId, seq[MultiAddress]]()
+          if conf.directPeers.len > 0:
+            for s in conf.directPeers:
+              let
+                maddress = MultiAddress.init(s).tryGet()
+                mpeerId = maddress[multiCodec("p2p")].tryGet()
+                peerId = PeerID.init(mpeerId.protoAddress().tryGet()).tryGet()
+              res.mGetOrPut(peerId, @[]).add(maddress)
+              info "Adding priviledged direct peer", peerId, address = maddress
+          res
     )
->>>>>>> 99689443
     pubsub = GossipSub.init(
       switch = switch,
       msgIdProvider = msgIdProvider,
