# beacon_chain
# Copyright (c) 2019-2020 Status Research & Development GmbH
# Licensed and distributed under either of
#   * MIT license (license terms in the root directory or at http://opensource.org/licenses/MIT).
#   * Apache v2 license (license terms in the root directory or at http://www.apache.org/licenses/LICENSE-2.0).
# at your option. This file may not be copied, modified, or distributed except according to those terms.

{.push raises: [Defect].}

import
  options, chronicles,
  ./spec/[
    beaconstate, datatypes, crypto, digest, helpers, network, validator,
    signatures],
  ./block_pool, ./block_pools/candidate_chains, ./attestation_pool,
  ./beacon_node_types, ./ssz

logScope:
  topics = "att_aggr"

# https://github.com/ethereum/eth2.0-specs/blob/v0.12.1/specs/phase0/validator.md#aggregation-selection
func is_aggregator(state: BeaconState, slot: Slot, index: CommitteeIndex,
    slot_signature: ValidatorSig, cache: var StateCache): bool =
  let
    committee = get_beacon_committee(state, slot, index, cache)
    modulo = max(1'u64, len(committee).uint64 div TARGET_AGGREGATORS_PER_COMMITTEE)
  bytes_to_int(eth2digest(slot_signature.toRaw()).data[0..7]) mod modulo == 0

proc aggregate_attestations*(
    pool: AttestationPool, state: BeaconState, index: CommitteeIndex,
    privkey: ValidatorPrivKey, trailing_distance: uint64): Option[AggregateAndProof] =
  doAssert state.slot >= trailing_distance

  # https://github.com/ethereum/eth2.0-specs/blob/v0.12.1/specs/phase0/p2p-interface.md#configuration
  doAssert trailing_distance <= ATTESTATION_PROPAGATION_SLOT_RANGE

  let
    slot = state.slot - trailing_distance
    slot_signature = get_slot_signature(
      state.fork, state.genesis_validators_root, slot, privkey)

  doAssert slot + ATTESTATION_PROPAGATION_SLOT_RANGE >= state.slot
  doAssert state.slot >= slot

  var cache = StateCache()
  # TODO performance issue for future, via get_active_validator_indices(...)
  doAssert index.uint64 < get_committee_count_per_slot(state, slot, cache)

  # TODO for testing purposes, refactor this into the condition check
  # and just calculation
  # https://github.com/ethereum/eth2.0-specs/blob/v0.12.1/specs/phase0/validator.md#aggregation-selection
  if not is_aggregator(state, slot, index, slot_signature, cache):
    return none(AggregateAndProof)

  # https://github.com/ethereum/eth2.0-specs/blob/v0.12.1/specs/phase0/validator.md#attestation-data
  # describes how to construct an attestation, which applies for makeAttestationData(...)
  # TODO this won't actually match anything
  let attestation_data = AttestationData(
    slot: slot,
    index: index.uint64,
    beacon_block_root: get_block_root_at_slot(state, slot))

  # https://github.com/ethereum/eth2.0-specs/blob/v0.12.1/specs/phase0/validator.md#construct-aggregate
  # TODO once EV goes in w/ refactoring of getAttestationsForBlock, pull out the getSlot version and use
  # it. This is incorrect.
  for attestation in getAttestationsForBlock(pool, state):
    # getAttestationsForBlock(...) already aggregates
    if attestation.data == attestation_data:
      # https://github.com/ethereum/eth2.0-specs/blob/v0.12.1/specs/phase0/validator.md#aggregateandproof
      return some(AggregateAndProof(
        aggregator_index: index.uint64,
        aggregate: attestation,
        selection_proof: slot_signature))

  none(AggregateAndProof)

proc isValidAttestationSlot(
    pool: AttestationPool, attestationSlot: Slot, attestationBlck: BlockRef): bool =
  # If we allow voting for very old blocks, the state transaction below will go
  # nuts and keep processing empty slots
  logScope:
    attestationSlot
    attestationBlck = shortLog(attestationBlck)

  if not (attestationBlck.slot > pool.blockPool.finalizedHead.slot):
    debug "voting for already-finalized block"
    return false

  # we'll also cap it at 4 epochs which is somewhat arbitrary, but puts an
  # upper bound on the processing done to validate the attestation
  # TODO revisit with less arbitrary approach
  if not (attestationSlot >= attestationBlck.slot):
    debug "voting for block that didn't exist at the time"
    return false

  if not ((attestationSlot - attestationBlck.slot) <= uint64(4 * SLOTS_PER_EPOCH)):
    debug "voting for very old block"
    return false

  true

# https://github.com/ethereum/eth2.0-specs/blob/v0.11.1/specs/phase0/p2p-interface.md#attestation-subnets
proc isValidAttestation*(
    pool: var AttestationPool, attestation: Attestation, current_slot: Slot,
    topicCommitteeIndex: uint64): bool =
  logScope:
    topics = "att_aggr valid_att"
    received_attestation = shortLog(attestation)

  if not (attestation.data.slot + ATTESTATION_PROPAGATION_SLOT_RANGE >=
      current_slot and current_slot >= attestation.data.slot):
    debug "attestation.data.slot not within ATTESTATION_PROPAGATION_SLOT_RANGE"
    return false

  # The attestation is unaggregated -- that is, it has exactly one
  # participating validator (len([bit for bit in attestation.aggregation_bits
  # if bit == 0b1]) == 1).
  # TODO a cleverer algorithm, along the lines of countOnes() in nim-stew
  # But that belongs in nim-stew, since it'd break abstraction layers, to
  # use details of its representation from nim-beacon-chain.
  var onesCount = 0
  for aggregation_bit in attestation.aggregation_bits:
    if not aggregation_bit:
      continue
    onesCount += 1
    if onesCount > 1:
      debug "attestation has too many aggregation bits"
      return false
  if onesCount != 1:
    debug "attestation has too few aggregation bits"
    return false

  # The attestation is the first valid attestation received for the
  # participating validator for the slot, attestation.data.slot.
  let maybeAttestationsSeen = getAttestationsForSlot(pool, attestation.data.slot)
  if maybeAttestationsSeen.isSome:
    for attestationEntry in maybeAttestationsSeen.get.attestations:
      if attestation.data != attestationEntry.data:
        continue
      # Attestations might be aggregated eagerly or lazily; allow for both.
      for validation in attestationEntry.validations:
        if attestation.aggregation_bits.isSubsetOf(validation.aggregation_bits):
          debug "attestation already exists at slot",
            attestation_pool_validation = validation.aggregation_bits
          return false

  # The block being voted for (attestation.data.beacon_block_root) passes
  # validation.
  # We rely on the block pool to have been validated, so check for the
  # existence of the block in the pool.
  # TODO: consider a "slush pool" of attestations whose blocks have not yet
  # propagated - i.e. imagine that attestations are smaller than blocks and
  # therefore propagate faster, thus reordering their arrival in some nodes
  let attestationBlck = pool.blockPool.getRef(attestation.data.beacon_block_root)
  if attestationBlck.isNil:
    debug "block doesn't exist in block pool"
    pool.blockPool.addMissing(attestation.data.beacon_block_root)
    return false

  if not isValidAttestationSlot(pool, attestation.data.slot, attestationBlck):
    # Not in spec - check that rewinding to the state is sane
    return false

  pool.blockPool.withState(
      pool.blockPool.tmpState,
      BlockSlot(blck: attestationBlck, slot: attestation.data.slot)):
    # https://github.com/ethereum/eth2.0-specs/blob/v0.12.1/specs/phase0/p2p-interface.md#attestation-subnets
    # [REJECT] The attestation is for the correct subnet (i.e.
    # compute_subnet_for_attestation(state, attestation) == subnet_id).
    let
      epochInfo = blck.getEpochInfo(state)
      requiredSubnetIndex =
        compute_subnet_for_attestation(
          get_committee_count_per_slot(epochInfo),
          attestation.data.slot, attestation.data.index.CommitteeIndex)

    if requiredSubnetIndex != topicCommitteeIndex:
      debug "attestation's committee index not for the correct subnet",
        topicCommitteeIndex = topicCommitteeIndex,
        attestation_data_index = attestation.data.index,
        requiredSubnetIndex = requiredSubnetIndex
      return false

    # The signature of attestation is valid.
    var cache = getEpochCache(blck, state)
    if not is_valid_indexed_attestation(
        state, get_indexed_attestation(state, attestation, cache), {}):
      debug "signature verification failed"
      return false

  true

# https://github.com/ethereum/eth2.0-specs/blob/v0.12.1/specs/phase0/p2p-interface.md#global-topics
proc isValidAggregatedAttestation*(
    pool: var AttestationPool,
    signedAggregateAndProof: SignedAggregateAndProof,
    current_slot: Slot): bool =
  let
    aggregate_and_proof = signedAggregateAndProof.message
    aggregate = aggregate_and_proof.aggregate

  logScope:
    aggregate = shortLog(aggregate)

  # There's some overlap between this and isValidAttestation(), but unclear if
  # saving a few lines of code would balance well with losing straightforward,
  # spec-based synchronization.
  #
  # [IGNORE] aggregate.data.slot is within the last
  # ATTESTATION_PROPAGATION_SLOT_RANGE slots (with a
  # MAXIMUM_GOSSIP_CLOCK_DISPARITY allowance) -- i.e. aggregate.data.slot +
  # ATTESTATION_PROPAGATION_SLOT_RANGE >= current_slot >= aggregate.data.slot
  if not (aggregate.data.slot + ATTESTATION_PROPAGATION_SLOT_RANGE >=
      current_slot and current_slot >= aggregate.data.slot):
    debug "aggregation.data.slot not within ATTESTATION_PROPAGATION_SLOT_RANGE"
    return false

  # [IGNORE] The valid aggregate attestation defined by
  # hash_tree_root(aggregate) has not already been seen (via aggregate gossip,
  # within a verified block, or through the creation of an equivalent aggregate
  # locally).
  #
  # This is [IGNORE] and already checked by attestation pool when aggregate is
  # added.

  # [IGNORE] The aggregate is the first valid aggregate received for the
  # aggregator with index aggregate_and_proof.aggregator_index for the epoch
  # aggregate.data.target.epoch.
  #
  # This is [IGNORE] and already effectively checked by attestation pool upon
  # attempting to resolve attestations.

  # [REJECT] The block being voted for (aggregate.data.beacon_block_root)
  # passes validation.
  let attestationBlck = pool.blockPool.getRef(aggregate.data.beacon_block_root)
  if attestationBlck.isNil:
    debug "Block not found"
    pool.blockPool.addMissing(aggregate.data.beacon_block_root)
    return false

  # [REJECT] The attestation has participants -- that is,
  # len(get_attesting_indices(state, aggregate.data, aggregate.aggregation_bits)) >= 1.
  #
  # get_attesting_indices() is:
  # committee = get_beacon_committee(state, data.slot, data.index)
  # return set(index for i, index in enumerate(committee) if bits[i])
  #
  # the attestation doesn't have participants is iff either:
  # (1) the aggregation bits are all 0; or
  # (2) the non-zero aggregation bits don't overlap with extant committee
  #     members, i.e. they counts don't match.
  # But (2) would reflect an invalid aggregation in other ways, so reject it
  # either way.
  if isZeros(aggregate.aggregation_bits):
    debug "Attestation has no or invalid aggregation bits"
    return false

  if not isValidAttestationSlot(pool, aggregate.data.slot, attestationBlck):
    # Not in spec - check that rewinding to the state is sane
    return false

  # [REJECT] aggregate_and_proof.selection_proof selects the validator as an
  # aggregator for the slot -- i.e. is_aggregator(state, aggregate.data.slot,
  # aggregate.data.index, aggregate_and_proof.selection_proof) returns True.
  # TODO use withEpochState when it works more reliably
  pool.blockPool.withState(
      pool.blockPool.tmpState,
      BlockSlot(blck: attestationBlck, slot: aggregate.data.slot)):
    var cache = getEpochCache(blck, state)
    if not is_aggregator(
        state, aggregate.data.slot, aggregate.data.index.CommitteeIndex,
        aggregate_and_proof.selection_proof, cache):
      debug "Incorrect aggregator"
      return false

    # [REJECT] The aggregator's validator index is within the committee -- i.e.
    # aggregate_and_proof.aggregator_index in get_beacon_committee(state,
    # aggregate.data.slot, aggregate.data.index).
    if aggregate_and_proof.aggregator_index.ValidatorIndex notin
        get_beacon_committee(
          state, aggregate.data.slot, aggregate.data.index.CommitteeIndex, cache):
      debug "Aggregator's validator index not in committee"
      return false

    # [REJECT] The aggregate_and_proof.selection_proof is a valid signature of the
    # aggregate.data.slot by the validator with index
    # aggregate_and_proof.aggregator_index.
    # get_slot_signature(state, aggregate.data.slot, privkey)
<<<<<<< HEAD
    if aggregate_and_proof.aggregator_index >= state.validators.lenu64:
      debug "isValidAggregatedAttestation: invalid aggregator_index"
=======
    if aggregate_and_proof.aggregator_index >= state.validators.len.uint64:
      debug "Invalid aggregator_index"
>>>>>>> fd4d3194
      return false

    if not verify_slot_signature(
        state.fork, state.genesis_validators_root, aggregate.data.slot,
        state.validators[aggregate_and_proof.aggregator_index].pubkey,
        aggregate_and_proof.selection_proof):
      debug "Selection_proof signature verification failed"
      return false

    # [REJECT] The aggregator signature, signed_aggregate_and_proof.signature, is valid.
    if not verify_aggregate_and_proof_signature(
        state.fork, state.genesis_validators_root, aggregate_and_proof,
        state.validators[aggregate_and_proof.aggregator_index].pubkey,
        signed_aggregate_and_proof.signature):
      debug "Signed_aggregate_and_proof signature verification failed"
      return false

    # [REJECT] The signature of aggregate is valid.
    if not is_valid_indexed_attestation(
        state, get_indexed_attestation(state, aggregate, cache), {}):
      debug "Aggregate signature verification failed"
      return false

  true<|MERGE_RESOLUTION|>--- conflicted
+++ resolved
@@ -286,13 +286,8 @@
     # aggregate.data.slot by the validator with index
     # aggregate_and_proof.aggregator_index.
     # get_slot_signature(state, aggregate.data.slot, privkey)
-<<<<<<< HEAD
     if aggregate_and_proof.aggregator_index >= state.validators.lenu64:
-      debug "isValidAggregatedAttestation: invalid aggregator_index"
-=======
-    if aggregate_and_proof.aggregator_index >= state.validators.len.uint64:
       debug "Invalid aggregator_index"
->>>>>>> fd4d3194
       return false
 
     if not verify_slot_signature(
