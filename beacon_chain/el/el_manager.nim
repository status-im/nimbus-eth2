# beacon_chain
# Copyright (c) 2018-2024 Status Research & Development GmbH
# Licensed and distributed under either of
#   * MIT license (license terms in the root directory or at https://opensource.org/licenses/MIT).
#   * Apache v2 license (license terms in the root directory or at https://www.apache.org/licenses/LICENSE-2.0).
# at your option. This file may not be copied, modified, or distributed except according to those terms.

{.push raises: [].}

import
  std/[options, strformat, typetraits, json, sequtils],
  # Nimble packages:
  chronos, metrics, chronicles/timings,
  json_rpc/[client, errors],
  web3, web3/[engine_api, primitives, conversions],
  eth/common/eth_types,
  results,
  stew/[assign2, byteutils, objects],
  # Local modules:
  ../spec/[eth2_merkleization, forks],
  ../networking/network_metadata,
  ".."/beacon_node_status,
  "."/[el_conf, engine_api_conversions, eth1_chain]

from std/times import getTime, inSeconds, initTime, `-`
from ../spec/engine_authentication import getSignedIatToken
from ../spec/helpers import bytes_to_uint64
from ../spec/state_transition_block import kzg_commitment_to_versioned_hash

export
  eth1_chain, el_conf, engine_api, base

logScope:
  topics = "elman"

type
  PubKeyBytes = DynamicBytes[48, 48]
  WithdrawalCredentialsBytes = DynamicBytes[32, 32]
  SignatureBytes = DynamicBytes[96, 96]
  Int64LeBytes = DynamicBytes[8, 8]
  WithoutTimeout* = distinct int

  SomeEnginePayloadWithValue =
    BellatrixExecutionPayloadWithValue |
    GetPayloadV2Response |
    GetPayloadV3Response |
    GetPayloadV4Response

contract(DepositContract):
  proc deposit(pubkey: PubKeyBytes,
               withdrawalCredentials: WithdrawalCredentialsBytes,
               signature: SignatureBytes,
               deposit_data_root: FixedBytes[32])

  proc get_deposit_root(): FixedBytes[32]
  proc get_deposit_count(): Int64LeBytes

  proc DepositEvent(pubkey: PubKeyBytes,
                    withdrawalCredentials: WithdrawalCredentialsBytes,
                    amount: Int64LeBytes,
                    signature: SignatureBytes,
                    index: Int64LeBytes) {.event.}

const
  noTimeout = WithoutTimeout(0)
  hasDepositRootChecks = defined(has_deposit_root_checks)

  targetBlocksPerLogsRequest = 1000'u64
    # TODO
    #
    # This is currently set to 1000, because this was the default maximum
    # value in Besu circa our 22.3.0 release. Previously, we've used 5000,
    # but this was effectively forcing the fallback logic in `syncBlockRange`
    # to always execute multiple requests before getting a successful response.
    #
    # Besu have raised this default to 5000 in https://github.com/hyperledger/besu/pull/5209
    # which is expected to ship in their next release.
    #
    # Full deposits sync time with various values for this parameter:
    #
    # Blocks per request | Geth running on the same host | Geth running on a more distant host
    # ----------------------------------------------------------------------------------------
    # 1000               |                      11m 20s  |                                 22m
    # 5000               |                       5m 20s  |                             15m 40s
    # 100000             |                       4m 10s  |                          not tested
    #
    # The number of requests scales linearly with the parameter value as you would expect.
    #
    # These results suggest that it would be reasonable for us to get back to 5000 once the
    # Besu release is well-spread within their userbase.

  # Engine API timeouts
  engineApiConnectionTimeout = 5.seconds  # How much we wait before giving up connecting to the Engine API
  web3RequestsTimeout* = 8.seconds # How much we wait for eth_* requests (e.g. eth_getBlockByHash)

  # https://github.com/ethereum/execution-apis/blob/v1.0.0-beta.3/src/engine/paris.md#request-2
  # https://github.com/ethereum/execution-apis/blob/v1.0.0-beta.3/src/engine/shanghai.md#request-2
  GETPAYLOAD_TIMEOUT = 1.seconds

  connectionStateChangeHysteresisThreshold = 15
    ## How many unsuccesful/successful requests we must see
    ## before declaring the connection as degraded/restored

type
  NextExpectedPayloadParams* = object
    headBlockHash*: Eth2Digest
    safeBlockHash*: Eth2Digest
    finalizedBlockHash*: Eth2Digest
    payloadAttributes*: PayloadAttributesV3

  ELManagerState* {.pure.} = enum
    Running, Closing, Closed

  ELManager* = ref object
    eth1Network: Opt[Eth1Network]
      ## If this value is supplied the EL manager will check whether
      ## all configured EL nodes are connected to the same network.

    depositContractAddress*: Eth1Address
    depositContractBlockNumber: uint64
    depositContractBlockHash: BlockHash

    blocksPerLogsRequest: uint64
      ## This value is used to dynamically adjust the number of
      ## blocks we are trying to download at once during deposit
      ## syncing. By default, the value is set to the constant
      ## `targetBlocksPerLogsRequest`, but if the EL is failing
      ## to serve this number of blocks per single `eth_getLogs`
      ## request, we temporarily lower the value until the request
      ## succeeds. The failures are generally expected only in
      ## periods in the history for very high deposit density.

    elConnections: seq[ELConnection]
      ## All active EL connections

    eth1Chain: Eth1Chain
      ## At larger distances, this chain consists of all blocks
      ## with deposits. Within the relevant voting period, it
      ## also includes blocks without deposits because we must
      ## vote for a block only if it's part of our known history.

    syncTargetBlock: Opt[Eth1BlockNumber]

    chainSyncingLoopFut: Future[void]
    exchangeTransitionConfigurationLoopFut: Future[void]
    managerState: ELManagerState

    nextExpectedPayloadParams*: Option[NextExpectedPayloadParams]

  EtcStatus {.pure.} = enum
    notExchangedYet
    mismatch
    match

  DepositContractSyncStatus {.pure.} = enum
    unknown
    notSynced
    synced

  ELConnectionState {.pure.} = enum
    NeverTested
    Working
    Degraded

  ELConnection* = ref object
    engineUrl: EngineApiUrl

    web3: Opt[Web3]
      ## This will be `none` before connecting and while we are
      ## reconnecting after a lost connetion. You can wait on
      ## the future below for the moment the connection is active.

    connectingFut: Future[Result[Web3, string]].Raising([CancelledError])
      ## This future will be replaced when the connection is lost.

    etcStatus: EtcStatus
      ## The latest status of the `exchangeTransitionConfiguration`
      ## exchange.

    state: ELConnectionState
    hysteresisCounter: int

    depositContractSyncStatus: DepositContractSyncStatus
      ## Are we sure that this EL has synced the deposit contract?

    lastPayloadId: Opt[PayloadID]

  FullBlockId* = object
    number: Eth1BlockNumber
    hash: BlockHash

  DataProviderFailure* = object of CatchableError
  CorruptDataProvider* = object of DataProviderFailure
  DataProviderTimeout* = object of DataProviderFailure
  DataProviderConnectionFailure* = object of DataProviderFailure

  DisconnectHandler* = proc () {.gcsafe, raises: [].}

  DepositEventHandler* = proc (
    pubkey: PubKeyBytes,
    withdrawalCredentials: WithdrawalCredentialsBytes,
    amount: Int64LeBytes,
    signature: SignatureBytes,
    merkleTreeIndex: Int64LeBytes,
    j: JsonNode) {.gcsafe, raises: [].}

declareCounter failed_web3_requests,
  "Failed web3 requests"

declareGauge eth1_latest_head,
  "The highest Eth1 block number observed on the network"

declareGauge eth1_synced_head,
  "Block number of the highest synchronized block according to follow distance"

declareCounter engine_api_responses,
  "Number of successful requests to the newPayload Engine API end-point",
  labels = ["url", "request", "status"]

declareHistogram engine_api_request_duration_seconds,
  "Time(s) used to generate signature usign remote signer",
   buckets = [0.005, 0.01, 0.025, 0.05, 0.1, 0.25, 0.5, 1.0, 2.5, 5.0],
   labels = ["url", "request"]

declareCounter engine_api_timeouts,
  "Number of timed-out requests to Engine API end-point",
  labels = ["url", "request"]

declareCounter engine_api_last_minute_forkchoice_updates_sent,
  "Number of last minute requests to the forkchoiceUpdated Engine API end-point just before block proposals",
  labels = ["url"]

proc close(connection: ELConnection): Future[void] {.async: (raises: []).} =
  if connection.web3.isSome:
    try:
      let web3 = connection.web3.get
      await noCancel web3.close().wait(30.seconds)
    except AsyncTimeoutError:
      debug "Failed to close execution layer data provider in time",
            timeout = 30.seconds
    except CatchableError as exc:
      # TODO (cheatfate): This handler should be removed when `nim-web3` will
      # adopt `asyncraises`.
      debug "Failed to close execution layer", error = $exc.name,
            reason = $exc.msg

proc increaseCounterTowardsStateChange(connection: ELConnection): bool =
  result = connection.hysteresisCounter >= connectionStateChangeHysteresisThreshold
  if result:
    connection.hysteresisCounter = 0
  else:
    inc connection.hysteresisCounter

proc decreaseCounterTowardsStateChange(connection: ELConnection) =
  if connection.hysteresisCounter > 0:
    # While we increase the counter by 1, we decreate it by 20% in order
    # to require a steady and affirmative change instead of allowing
    # the counter to drift very slowly in one direction when the ratio
    # between success and failure is roughly 50:50%
    connection.hysteresisCounter = connection.hysteresisCounter div 5

proc setDegradedState(
    connection: ELConnection,
    requestName: string,
    statusCode: int,
    errMsg: string
): Future[void] {.async: (raises: []).} =
  debug "Failed EL Request", requestName, statusCode, err = errMsg
  case connection.state
  of ELConnectionState.NeverTested, ELConnectionState.Working:
    if connection.increaseCounterTowardsStateChange():
      warn "Connection to EL node degraded",
        url = url(connection.engineUrl),
        failedRequest = requestName,
        statusCode, err = errMsg

      connection.state = Degraded

      await connection.close()
      connection.web3 = Opt.none(Web3)
  of ELConnectionState.Degraded:
    connection.decreaseCounterTowardsStateChange()

proc setWorkingState(connection: ELConnection) =
  case connection.state
  of ELConnectionState.NeverTested:
    connection.hysteresisCounter = 0
    connection.state = Working
  of ELConnectionState.Degraded:
    if connection.increaseCounterTowardsStateChange():
      info "Connection to EL node restored",
        url = url(connection.engineUrl)
      connection.state = Working
  of ELConnectionState.Working:
    connection.decreaseCounterTowardsStateChange()

proc engineApiRequest[T](
    connection: ELConnection,
    request: Future[T],
    requestName: string,
    startTime: Moment,
    deadline: Future[void] | Duration | WithoutTimeout,
    failureAllowed = false
): Future[T] {.async: (raises: [CatchableError]).} =
  ## This procedure raises `CancelledError` and `DataProviderTimeout`
  ## exceptions, and everything which `request` could raise.
  try:
    let res =
      when deadline is WithoutTimeout:
        await request
      else:
        await request.wait(deadline)
    engine_api_request_duration_seconds.observe(
      float(milliseconds(Moment.now - startTime)) / 1000.0,
        [connection.engineUrl.url, requestName])
    engine_api_responses.inc(
      1, [connection.engineUrl.url, requestName, "200"])
    connection.setWorkingState()
    res
  except AsyncTimeoutError:
    engine_api_timeouts.inc(1, [connection.engineUrl.url, requestName])
    if not(failureAllowed):
      await connection.setDegradedState(requestName, 0, "Request timed out")
    raise newException(DataProviderTimeout, "Request timed out")
  except CancelledError as exc:
    when deadline is WithoutTimeout:
      # When `deadline` is set to `noTimeout`, we usually get cancelled on
      # timeout which was handled by caller.
      engine_api_timeouts.inc(1, [connection.engineUrl.url, requestName])
      if not(failureAllowed):
        await connection.setDegradedState(requestName, 0, "Request timed out")
    else:
      if not(failureAllowed):
        await connection.setDegradedState(requestName, 0, "Request interrupted")
    raise exc
  except CatchableError as exc:
    let statusCode =
      if request.error of ErrorResponse:
        ((ref ErrorResponse) request.error).status
      else:
        0
    engine_api_responses.inc(
      1, [connection.engineUrl.url, requestName, $statusCode])
    if not(failureAllowed):
      await connection.setDegradedState(
        requestName, statusCode, request.error.msg)
    raise exc

func raiseIfNil(web3block: BlockObject): BlockObject {.raises: [ValueError].} =
  if web3block == nil:
    raise newException(ValueError, "EL returned 'null' result for block")
  web3block

template cfg(m: ELManager): auto =
  m.eth1Chain.cfg

func hasJwtSecret*(m: ELManager): bool =
  for c in m.elConnections:
    if c.engineUrl.jwtSecret.isSome:
      return true

func isSynced*(m: ELManager): bool =
  m.syncTargetBlock.isSome and
  m.eth1Chain.blocks.len > 0 and
  m.syncTargetBlock.get <= m.eth1Chain.blocks[^1].number

template eth1ChainBlocks*(m: ELManager): Deque[Eth1Block] =
  m.eth1Chain.blocks

# TODO: Add cfg validation
# MIN_GENESIS_ACTIVE_VALIDATOR_COUNT should be larger than SLOTS_PER_EPOCH
#  doAssert SECONDS_PER_ETH1_BLOCK * cfg.ETH1_FOLLOW_DISTANCE < GENESIS_DELAY,
#             "Invalid configuration: GENESIS_DELAY is set too low"

<<<<<<< HEAD
func asConsensusWithdrawal(w: WithdrawalV1): capella.Withdrawal =
  capella.Withdrawal(
    index: w.index.uint64,
    validator_index: w.validatorIndex.uint64,
    address: ExecutionAddress(data: w.address.distinctBase),
    amount: Gwei w.amount)

func asEngineWithdrawal(w: capella.Withdrawal): WithdrawalV1 =
  WithdrawalV1(
    index: Quantity(w.index),
    validatorIndex: Quantity(w.validator_index),
    address: Address(w.address.data),
    amount: Quantity(w.amount))

func asConsensusType*(rpcExecutionPayload: ExecutionPayloadV1):
    bellatrix.ExecutionPayload =
  template getTransaction(tt: TypedTransaction): bellatrix.Transaction =
    bellatrix.Transaction.init(tt.distinctBase)

  bellatrix.ExecutionPayload(
    parent_hash: rpcExecutionPayload.parentHash.asEth2Digest,
    feeRecipient:
      ExecutionAddress(data: rpcExecutionPayload.feeRecipient.distinctBase),
    state_root: rpcExecutionPayload.stateRoot.asEth2Digest,
    receipts_root: rpcExecutionPayload.receiptsRoot.asEth2Digest,
    logs_bloom: BloomLogs(data: rpcExecutionPayload.logsBloom.distinctBase),
    prev_randao: rpcExecutionPayload.prevRandao.asEth2Digest,
    block_number: rpcExecutionPayload.blockNumber.uint64,
    gas_limit: rpcExecutionPayload.gasLimit.uint64,
    gas_used: rpcExecutionPayload.gasUsed.uint64,
    timestamp: rpcExecutionPayload.timestamp.uint64,
    extra_data: List[byte, MAX_EXTRA_DATA_BYTES].init(rpcExecutionPayload.extraData.bytes),
    base_fee_per_gas: rpcExecutionPayload.baseFeePerGas,
    block_hash: rpcExecutionPayload.blockHash.asEth2Digest,
    transactions: List[bellatrix.Transaction, MAX_TRANSACTIONS_PER_PAYLOAD].init(
      mapIt(rpcExecutionPayload.transactions, it.getTransaction)))

func asConsensusType*(payloadWithValue: BellatrixExecutionPayloadWithValue):
    bellatrix.ExecutionPayloadForSigning =
  bellatrix.ExecutionPayloadForSigning(
    executionPayload: payloadWithValue.executionPayload.asConsensusType,
    blockValue: payloadWithValue.blockValue)

template maybeDeref[T](o: Opt[T]): T = o.get
template maybeDeref[V](v: V): V = v

func asConsensusType*(rpcExecutionPayload: ExecutionPayloadV1OrV2|ExecutionPayloadV2):
    capella.ExecutionPayload =
  template getTransaction(tt: TypedTransaction): bellatrix.Transaction =
    bellatrix.Transaction.init(tt.distinctBase)

  capella.ExecutionPayload(
    parent_hash: rpcExecutionPayload.parentHash.asEth2Digest,
    feeRecipient:
      ExecutionAddress(data: rpcExecutionPayload.feeRecipient.distinctBase),
    state_root: rpcExecutionPayload.stateRoot.asEth2Digest,
    receipts_root: rpcExecutionPayload.receiptsRoot.asEth2Digest,
    logs_bloom: BloomLogs(data: rpcExecutionPayload.logsBloom.distinctBase),
    prev_randao: rpcExecutionPayload.prevRandao.asEth2Digest,
    block_number: rpcExecutionPayload.blockNumber.uint64,
    gas_limit: rpcExecutionPayload.gasLimit.uint64,
    gas_used: rpcExecutionPayload.gasUsed.uint64,
    timestamp: rpcExecutionPayload.timestamp.uint64,
    extra_data: List[byte, MAX_EXTRA_DATA_BYTES].init(rpcExecutionPayload.extraData.bytes),
    base_fee_per_gas: rpcExecutionPayload.baseFeePerGas,
    block_hash: rpcExecutionPayload.blockHash.asEth2Digest,
    transactions: List[bellatrix.Transaction, MAX_TRANSACTIONS_PER_PAYLOAD].init(
      mapIt(rpcExecutionPayload.transactions, it.getTransaction)),
    withdrawals: List[capella.Withdrawal, MAX_WITHDRAWALS_PER_PAYLOAD].init(
      mapIt(maybeDeref rpcExecutionPayload.withdrawals, it.asConsensusWithdrawal)))

func asConsensusType*(payloadWithValue: engine_api.GetPayloadV2Response):
    capella.ExecutionPayloadForSigning =
  capella.ExecutionPayloadForSigning(
    executionPayload: payloadWithValue.executionPayload.asConsensusType,
    blockValue: payloadWithValue.blockValue)

func asConsensusType*(rpcExecutionPayload: ExecutionPayloadV3):
    deneb.ExecutionPayload =
  template getTransaction(tt: TypedTransaction): bellatrix.Transaction =
    bellatrix.Transaction.init(tt.distinctBase)

  deneb.ExecutionPayload(
    parent_hash: rpcExecutionPayload.parentHash.asEth2Digest,
    feeRecipient:
      ExecutionAddress(data: rpcExecutionPayload.feeRecipient.distinctBase),
    state_root: rpcExecutionPayload.stateRoot.asEth2Digest,
    receipts_root: rpcExecutionPayload.receiptsRoot.asEth2Digest,
    logs_bloom: BloomLogs(data: rpcExecutionPayload.logsBloom.distinctBase),
    prev_randao: rpcExecutionPayload.prevRandao.asEth2Digest,
    block_number: rpcExecutionPayload.blockNumber.uint64,
    gas_limit: rpcExecutionPayload.gasLimit.uint64,
    gas_used: rpcExecutionPayload.gasUsed.uint64,
    timestamp: rpcExecutionPayload.timestamp.uint64,
    extra_data: List[byte, MAX_EXTRA_DATA_BYTES].init(rpcExecutionPayload.extraData.bytes),
    base_fee_per_gas: rpcExecutionPayload.baseFeePerGas,
    block_hash: rpcExecutionPayload.blockHash.asEth2Digest,
    transactions: List[bellatrix.Transaction, MAX_TRANSACTIONS_PER_PAYLOAD].init(
      mapIt(rpcExecutionPayload.transactions, it.getTransaction)),
    withdrawals: List[capella.Withdrawal, MAX_WITHDRAWALS_PER_PAYLOAD].init(
      mapIt(rpcExecutionPayload.withdrawals, it.asConsensusWithdrawal)),
    blob_gas_used: rpcExecutionPayload.blobGasUsed.uint64,
    excess_blob_gas: rpcExecutionPayload.excessBlobGas.uint64)

func asConsensusType*(payload: engine_api.GetPayloadV3Response):
    deneb.ExecutionPayloadForSigning =
  deneb.ExecutionPayloadForSigning(
    executionPayload: payload.executionPayload.asConsensusType,
    blockValue: payload.blockValue,
    # TODO
    # The `mapIt` calls below are necessary only because we use different distinct
    # types for KZG commitments and Blobs in the `web3` and the `deneb` spec types.
    # Both are defined as `array[N, byte]` under the hood.
    blobsBundle: deneb.BlobsBundle(
      commitments: KzgCommitments.init(
        payload.blobsBundle.commitments.mapIt(
          kzg_abi.KzgCommitment(bytes: it.bytes))),
      proofs: KzgProofs.init(
        payload.blobsBundle.proofs.mapIt(
          kzg_abi.KzgProof(bytes: it.bytes))),
      blobs: Blobs.init(
        payload.blobsBundle.blobs.mapIt(it.bytes))))

func asConsensusType*(rpcExecutionPayload: ExecutionPayloadV4):
    electra.ExecutionPayload =
  template getTransaction(
      tt: engine_api_types.Transaction): electra.Eip6493Transaction =
    electra.Eip6493Transaction(
      payload: Eip6493TransactionPayload(
        `type`:
          if tt.payload.`type`.isSome:
            Opt.some(tt.payload.`type`.get.uint64.uint8)
          else:
            Opt.none(uint8),
        chain_id:
          if tt.payload.chainId.isSome:
            Opt.some(tt.payload.chainId.get.uint64)
          else:
            Opt.none(uint64),
        nonce:
          if tt.payload.nonce.isSome:
            Opt.some(tt.payload.nonce.get.uint64)
          else:
            Opt.none(uint64),
        max_fees_per_gas:
          if tt.payload.maxFeesPerGas.isSome:
            Opt.some(Eip6493FeesPerGas(
              regular:
                if tt.payload.maxFeesPerGas.get.regular.isSome:
                  Opt.some(tt.payload.maxFeesPerGas.get.regular.get)
                else:
                  Opt.none(Uint256),
              blob:
                if tt.payload.maxFeesPerGas.get.blob.isSome:
                  Opt.some(tt.payload.maxFeesPerGas.get.blob.get)
                else:
                  Opt.none(Uint256)))
          else:
            Opt.none(Eip6493FeesPerGas),
        gas:
          if tt.payload.gas.isSome:
            Opt.some(tt.payload.gas.get.uint64)
          else:
            Opt.none(uint64),
        to:
          if tt.payload.to.isSome:
            Opt.some(ExecutionAddress(data: tt.payload.to.get.distinctBase))
          else:
            Opt.none(ExecutionAddress),
        value:
          if tt.payload.value.isSome:
            Opt.some(tt.payload.value.get)
          else:
            Opt.none(UInt256),
        input:
          if tt.payload.input.isSome:
            Opt.some(List[byte, Limit MAX_CALLDATA_SIZE].init(
              tt.payload.input.get))
          else:
            Opt.none(List[byte, Limit MAX_CALLDATA_SIZE]),
        access_list:
          if tt.payload.accessList.isSome:
            Opt.some(List[Eip6493AccessTuple, Limit MAX_ACCESS_LIST_SIZE].init(
              tt.payload.accessList.get.mapIt(
                Eip6493AccessTuple(
                  address: ExecutionAddress(data: distinctBase(it.address)),
                  storage_keys:
                    List[Eth2Digest, Limit MAX_ACCESS_LIST_STORAGE_KEYS]
                      .init(it.storage_keys.mapIt(
                        Eth2Digest(data: distinctBase(it))))))))
          else:
            Opt.none(List[Eip6493AccessTuple, Limit MAX_ACCESS_LIST_SIZE]),
        max_priority_fees_per_gas:
          if tt.payload.maxPriorityFeesPerGas.isSome:
            Opt.some(Eip6493FeesPerGas(
              regular:
                if tt.payload.maxPriorityFeesPerGas.get.regular.isSome:
                  Opt.some(tt.payload.maxPriorityFeesPerGas.get.regular.get)
                else:
                  Opt.none(Uint256),
              blob:
                if tt.payload.maxPriorityFeesPerGas.get.blob.isSome:
                  Opt.some(tt.payload.maxPriorityFeesPerGas.get.blob.get)
                else:
                  Opt.none(Uint256)))
          else:
            Opt.none(Eip6493FeesPerGas),
        blob_versioned_hashes:
          if tt.payload.blobVersionedHashes.isSome:
            Opt.some(
              List[stable.VersionedHash, Limit MAX_BLOB_COMMITMENTS_PER_BLOCK]
                .init(tt.payload.blobVersionedHashes.get.mapIt(
                  stable.VersionedHash(it))))
          else:
            Opt.none(
              List[stable.VersionedHash,
                Limit MAX_BLOB_COMMITMENTS_PER_BLOCK])),
      signature: Eip6493TransactionSignature(
        `from`:
          if tt.signature.`from`.isSome:
            Opt.some(ExecutionAddress(
              data: distinctBase(tt.signature.`from`.get)))
          else:
            Opt.none(ExecutionAddress),
        ecdsa_signature:
          if tt.signature.ecdsaSignature.isSome:
            Opt.some(array[65, byte](tt.signature.ecdsaSignature.get))
          else:
            Opt.none(array[65, byte])))

  template getDepositRequest(
      dr: DepositRequestV1): electra.DepositRequest =
    electra.DepositRequest(
      pubkey: ValidatorPubKey(blob: dr.pubkey.distinctBase),
      withdrawal_credentials: dr.withdrawalCredentials.asEth2Digest,
      amount: dr.amount.Gwei,
      signature: ValidatorSig(blob: dr.signature.distinctBase),
      index: dr.index.uint64)

  template getWithdrawalRequest(
      wr: WithdrawalRequestV1): electra.WithdrawalRequest =
    electra.WithdrawalRequest(
      source_address: ExecutionAddress(data: wr.sourceAddress.distinctBase),
      validator_pubkey: ValidatorPubKey(blob: wr.validatorPubkey.distinctBase),
      amount: wr.amount.Gwei)

  template getConsolidationRequest(
      cr: ConsolidationRequestV1): electra.ConsolidationRequest =
    electra.ConsolidationRequest(
      source_address: ExecutionAddress(data: cr.sourceAddress.distinctBase),
      source_pubkey: ValidatorPubKey(blob: cr.sourcePubkey.distinctBase),
      target_pubkey: ValidatorPubKey(blob: cr.targetPubkey.distinctBase))

  electra.ExecutionPayload(
    parent_hash: rpcExecutionPayload.parentHash.asEth2Digest,
    feeRecipient:
      ExecutionAddress(data: rpcExecutionPayload.feeRecipient.distinctBase),
    state_root: rpcExecutionPayload.stateRoot.asEth2Digest,
    receipts_root: rpcExecutionPayload.receiptsRoot.asEth2Digest,
    logs_bloom: BloomLogs(data: rpcExecutionPayload.logsBloom.distinctBase),
    prev_randao: rpcExecutionPayload.prevRandao.asEth2Digest,
    block_number: rpcExecutionPayload.blockNumber.uint64,
    gas_limit: rpcExecutionPayload.gasLimit.uint64,
    gas_used: rpcExecutionPayload.gasUsed.uint64,
    timestamp: rpcExecutionPayload.timestamp.uint64,
    extra_data: List[byte, MAX_EXTRA_DATA_BYTES].init(
      rpcExecutionPayload.extraData.bytes),
    base_fee_per_gas: rpcExecutionPayload.baseFeePerGas,
    block_hash: rpcExecutionPayload.blockHash.asEth2Digest,
    transactions: List[Eip6493Transaction, MAX_TRANSACTIONS_PER_PAYLOAD].init(
      mapIt(rpcExecutionPayload.transactions, it.getTransaction)),
    withdrawals: List[capella.Withdrawal, MAX_WITHDRAWALS_PER_PAYLOAD].init(
      mapIt(rpcExecutionPayload.withdrawals, it.asConsensusWithdrawal)),
    blob_gas_used: rpcExecutionPayload.blobGasUsed.uint64,
    excess_blob_gas: rpcExecutionPayload.excessBlobGas.uint64,
    deposit_requests:
      List[electra.DepositRequest, MAX_DEPOSIT_REQUESTS_PER_PAYLOAD].init(
        mapIt(rpcExecutionPayload.depositRequests, it.getDepositRequest)),
    withdrawal_requests: List[electra.WithdrawalRequest,
      MAX_WITHDRAWAL_REQUESTS_PER_PAYLOAD].init(
        mapIt(rpcExecutionPayload.withdrawalRequests,
          it.getWithdrawalRequest)),
    consolidation_requests: List[electra.ConsolidationRequest,
      Limit MAX_CONSOLIDATION_REQUESTS_PER_PAYLOAD].init(
        mapIt(rpcExecutionPayload.consolidationRequests,
          it.getConsolidationRequest)))

func asConsensusType*(payload: engine_api.GetPayloadV4Response):
    electra.ExecutionPayloadForSigning =
  electra.ExecutionPayloadForSigning(
    executionPayload: payload.executionPayload.asConsensusType,
    blockValue: payload.blockValue,
    # TODO
    # The `mapIt` calls below are necessary only because we use different distinct
    # types for KZG commitments and Blobs in the `web3` and the `deneb` spec types.
    # Both are defined as `array[N, byte]` under the hood.
    blobsBundle: deneb.BlobsBundle(
      commitments: KzgCommitments.init(
        payload.blobsBundle.commitments.mapIt(
          kzg_abi.KzgCommitment(bytes: it.bytes))),
      proofs: KzgProofs.init(
        payload.blobsBundle.proofs.mapIt(
          kzg_abi.KzgProof(bytes: it.bytes))),
      blobs: Blobs.init(
        payload.blobsBundle.blobs.mapIt(it.bytes))))

func asEngineExecutionPayload*(executionPayload: bellatrix.ExecutionPayload):
    ExecutionPayloadV1 =
  template getTypedTransaction(tt: bellatrix.Transaction): TypedTransaction =
    TypedTransaction(tt.distinctBase)

  engine_api.ExecutionPayloadV1(
    parentHash: executionPayload.parent_hash.asBlockHash,
    feeRecipient: Address(executionPayload.fee_recipient.data),
    stateRoot: executionPayload.state_root.asBlockHash,
    receiptsRoot: executionPayload.receipts_root.asBlockHash,
    logsBloom:
      FixedBytes[BYTES_PER_LOGS_BLOOM](executionPayload.logs_bloom.data),
    prevRandao: executionPayload.prev_randao.asBlockHash,
    blockNumber: Quantity(executionPayload.block_number),
    gasLimit: Quantity(executionPayload.gas_limit),
    gasUsed: Quantity(executionPayload.gas_used),
    timestamp: Quantity(executionPayload.timestamp),
    extraData: DynamicBytes[0, MAX_EXTRA_DATA_BYTES](executionPayload.extra_data),
    baseFeePerGas: executionPayload.base_fee_per_gas,
    blockHash: executionPayload.block_hash.asBlockHash,
    transactions: mapIt(executionPayload.transactions, it.getTypedTransaction))

template toEngineWithdrawal(w: capella.Withdrawal): WithdrawalV1 =
  WithdrawalV1(
    index: Quantity(w.index),
    validatorIndex: Quantity(w.validator_index),
    address: Address(w.address.data),
    amount: Quantity(w.amount))

func asEngineExecutionPayload*(executionPayload: capella.ExecutionPayload):
    ExecutionPayloadV2 =
  template getTypedTransaction(tt: bellatrix.Transaction): TypedTransaction =
    TypedTransaction(tt.distinctBase)
  engine_api.ExecutionPayloadV2(
    parentHash: executionPayload.parent_hash.asBlockHash,
    feeRecipient: Address(executionPayload.fee_recipient.data),
    stateRoot: executionPayload.state_root.asBlockHash,
    receiptsRoot: executionPayload.receipts_root.asBlockHash,
    logsBloom:
      FixedBytes[BYTES_PER_LOGS_BLOOM](executionPayload.logs_bloom.data),
    prevRandao: executionPayload.prev_randao.asBlockHash,
    blockNumber: Quantity(executionPayload.block_number),
    gasLimit: Quantity(executionPayload.gas_limit),
    gasUsed: Quantity(executionPayload.gas_used),
    timestamp: Quantity(executionPayload.timestamp),
    extraData: DynamicBytes[0, MAX_EXTRA_DATA_BYTES](executionPayload.extra_data),
    baseFeePerGas: executionPayload.base_fee_per_gas,
    blockHash: executionPayload.block_hash.asBlockHash,
    transactions: mapIt(executionPayload.transactions, it.getTypedTransaction),
    withdrawals: mapIt(executionPayload.withdrawals, it.toEngineWithdrawal))

func asEngineExecutionPayload*(executionPayload: deneb.ExecutionPayload):
    ExecutionPayloadV3 =
  template getTypedTransaction(tt: bellatrix.Transaction): TypedTransaction =
    TypedTransaction(tt.distinctBase)

  engine_api.ExecutionPayloadV3(
    parentHash: executionPayload.parent_hash.asBlockHash,
    feeRecipient: Address(executionPayload.fee_recipient.data),
    stateRoot: executionPayload.state_root.asBlockHash,
    receiptsRoot: executionPayload.receipts_root.asBlockHash,
    logsBloom:
      FixedBytes[BYTES_PER_LOGS_BLOOM](executionPayload.logs_bloom.data),
    prevRandao: executionPayload.prev_randao.asBlockHash,
    blockNumber: Quantity(executionPayload.block_number),
    gasLimit: Quantity(executionPayload.gas_limit),
    gasUsed: Quantity(executionPayload.gas_used),
    timestamp: Quantity(executionPayload.timestamp),
    extraData: DynamicBytes[0, MAX_EXTRA_DATA_BYTES](executionPayload.extra_data),
    baseFeePerGas: executionPayload.base_fee_per_gas,
    blockHash: executionPayload.block_hash.asBlockHash,
    transactions: mapIt(executionPayload.transactions, it.getTypedTransaction),
    withdrawals: mapIt(executionPayload.withdrawals, it.asEngineWithdrawal),
    blobGasUsed: Quantity(executionPayload.blob_gas_used),
    excessBlobGas: Quantity(executionPayload.excess_blob_gas))

func asEngineExecutionPayload*(executionPayload: electra.ExecutionPayload):
    ExecutionPayloadV4 =
  template getTypedTransaction(
      tt: electra.Eip6493Transaction): engine_api_types.Transaction =
    engine_api_types.Transaction(
      payload: engine_api_types.TransactionPayload(
        `type`:
          if tt.payload.`type`.isSome:
            Opt.some(tt.payload.`type`.get.Quantity)
          else:
            Opt.none(Quantity),
        chainId:
          if tt.payload.chain_id.isSome:
            Opt.some(tt.payload.chain_id.get.Quantity)
          else:
            Opt.none(Quantity),
        nonce:
          if tt.payload.nonce.isSome:
            Opt.some(tt.payload.nonce.get.Quantity)
          else:
            Opt.none(Quantity),
        maxFeesPerGas:
          if tt.payload.max_fees_per_gas.isSome:
            Opt.some(engine_api_types.TransactionFeesPerGas(
              regular:
                if tt.payload.max_fees_per_gas.get.regular.isSome:
                  Opt.some(tt.payload.max_fees_per_gas.get.regular.get)
                else:
                  Opt.none(UInt256),
              blob:
                if tt.payload.max_fees_per_gas.get.blob.isSome:
                  Opt.some(tt.payload.max_fees_per_gas.get.blob.get)
                else:
                  Opt.none(UInt256)))
          else:
            Opt.none(engine_api_types.TransactionFeesPerGas),
        gas:
          if tt.payload.gas.isSome:
            Opt.some(tt.payload.gas.get.Quantity)
          else:
            Opt.none(Quantity),
        to:
          if tt.payload.to.isSome:
            Opt.some(Address(tt.payload.to.get.data))
          else:
            Opt.none(Address),
        value:
          if tt.payload.value.isSome:
            Opt.some(tt.payload.value.get)
          else:
            Opt.none(UInt256),
        input:
          if tt.payload.input.isSome:
            Opt.some(distinctBase(tt.payload.input.get))
          else:
            Opt.none(seq[byte]),
        accessList:
          if tt.payload.access_list.isSome:
            Opt.some(distinctBase(tt.payload.access_list.get).mapIt(
              AccessTuple(
                address: Address(it.address.data),
                storage_keys: distinctBase(it.storage_keys)
                  .mapIt(FixedBytes[32](it.data)))))
          else:
            Opt.none(seq[AccessTuple]),
        maxPriorityFeesPerGas:
          if tt.payload.max_priority_fees_per_gas.isSome:
            Opt.some(engine_api_types.TransactionFeesPerGas(
              regular:
                if tt.payload.max_priority_fees_per_gas.get.regular.isSome:
                  Opt.some(
                    tt.payload.max_priority_fees_per_gas.get.regular.get)
                else:
                  Opt.none(UInt256),
              blob:
                if tt.payload.max_priority_fees_per_gas.get.blob.isSome:
                  Opt.some(
                    tt.payload.max_priority_fees_per_gas.get.blob.get)
                else:
                  Opt.none(UInt256)))
          else:
            Opt.none(engine_api_types.TransactionFeesPerGas),
        blobVersionedHashes:
          if tt.payload.blob_versioned_hashes.isSome:
            Opt.some(distinctBase(tt.payload.blob_versioned_hashes.get)
              .mapIt(FixedBytes[32](it)))
          else:
            Opt.none(seq[FixedBytes[32]])),
      signature: engine_api_types.TransactionSignature(
        `from`:
          if tt.signature.`from`.isSome:
            Opt.some(Address(tt.signature.`from`.get.data))
          else:
            Opt.none(Address),
        ecdsaSignature:
          if tt.signature.ecdsa_signature.isSome:
            Opt.some(FixedBytes[65](tt.signature.ecdsa_signature.get))
          else:
            Opt.none(FixedBytes[65])))

  template getDepositRequest(
      dr: electra.DepositRequest): DepositRequestV1 =
    DepositRequestV1(
      pubkey: FixedBytes[RawPubKeySize](dr.pubkey.blob),
      withdrawalCredentials: FixedBytes[32](dr.withdrawal_credentials.data),
      amount: dr.amount.Quantity,
      signature: FixedBytes[RawSigSize](dr.signature.blob),
      index: dr.index.Quantity)

  template getWithdrawalRequest(
      wr: electra.WithdrawalRequest): WithdrawalRequestV1 =
    WithdrawalRequestV1(
      sourceAddress: Address(wr.source_address.data),
      validatorPubkey: FixedBytes[RawPubKeySize](wr.validator_pubkey.blob),
      amount: wr.amount.Quantity)

  template getConsolidationRequest(
      cr: electra.ConsolidationRequest): ConsolidationRequestV1 =
    ConsolidationRequestV1(
      sourceAddress: Address(cr.source_address.data),
      sourcePubkey: FixedBytes[RawPubKeySize](cr.source_pubkey.blob),
      targetPubkey: FixedBytes[RawPubKeySize](cr.target_pubkey.blob))

  engine_api.ExecutionPayloadV4(
    parentHash: executionPayload.parent_hash.asBlockHash,
    feeRecipient: Address(executionPayload.fee_recipient.data),
    stateRoot: executionPayload.state_root.asBlockHash,
    receiptsRoot: executionPayload.receipts_root.asBlockHash,
    logsBloom:
      FixedBytes[BYTES_PER_LOGS_BLOOM](executionPayload.logs_bloom.data),
    prevRandao: executionPayload.prev_randao.asBlockHash,
    blockNumber: Quantity(executionPayload.block_number),
    gasLimit: Quantity(executionPayload.gas_limit),
    gasUsed: Quantity(executionPayload.gas_used),
    timestamp: Quantity(executionPayload.timestamp),
    extraData: DynamicBytes[0, MAX_EXTRA_DATA_BYTES](executionPayload.extra_data),
    baseFeePerGas: executionPayload.base_fee_per_gas,
    blockHash: executionPayload.block_hash.asBlockHash,
    transactions: mapIt(executionPayload.transactions, it.getTypedTransaction),
    withdrawals: mapIt(executionPayload.withdrawals, it.asEngineWithdrawal),
    blobGasUsed: Quantity(executionPayload.blob_gas_used),
    excessBlobGas: Quantity(executionPayload.excess_blob_gas),
    depositRequests: mapIt(
      executionPayload.deposit_requests, it.getDepositRequest),
    withdrawalRequests: mapIt(
      executionPayload.withdrawal_requests, it.getWithdrawalRequest),
    consolidationRequests: mapIt(
      executionPayload.consolidation_requests, it.getConsolidationRequest))

=======
>>>>>>> 34109e1d
func isConnected(connection: ELConnection): bool =
  connection.web3.isSome

func getJsonRpcRequestHeaders(jwtSecret: Opt[seq[byte]]):
    auto =
  if jwtSecret.isSome:
    let secret = jwtSecret.get
    (proc(): seq[(string, string)] =
      # https://www.rfc-editor.org/rfc/rfc6750#section-6.1.1
      @[("Authorization", "Bearer " & getSignedIatToken(
        secret, (getTime() - initTime(0, 0)).inSeconds))])
  else:
    (proc(): seq[(string, string)] = @[])

proc newWeb3*(engineUrl: EngineApiUrl): Future[Web3] =
  newWeb3(engineUrl.url,
          getJsonRpcRequestHeaders(engineUrl.jwtSecret), httpFlags = {})

proc establishEngineApiConnection(url: EngineApiUrl):
                                  Future[Result[Web3, string]] {.
                                  async: (raises: [CancelledError]).} =
  try:
    ok(await newWeb3(url).wait(engineApiConnectionTimeout))
  except AsyncTimeoutError:
    err "Engine API connection timed out"
  except CancelledError as exc:
    raise exc
  except CatchableError as exc:
    err exc.msg

proc tryConnecting(connection: ELConnection): Future[bool] {.
     async: (raises: [CancelledError]).} =
  if connection.isConnected:
    return true

  if connection.connectingFut == nil or
     connection.connectingFut.finished: # The previous attempt was not successful
    connection.connectingFut =
      establishEngineApiConnection(connection.engineUrl)

  let web3Res = await connection.connectingFut
  if web3Res.isErr:
    warn "Engine API connection failed", err = web3Res.error
    false
  else:
    connection.web3 = Opt.some(web3Res.get)
    true

proc connectedRpcClient(connection: ELConnection): Future[RpcClient] {.
     async: (raises: [CancelledError]).} =
  while not connection.isConnected:
    if not(await connection.tryConnecting()):
      await sleepAsync(chronos.seconds(10))

  connection.web3.get.provider

proc getBlockByHash(
    rpcClient: RpcClient,
    hash: BlockHash
): Future[BlockObject] {.async: (raises: [CatchableError]).} =
  await rpcClient.eth_getBlockByHash(hash, false)

proc getBlockByNumber*(
    rpcClient: RpcClient,
    number: Eth1BlockNumber
): Future[BlockObject] {.async: (raises: [CatchableError]).} =
  let hexNumber = try:
    let num = distinctBase(number)
    &"0x{num:X}" # No leading 0's!
  except ValueError as exc:
    # Since the format above is valid, failing here should not be possible
    raiseAssert exc.msg

  await rpcClient.eth_getBlockByNumber(hexNumber, false)

func areSameAs(expectedParams: Option[NextExpectedPayloadParams],
               latestHead, latestSafe, latestFinalized: Eth2Digest,
               timestamp: uint64,
               randomData: Eth2Digest,
               feeRecipient: Eth1Address,
               withdrawals: seq[WithdrawalV1]): bool =
  expectedParams.isSome and
    expectedParams.get.headBlockHash == latestHead and
    expectedParams.get.safeBlockHash == latestSafe and
    expectedParams.get.finalizedBlockHash == latestFinalized and
    expectedParams.get.payloadAttributes.timestamp.uint64 == timestamp and
    expectedParams.get.payloadAttributes.prevRandao.bytes == randomData.data and
    expectedParams.get.payloadAttributes.suggestedFeeRecipient == feeRecipient and
    expectedParams.get.payloadAttributes.withdrawals == withdrawals

proc forkchoiceUpdated(rpcClient: RpcClient,
                       state: ForkchoiceStateV1,
                       payloadAttributes: Opt[PayloadAttributesV1] |
                                          Opt[PayloadAttributesV2] |
                                          Opt[PayloadAttributesV3]):
                       Future[ForkchoiceUpdatedResponse] =
  when payloadAttributes is Opt[PayloadAttributesV1]:
    rpcClient.engine_forkchoiceUpdatedV1(state, payloadAttributes)
  elif payloadAttributes is Opt[PayloadAttributesV2]:
    rpcClient.engine_forkchoiceUpdatedV2(state, payloadAttributes)
  elif payloadAttributes is Opt[PayloadAttributesV3]:
    rpcClient.engine_forkchoiceUpdatedV3(state, payloadAttributes)
  else:
    static: doAssert false

proc getPayloadFromSingleEL(
    connection: ELConnection,
    GetPayloadResponseType: type,
    isForkChoiceUpToDate: bool,
    consensusHead: Eth2Digest,
    headBlock, safeBlock, finalizedBlock: Eth2Digest,
    timestamp: uint64,
    randomData: Eth2Digest,
    suggestedFeeRecipient: Eth1Address,
    withdrawals: seq[WithdrawalV1]
): Future[GetPayloadResponseType] {.async: (raises: [CatchableError]).} =

  let
    rpcClient = await connection.connectedRpcClient()
    payloadId = if isForkChoiceUpToDate and connection.lastPayloadId.isSome:
      connection.lastPayloadId.get
    elif not headBlock.isZero:
      engine_api_last_minute_forkchoice_updates_sent.inc(1, [connection.engineUrl.url])

      when GetPayloadResponseType is BellatrixExecutionPayloadWithValue:
        let response = await rpcClient.forkchoiceUpdated(
          ForkchoiceStateV1(
            headBlockHash: headBlock.asBlockHash,
            safeBlockHash: safeBlock.asBlockHash,
            finalizedBlockHash: finalizedBlock.asBlockHash),
          Opt.some PayloadAttributesV1(
            timestamp: Quantity timestamp,
            prevRandao: FixedBytes[32] randomData.data,
            suggestedFeeRecipient: suggestedFeeRecipient))
      elif GetPayloadResponseType is engine_api.GetPayloadV2Response:
        let response = await rpcClient.forkchoiceUpdated(
          ForkchoiceStateV1(
            headBlockHash: headBlock.asBlockHash,
            safeBlockHash: safeBlock.asBlockHash,
            finalizedBlockHash: finalizedBlock.asBlockHash),
          Opt.some PayloadAttributesV2(
            timestamp: Quantity timestamp,
            prevRandao: FixedBytes[32] randomData.data,
            suggestedFeeRecipient: suggestedFeeRecipient,
            withdrawals: withdrawals))
      elif  GetPayloadResponseType is engine_api.GetPayloadV3Response or
            GetPayloadResponseType is engine_api.GetPayloadV4Response:
        # https://github.com/ethereum/execution-apis/blob/90a46e9137c89d58e818e62fa33a0347bba50085/src/engine/prague.md
        # does not define any new forkchoiceUpdated, so reuse V3 from Dencun
        let response = await rpcClient.forkchoiceUpdated(
          ForkchoiceStateV1(
            headBlockHash: headBlock.asBlockHash,
            safeBlockHash: safeBlock.asBlockHash,
            finalizedBlockHash: finalizedBlock.asBlockHash),
          Opt.some PayloadAttributesV3(
            timestamp: Quantity timestamp,
            prevRandao: FixedBytes[32] randomData.data,
            suggestedFeeRecipient: suggestedFeeRecipient,
            withdrawals: withdrawals,
            parentBeaconBlockRoot: consensusHead.asBlockHash))
      else:
        static: doAssert false

      if response.payloadStatus.status != PayloadExecutionStatus.valid or
         response.payloadId.isNone:
        raise newException(CatchableError, "Head block is not a valid payload")

      # Give the EL some time to assemble the block
      await sleepAsync(chronos.milliseconds 500)

      response.payloadId.get
    else:
      raise newException(CatchableError, "No confirmed execution head yet")

  when GetPayloadResponseType is BellatrixExecutionPayloadWithValue:
    let payload =
      await engine_api.getPayload(rpcClient, ExecutionPayloadV1, payloadId)
    return BellatrixExecutionPayloadWithValue(
      executionPayload: payload, blockValue: Wei.zero)
  else:
    return await engine_api.getPayload(
      rpcClient, GetPayloadResponseType, payloadId)

func cmpGetPayloadResponses(lhs, rhs: SomeEnginePayloadWithValue): int =
  cmp(distinctBase lhs.blockValue, distinctBase rhs.blockValue)

template EngineApiResponseType*(T: type bellatrix.ExecutionPayloadForSigning): type =
  BellatrixExecutionPayloadWithValue

template EngineApiResponseType*(T: type capella.ExecutionPayloadForSigning): type =
  engine_api.GetPayloadV2Response

template EngineApiResponseType*(T: type deneb.ExecutionPayloadForSigning): type =
  engine_api.GetPayloadV3Response

template EngineApiResponseType*(T: type electra.ExecutionPayloadForSigning): type =
  engine_api.GetPayloadV4Response

template toEngineWithdrawals*(withdrawals: seq[capella.Withdrawal]): seq[WithdrawalV1] =
  mapIt(withdrawals, toEngineWithdrawal(it))

template kind(T: type ExecutionPayloadV1): ConsensusFork =
  ConsensusFork.Bellatrix

template kind(T: typedesc[ExecutionPayloadV1OrV2|ExecutionPayloadV2]): ConsensusFork =
  ConsensusFork.Capella

template kind(T: type ExecutionPayloadV3): ConsensusFork =
  ConsensusFork.Deneb

proc getPayload*(
    m: ELManager,
    PayloadType: type ForkyExecutionPayloadForSigning,
    consensusHead: Eth2Digest,
    headBlock, safeBlock, finalizedBlock: Eth2Digest,
    timestamp: uint64,
    randomData: Eth2Digest,
    suggestedFeeRecipient: Eth1Address,
    withdrawals: seq[capella.Withdrawal]
): Future[Opt[PayloadType]] {.async: (raises: [CancelledError]).} =
  if m.elConnections.len == 0:
    return err()

  let
    engineApiWithdrawals = toEngineWithdrawals withdrawals
    isFcUpToDate = m.nextExpectedPayloadParams.areSameAs(
      headBlock, safeBlock, finalizedBlock, timestamp,
      randomData, suggestedFeeRecipient, engineApiWithdrawals)

  # `getPayloadFromSingleEL` may introduce additional latency
  const extraProcessingOverhead = 500.milliseconds
  let
    timeout = GETPAYLOAD_TIMEOUT + extraProcessingOverhead
    deadline = sleepAsync(timeout)

  var bestPayloadIdx = Opt.none(int)

  while true:
    let requests =
      m.elConnections.mapIt(
        it.getPayloadFromSingleEL(EngineApiResponseType(PayloadType),
          isFcUpToDate, consensusHead, headBlock, safeBlock, finalizedBlock,
          timestamp, randomData, suggestedFeeRecipient, engineApiWithdrawals))

    let timeoutExceeded =
      try:
        await allFutures(requests).wait(deadline)
        false
      except AsyncTimeoutError:
        true
      except CancelledError as exc:
        let pending =
          requests.filterIt(not(it.finished())).mapIt(it.cancelAndWait())
        await noCancel allFutures(pending)
        raise exc

    for idx, req in requests:
      if not(req.finished()):
        warn "Timeout while getting execution payload",
             url = m.elConnections[idx].engineUrl.url
      elif req.failed():
        warn "Failed to get execution payload from EL",
             url = m.elConnections[idx].engineUrl.url,
             reason = req.error.msg
      else:
        const payloadFork = PayloadType.kind
        when payloadFork >= ConsensusFork.Capella:
          when payloadFork == ConsensusFork.Capella:
            # TODO: The engine_api module may offer an alternative API where
            # it is guaranteed to return the correct response type (i.e. the
            # rule below will be enforced during deserialization).
            if req.value().executionPayload.withdrawals.isNone:
              warn "Execution client returned a block without a " &
                   "'withdrawals' field for a post-Shanghai block",
                    url = m.elConnections[idx].engineUrl.url
              continue

          if engineApiWithdrawals !=
             req.value().executionPayload.withdrawals.maybeDeref:
            # otherwise it formats as "@[(index: ..., validatorIndex: ...,
            # address: ..., amount: ...), (index: ..., validatorIndex: ...,
            # address: ..., amount: ...)]"
            # TODO (cheatfate): should we have `continue` statement at the
            # end of this branch. If no such payload could be choosen as
            # best one.
            warn "Execution client did not return correct withdrawals",
              withdrawals_from_cl_len = engineApiWithdrawals.len,
              withdrawals_from_el_len =
                req.value().executionPayload.withdrawals.maybeDeref.len,
              withdrawals_from_cl =
                mapIt(engineApiWithdrawals, it.asConsensusWithdrawal),
              withdrawals_from_el =
                mapIt(
                  req.value().executionPayload.withdrawals.maybeDeref,
                  it.asConsensusWithdrawal),
              url = m.elConnections[idx].engineUrl.url
            # If we have more than one EL connection we consider this as
            # a failure.
            if len(requests) > 1:
              continue

        if req.value().executionPayload.extraData.len > MAX_EXTRA_DATA_BYTES:
          warn "Execution client provided a block with invalid extraData " &
               "(size exceeds limit)",
               url = m.elConnections[idx].engineUrl.url,
               size = req.value().executionPayload.extraData.len,
               limit = MAX_EXTRA_DATA_BYTES
          continue

        if bestPayloadIdx.isNone:
          bestPayloadIdx = Opt.some(idx)
        else:
          if cmpGetPayloadResponses(
               req.value(), requests[bestPayloadIdx.get].value()) > 0:
            bestPayloadIdx = Opt.some(idx)

    let pending =
      requests.filterIt(not(it.finished())).mapIt(it.cancelAndWait())
    await noCancel allFutures(pending)

    if bestPayloadIdx.isSome():
      return ok(requests[bestPayloadIdx.get()].value().asConsensusType)

    if timeoutExceeded:
      break

  err()

proc waitELToSyncDeposits(
    connection: ELConnection,
    minimalRequiredBlock: BlockHash
) {.async: (raises: [CancelledError]).} =
  var rpcClient: RpcClient = nil

  if connection.depositContractSyncStatus == DepositContractSyncStatus.synced:
    return

  var attempt = 0

  while true:
    if isNil(rpcClient):
      rpcClient = await connection.connectedRpcClient()

    try:
      discard raiseIfNil await connection.engineApiRequest(
        rpcClient.getBlockByHash(minimalRequiredBlock),
        "getBlockByHash", Moment.now(),
        web3RequestsTimeout, failureAllowed = true)
      connection.depositContractSyncStatus = DepositContractSyncStatus.synced
      return
    except CancelledError as exc:
      trace "waitELToSyncDepositContract interrupted",
             url = connection.engineUrl.url
      raise exc
    except CatchableError as exc:
      connection.depositContractSyncStatus = DepositContractSyncStatus.notSynced
      if attempt == 0:
        warn "Failed to obtain the most recent known block from the " &
             "execution layer node (the node is probably not synced)",
             url = connection.engineUrl.url,
             blk = minimalRequiredBlock,
             reason = exc.msg
      elif attempt mod 60 == 0:
        # This warning will be produced every 30 minutes
        warn "Still failing to obtain the most recent known block from the " &
             "execution layer node (the node is probably still not synced)",
             url = connection.engineUrl.url,
             blk = minimalRequiredBlock,
             reason = exc.msg
      inc(attempt)
      await sleepAsync(seconds(30))
      rpcClient = nil

func networkHasDepositContract(m: ELManager): bool =
  not m.cfg.DEPOSIT_CONTRACT_ADDRESS.isDefaultValue

func mostRecentKnownBlock(m: ELManager): BlockHash =
  if m.eth1Chain.finalizedDepositsMerkleizer.getChunkCount() > 0:
    m.eth1Chain.finalizedBlockHash.asBlockHash
  else:
    m.depositContractBlockHash

proc selectConnectionForChainSyncing(
    m: ELManager
): Future[ELConnection] {.async: (raises: [CancelledError,
                                           DataProviderConnectionFailure]).} =
  doAssert m.elConnections.len > 0

  let pendingConnections = m.elConnections.mapIt(
    if m.networkHasDepositContract:
      FutureBase waitELToSyncDeposits(it, m.mostRecentKnownBlock)
    else:
      FutureBase connectedRpcClient(it))

  while true:
    var pendingFutures = pendingConnections
    try:
      discard await race(pendingFutures)
    except ValueError:
      raiseAssert "pendingFutures should not be empty at this moment"
    except CancelledError as exc:
      let pending = pendingConnections.filterIt(not(it.finished())).
                      mapIt(it.cancelAndWait())
      await noCancel allFutures(pending)
      raise exc

    pendingFutures.reset()
    for index, future in pendingConnections.pairs():
      if future.completed():
        let pending = pendingConnections.filterIt(not(it.finished())).
                        mapIt(it.cancelAndWait())
        await noCancel allFutures(pending)
        return m.elConnections[index]
      elif not(future.finished()):
        pendingFutures.add(future)

    if len(pendingFutures) == 0:
      raise newException(DataProviderConnectionFailure,
                         "Unable to establish connection for chain syncing")

proc sendNewPayloadToSingleEL(
    connection: ELConnection,
    payload: engine_api.ExecutionPayloadV1
): Future[PayloadStatusV1] {.async: (raises: [CatchableError]).} =
  let rpcClient = await connection.connectedRpcClient()
  await rpcClient.engine_newPayloadV1(payload)

proc sendNewPayloadToSingleEL(
    connection: ELConnection,
    payload: engine_api.ExecutionPayloadV2
): Future[PayloadStatusV1] {.async: (raises: [CatchableError]).} =
  let rpcClient = await connection.connectedRpcClient()
  await rpcClient.engine_newPayloadV2(payload)

proc sendNewPayloadToSingleEL(
    connection: ELConnection,
    payload: engine_api.ExecutionPayloadV3,
    versioned_hashes: seq[engine_api.VersionedHash],
    parent_beacon_block_root: FixedBytes[32]
): Future[PayloadStatusV1] {.async: (raises: [CatchableError]).} =
  let rpcClient = await connection.connectedRpcClient()
  await rpcClient.engine_newPayloadV3(
    payload, versioned_hashes, parent_beacon_block_root)

proc sendNewPayloadToSingleEL(
    connection: ELConnection,
    payload: engine_api.ExecutionPayloadV4,
    versioned_hashes: seq[engine_api.VersionedHash],
    parent_beacon_block_root: FixedBytes[32]
): Future[PayloadStatusV1] {.async: (raises: [CatchableError]).} =
  let rpcClient = await connection.connectedRpcClient()
  await rpcClient.engine_newPayloadV4(
    payload, versioned_hashes, parent_beacon_block_root)

type
  StatusRelation = enum
    newStatusIsPreferable
    oldStatusIsOk
    disagreement

func compareStatuses(
    newStatus, prevStatus: PayloadExecutionStatus
): StatusRelation =
  case prevStatus
  of PayloadExecutionStatus.syncing:
    if newStatus == PayloadExecutionStatus.syncing:
      oldStatusIsOk
    else:
      newStatusIsPreferable

  of PayloadExecutionStatus.valid:
    case newStatus
    of PayloadExecutionStatus.syncing,
       PayloadExecutionStatus.accepted,
       PayloadExecutionStatus.valid:
      oldStatusIsOk
    of PayloadExecutionStatus.invalid_block_hash,
       PayloadExecutionStatus.invalid:
      disagreement

  of PayloadExecutionStatus.invalid:
    case newStatus
    of PayloadExecutionStatus.syncing,
       PayloadExecutionStatus.invalid:
      oldStatusIsOk
    of PayloadExecutionStatus.valid,
       PayloadExecutionStatus.accepted,
       PayloadExecutionStatus.invalid_block_hash:
      disagreement

  of PayloadExecutionStatus.accepted:
    case newStatus
    of PayloadExecutionStatus.accepted,
       PayloadExecutionStatus.syncing:
      oldStatusIsOk
    of PayloadExecutionStatus.valid:
      newStatusIsPreferable
    of PayloadExecutionStatus.invalid_block_hash,
       PayloadExecutionStatus.invalid:
      disagreement

  of PayloadExecutionStatus.invalid_block_hash:
    if newStatus == PayloadExecutionStatus.invalid_block_hash:
      oldStatusIsOk
    else:
      disagreement

type
  ELConsensusViolationDetector = object
    selectedResponse: Opt[int]
    disagreementAlreadyDetected: bool

func init(T: type ELConsensusViolationDetector): T =
  ELConsensusViolationDetector(
    selectedResponse: Opt.none(int),
    disagreementAlreadyDetected: false
  )

proc processResponse(
    d: var ELConsensusViolationDetector,
    elResponseType: typedesc,
    connections: openArray[ELConnection],
    requests: auto,
    idx: int) =

  if not requests[idx].completed:
    return

  let status = requests[idx].value().status
  if d.selectedResponse.isNone:
    d.selectedResponse = Opt.some(idx)
  elif not d.disagreementAlreadyDetected:
    let prevStatus = requests[d.selectedResponse.get].value().status
    case compareStatuses(status, prevStatus)
    of newStatusIsPreferable:
      d.selectedResponse = Opt.some(idx)
    of oldStatusIsOk:
      discard
    of disagreement:
      d.disagreementAlreadyDetected = true
      error "Execution layer consensus violation detected",
            responseType = name(elResponseType),
            url1 = connections[d.selectedResponse.get].engineUrl.url,
            status1 = prevStatus,
            url2 = connections[idx].engineUrl.url,
            status2 = status

proc lazyWait(futures: seq[FutureBase]) {.async: (raises: []).} =
  block:
    let pending = futures.filterIt(not(it.finished()))
    if len(pending) > 0:
      try:
        await allFutures(pending).wait(30.seconds)
      except CancelledError:
        discard
      except AsyncTimeoutError:
        discard

  block:
    let pending = futures.filterIt(not(it.finished())).mapIt(it.cancelAndWait())
    if len(pending) > 0:
      await noCancel allFutures(pending)

proc sendNewPayload*(
    m: ELManager,
    blck: SomeForkyBeaconBlock
): Future[PayloadExecutionStatus] {.async: (raises: [CancelledError]).} =
  let
    startTime = Moment.now()
    deadline = sleepAsync(NEWPAYLOAD_TIMEOUT)
    payload = blck.body.execution_payload.asEngineExecutionPayload
  var
    responseProcessor = ELConsensusViolationDetector.init()

  while true:
    block mainLoop:
      let
        requests = m.elConnections.mapIt:
          let req =
            when payload is engine_api.ExecutionPayloadV3 or
                 payload is engine_api.ExecutionPayloadV4:
              # https://github.com/ethereum/consensus-specs/blob/v1.4.0-alpha.1/specs/deneb/beacon-chain.md#process_execution_payload
              # Verify the execution payload is valid
              # [Modified in Deneb] Pass `versioned_hashes` to Execution Engine
              let versioned_hashes = mapIt(
                blck.body.blob_kzg_commitments,
                engine_api.VersionedHash(kzg_commitment_to_versioned_hash(it)))
              sendNewPayloadToSingleEL(
                it, payload, versioned_hashes,
                FixedBytes[32] blck.parent_root.data)
            elif payload is engine_api.ExecutionPayloadV1 or
                 payload is engine_api.ExecutionPayloadV2:
              sendNewPayloadToSingleEL(it, payload)
            else:
              static: doAssert false
          engineApiRequest(it, req, "newPayload", startTime, noTimeout)

      var pendingRequests = requests

      while true:
        let timeoutExceeded =
          try:
            discard await race(pendingRequests).wait(deadline)
            false
          except AsyncTimeoutError:
            true
          except ValueError:
            raiseAssert "pendingRequests should not be empty!"
          except CancelledError as exc:
            let pending =
              requests.filterIt(not(it.finished())).mapIt(it.cancelAndWait())
            await noCancel allFutures(pending)
            raise exc

        var stillPending: type(pendingRequests)
        for request in pendingRequests:
          if not(request.finished()):
            stillPending.add(request)
          elif request.completed():
            let index = requests.find(request)
            doAssert(index >= 0)
            responseProcessor.processResponse(type(payload),
                                              m.elConnections, requests, index)
        pendingRequests = stillPending

        if responseProcessor.disagreementAlreadyDetected:
          let pending =
            pendingRequests.filterIt(not(it.finished())).
              mapIt(it.cancelAndWait())
          await noCancel allFutures(pending)
          return PayloadExecutionStatus.invalid
        elif responseProcessor.selectedResponse.isSome():
          # We spawn task which will wait for all other responses which are
          # still pending, after 30.seconds all pending requests will be
          # cancelled.
          asyncSpawn lazyWait(pendingRequests.mapIt(FutureBase(it)))
          return requests[responseProcessor.selectedResponse.get].value().status

        if timeoutExceeded:
          # Timeout exceeded, cancelling all pending requests.
          let pending =
            pendingRequests.filterIt(not(it.finished())).
              mapIt(it.cancelAndWait())
          await noCancel allFutures(pending)
          return PayloadExecutionStatus.syncing

        if len(pendingRequests) == 0:
          # All requests failed, we will continue our attempts until deadline
          # is not finished.

          # To avoid continous spam of requests when EL node is offline we
          # going to sleep until next attempt for
          # (NEWPAYLOAD_TIMEOUT / 4) time (2.seconds).
          let timeout =
            chronos.nanoseconds(NEWPAYLOAD_TIMEOUT.nanoseconds div 4)
          await sleepAsync(timeout)

          break mainLoop

proc forkchoiceUpdatedForSingleEL(
    connection: ELConnection,
    state: ref ForkchoiceStateV1,
    payloadAttributes: Opt[PayloadAttributesV1] |
                       Opt[PayloadAttributesV2] |
                       Opt[PayloadAttributesV3]
): Future[PayloadStatusV1] {.async: (raises: [CatchableError]).} =
  let
    rpcClient = await connection.connectedRpcClient()
    response = await rpcClient.forkchoiceUpdated(state[], payloadAttributes)

  if response.payloadStatus.status notin {syncing, valid, invalid}:
    debug "Invalid fork-choice updated response from the EL",
          payloadStatus = response.payloadStatus
    return

  if response.payloadStatus.status == PayloadExecutionStatus.valid and
     response.payloadId.isSome:
    connection.lastPayloadId = response.payloadId

  return response.payloadStatus

proc forkchoiceUpdated*(
    m: ELManager,
    headBlockHash, safeBlockHash, finalizedBlockHash: Eth2Digest,
    payloadAttributes: Opt[PayloadAttributesV1] |
                       Opt[PayloadAttributesV2] |
                       Opt[PayloadAttributesV3]
): Future[(PayloadExecutionStatus, Opt[BlockHash])] {.
   async: (raises: [CancelledError]).} =

  doAssert not headBlockHash.isZero

  # Allow finalizedBlockHash to be 0 to avoid sync deadlocks.
  #
  # https://github.com/ethereum/EIPs/blob/master/EIPS/eip-3675.md#pos-events
  # has "Before the first finalized block occurs in the system the finalized
  # block hash provided by this event is stubbed with
  # `0x0000000000000000000000000000000000000000000000000000000000000000`."
  # and
  # https://github.com/ethereum/consensus-specs/blob/v1.4.0/specs/bellatrix/validator.md#executionpayload
  # notes "`finalized_block_hash` is the hash of the latest finalized execution
  # payload (`Hash32()` if none yet finalized)"

  if m.elConnections.len == 0:
    return (PayloadExecutionStatus.syncing, Opt.none BlockHash)

  when payloadAttributes is Opt[PayloadAttributesV3]:
    template payloadAttributesV3(): auto =
      if payloadAttributes.isSome:
        payloadAttributes.get
      else:
        # As timestamp and prevRandao are both 0, won't false-positive match
        (static(default(PayloadAttributesV3)))
  elif payloadAttributes is Opt[PayloadAttributesV2]:
    template payloadAttributesV3(): auto =
      if payloadAttributes.isSome:
        PayloadAttributesV3(
          timestamp: payloadAttributes.get.timestamp,
          prevRandao: payloadAttributes.get.prevRandao,
          suggestedFeeRecipient: payloadAttributes.get.suggestedFeeRecipient,
          withdrawals: payloadAttributes.get.withdrawals,
          parentBeaconBlockRoot: static(default(FixedBytes[32])))
      else:
        # As timestamp and prevRandao are both 0, won't false-positive match
        (static(default(PayloadAttributesV3)))
  elif payloadAttributes is Opt[PayloadAttributesV1]:
    template payloadAttributesV3(): auto =
      if payloadAttributes.isSome:
        PayloadAttributesV3(
          timestamp: payloadAttributes.get.timestamp,
          prevRandao: payloadAttributes.get.prevRandao,
          suggestedFeeRecipient: payloadAttributes.get.suggestedFeeRecipient,
          withdrawals: @[],
          parentBeaconBlockRoot: static(default(FixedBytes[32])))
      else:
        # As timestamp and prevRandao are both 0, won't false-positive match
        (static(default(PayloadAttributesV3)))
  else:
    static: doAssert false

  let
    state = newClone ForkchoiceStateV1(
      headBlockHash: headBlockHash.asBlockHash,
      safeBlockHash: safeBlockHash.asBlockHash,
      finalizedBlockHash: finalizedBlockHash.asBlockHash)
    startTime = Moment.now
    deadline = sleepAsync(FORKCHOICEUPDATED_TIMEOUT)
  var
    responseProcessor = ELConsensusViolationDetector.init()

  while true:
    block mainLoop:
      let requests =
        m.elConnections.mapIt:
          let req = it.forkchoiceUpdatedForSingleEL(state, payloadAttributes)
          engineApiRequest(it, req, "forkchoiceUpdated", startTime, noTimeout)

      var pendingRequests = requests

      while true:
        let timeoutExceeded =
          try:
            discard await race(pendingRequests).wait(deadline)
            false
          except ValueError:
            raiseAssert "pendingRequests should not be empty!"
          except AsyncTimeoutError:
            true
          except CancelledError as exc:
            let pending =
              pendingRequests.filterIt(not(it.finished())).
                mapIt(it.cancelAndWait())
            await noCancel allFutures(pending)
            raise exc

        var stillPending: type(pendingRequests)
        for request in pendingRequests:
          if not(request.finished()):
            stillPending.add(request)
          elif request.completed():
            let index = requests.find(request)
            doAssert(index >= 0)
            responseProcessor.processResponse(
              PayloadStatusV1, m.elConnections, requests, index)
        pendingRequests = stillPending

        template assignNextExpectedPayloadParams() =
          # Ensure that there's no race condition window where getPayload's
          # check for whether it needs to trigger a new fcU payload, due to
          # cache invalidation, falsely suggests that the expected payload
          # matches, and similarly that if the fcU fails or times out for other
          # reasons, the expected payload params remain synchronized with
          # EL state.
          assign(
            m.nextExpectedPayloadParams,
            some NextExpectedPayloadParams(
              headBlockHash: headBlockHash,
              safeBlockHash: safeBlockHash,
              finalizedBlockHash: finalizedBlockHash,
              payloadAttributes: payloadAttributesV3))

        template getSelected: untyped =
          let data = requests[responseProcessor.selectedResponse.get].value()
          (data.status, data.latestValidHash)

        if responseProcessor.disagreementAlreadyDetected:
          let pending =
            pendingRequests.filterIt(not(it.finished())).
              mapIt(it.cancelAndWait())
          await noCancel allFutures(pending)
          return (PayloadExecutionStatus.invalid, Opt.none BlockHash)
        elif responseProcessor.selectedResponse.isSome:
          # We spawn task which will wait for all other responses which are
          # still pending, after 30.seconds all pending requests will be
          # cancelled.
          asyncSpawn lazyWait(pendingRequests.mapIt(FutureBase(it)))
          assignNextExpectedPayloadParams()
          return getSelected()

        if timeoutExceeded:
          # Timeout exceeded, cancelling all pending requests.
          let pending =
            pendingRequests.filterIt(not(it.finished())).
              mapIt(it.cancelAndWait())
          await noCancel allFutures(pending)
          return (PayloadExecutionStatus.syncing, Opt.none BlockHash)

        if len(pendingRequests) == 0:
          # All requests failed, we will continue our attempts until deadline
          # is not finished.

          # To avoid continous spam of requests when EL node is offline we
          # going to sleep until next attempt for
          # (FORKCHOICEUPDATED_TIMEOUT / 4) time (2.seconds).
          let timeout =
            chronos.nanoseconds(FORKCHOICEUPDATED_TIMEOUT.nanoseconds div 4)
          await sleepAsync(timeout)

          break mainLoop

# TODO can't be defined within exchangeConfigWithSingleEL
func `==`(x, y: Quantity): bool {.borrow.}

proc exchangeConfigWithSingleEL(
    m: ELManager,
    connection: ELConnection
) {.async: (raises: [CancelledError]).} =
  let rpcClient = await connection.connectedRpcClient()

  if m.eth1Network.isSome and
     connection.etcStatus == EtcStatus.notExchangedYet:
    try:
      let
        providerChain = await connection.engineApiRequest(
          rpcClient.eth_chainId(), "chainId", Moment.now(),
          web3RequestsTimeout)

        # https://chainid.network/
        expectedChain = case m.eth1Network.get
          of mainnet: 1.Quantity
          of sepolia: 11155111.Quantity
          of holesky: 17000.Quantity
      if expectedChain != providerChain:
        warn "The specified EL client is connected to a different chain",
              url = connection.engineUrl,
              expectedChain = distinctBase(expectedChain),
              actualChain = distinctBase(providerChain)
        connection.etcStatus = EtcStatus.mismatch
        return
    except CancelledError as exc:
      debug "Configuration exchange was interrupted"
      raise exc
    except CatchableError as exc:
      # Typically because it's not synced through EIP-155, assuming this Web3
      # endpoint has been otherwise working.
      debug "Failed to obtain eth_chainId", reason = exc.msg

  connection.etcStatus = EtcStatus.match

proc exchangeTransitionConfiguration*(
    m: ELManager
) {.async: (raises: [CancelledError]).} =
  if m.elConnections.len == 0:
    return

  let requests = m.elConnections.mapIt(m.exchangeConfigWithSingleEL(it))
  try:
    await allFutures(requests).wait(3.seconds)
  except AsyncTimeoutError:
    discard
  except CancelledError as exc:
    let pending = requests.filterIt(not(it.finished())).
                    mapIt(it.cancelAndWait())
    await noCancel allFutures(pending)
    raise exc

  let (pending, failed, finished) =
    block:
      var
        failed = 0
        done = 0
        pending: seq[Future[void]]
      for req in requests:
        if not req.finished():
          pending.add(req.cancelAndWait())
        else:
          if req.completed():
            inc(done)
          else:
            inc(failed)
      (pending, failed, done)

  await noCancel allFutures(pending)

  if (len(pending) > 0) or (failed != 0):
    warn "Failed to exchange configuration with the configured EL end-points",
         completed = finished, failed = failed, timed_out = len(pending)

template readJsonField(logEvent, field: untyped, ValueType: type): untyped =
  if logEvent.field.isNone:
    raise newException(CatchableError,
      "Web3 provider didn't return needed logEvent field " & astToStr(field))
  logEvent.field.get

template init[N: static int](T: type DynamicBytes[N, N]): T =
  T newSeq[byte](N)

proc fetchTimestamp(
    connection: ELConnection,
    rpcClient: RpcClient,
    blk: Eth1Block
) {.async: (raises: [CatchableError]).} =
  debug "Fetching block timestamp", blockNum = blk.number

  let web3block = raiseIfNil await connection.engineApiRequest(
    rpcClient.getBlockByHash(blk.hash.asBlockHash),
    "getBlockByHash", Moment.now(), web3RequestsTimeout)

  blk.timestamp = Eth1BlockTimestamp(web3block.timestamp)

func depositEventsToBlocks(
    depositsList: openArray[JsonString]
): seq[Eth1Block] {.raises: [CatchableError].} =
  var lastEth1Block: Eth1Block

  for logEventData in depositsList:
    let
      logEvent = JrpcConv.decode(logEventData.string, LogObject)
      blockNumber = Eth1BlockNumber readJsonField(logEvent, blockNumber, Quantity)
      blockHash = readJsonField(logEvent, blockHash, BlockHash)

    if lastEth1Block == nil or lastEth1Block.number != blockNumber:
      lastEth1Block = Eth1Block(
        hash: blockHash.asEth2Digest,
        number: blockNumber
        # The `timestamp` is set in `syncBlockRange` immediately
        # after calling this function, because we don't want to
        # make this function `async`
      )

      result.add lastEth1Block

    var
      pubkey = init PubKeyBytes
      withdrawalCredentials = init WithdrawalCredentialsBytes
      amount = init Int64LeBytes
      signature = init SignatureBytes
      index = init Int64LeBytes

    var offset = 0
    offset += decode(logEvent.data, 0, offset, pubkey)
    offset += decode(logEvent.data, 0, offset, withdrawalCredentials)
    offset += decode(logEvent.data, 0, offset, amount)
    offset += decode(logEvent.data, 0, offset, signature)
    offset += decode(logEvent.data, 0, offset, index)

    if pubkey.len != 48 or
       withdrawalCredentials.len != 32 or
       amount.len != 8 or
       signature.len != 96 or
       index.len != 8:
      raise newException(CorruptDataProvider,
                         "Web3 provider supplied invalid deposit logs")

    lastEth1Block.deposits.add DepositData(
      pubkey: ValidatorPubKey.init(pubkey.toArray),
      withdrawal_credentials: Eth2Digest(data: withdrawalCredentials.toArray),
      amount: bytes_to_uint64(amount.toArray).Gwei,
      signature: ValidatorSig.init(signature.toArray))

type
  DepositContractDataStatus = enum
    Fetched
    VerifiedCorrect
    DepositRootIncorrect
    DepositRootUnavailable
    DepositCountIncorrect
    DepositCountUnavailable

when hasDepositRootChecks:
  const
    contractCallTimeout = 60.seconds

  proc fetchDepositContractData(
      connection: ELConnection,
      rpcClient: RpcClient,
      depositContract: Sender[DepositContract],
      blk: Eth1Block
  ): Future[DepositContractDataStatus] {.async: (raises: [CancelledError]).} =
    let
      startTime = Moment.now()
      deadline = sleepAsync(contractCallTimeout)
      depositRootFut =
        depositContract.get_deposit_root.call(blockNumber = blk.number)
      rawCountFut =
        depositContract.get_deposit_count.call(blockNumber = blk.number)
      engineFut1 = connection.engineApiRequest(
        depositRootFut, "get_deposit_root", startTime, deadline,
        failureAllowed = true)
      engineFut2 = connection.engineApiRequest(
        rawCountFut, "get_deposit_count", startTime, deadline,
        failureAllowed = true)

    try:
      await allFutures(engineFut1, engineFut2)
    except CancelledError as exc:
      var pending: seq[Future[void]]
      if not(engineFut1.finished()):
        pending.add(engineFut1.cancelAndWait())
      if not(engineFut2.finished()):
        pending.add(engineFut2.cancelAndWait())
      await noCancel allFutures(pending)
      raise exc

    var res: DepositContractDataStatus

    try:
      # `engineFut1` could hold timeout exception `DataProviderTimeout`.
      discard engineFut1.read()
      let fetchedRoot = asEth2Digest(depositRootFut.read())
      if blk.depositRoot.isZero:
        blk.depositRoot = fetchedRoot
        res = Fetched
      elif blk.depositRoot == fetchedRoot:
        res = VerifiedCorrect
      else:
        res = DepositRootIncorrect
    except CatchableError as exc:
      debug "Failed to fetch deposits root", block_number = blk.number,
            reason = exc.msg
      res = DepositRootUnavailable

    try:
      # `engineFut2` could hold timeout exception `DataProviderTimeout`.
      discard engineFut2.read()
      let fetchedCount = bytes_to_uint64(rawCountFut.read().toArray)
      if blk.depositCount == 0:
        blk.depositCount = fetchedCount
      elif blk.depositCount != fetchedCount:
        res = DepositCountIncorrect
    except CatchableError as exc:
      debug "Failed to fetch deposits count", block_number = blk.number,
            reason = exc.msg
      res = DepositCountUnavailable
    res

template trackFinalizedState*(m: ELManager,
                              finalizedEth1Data: Eth1Data,
                              finalizedStateDepositIndex: uint64): bool =
  trackFinalizedState(m.eth1Chain, finalizedEth1Data, finalizedStateDepositIndex)

template getBlockProposalData*(m: ELManager,
                               state: ForkedHashedBeaconState,
                               finalizedEth1Data: Eth1Data,
                               finalizedStateDepositIndex: uint64):
                               BlockProposalEth1Data =
  getBlockProposalData(
    m.eth1Chain, state, finalizedEth1Data, finalizedStateDepositIndex)

func new*(T: type ELConnection, engineUrl: EngineApiUrl): T =
  ELConnection(
    engineUrl: engineUrl,
    depositContractSyncStatus: DepositContractSyncStatus.unknown)

proc new*(T: type ELManager,
          cfg: RuntimeConfig,
          depositContractBlockNumber: uint64,
          depositContractBlockHash: Eth2Digest,
          db: BeaconChainDB,
          engineApiUrls: seq[EngineApiUrl],
          eth1Network: Opt[Eth1Network]): T =
  let
    eth1Chain = Eth1Chain.init(
      cfg, db, depositContractBlockNumber, depositContractBlockHash)

  debug "Initializing ELManager",
         depositContractBlockNumber,
         depositContractBlockHash

  T(eth1Chain: eth1Chain,
    depositContractAddress: cfg.DEPOSIT_CONTRACT_ADDRESS,
    depositContractBlockNumber: depositContractBlockNumber,
    depositContractBlockHash: depositContractBlockHash.asBlockHash,
    elConnections: mapIt(engineApiUrls, ELConnection.new(it)),
    eth1Network: eth1Network,
    blocksPerLogsRequest: targetBlocksPerLogsRequest,
    managerState: ELManagerState.Running)

proc stop(m: ELManager) {.async: (raises: []).} =
  if m.managerState notin {ELManagerState.Closing, ELManagerState.Closed}:
    m.managerState = ELManagerState.Closing
    var pending: seq[Future[void].Raising([])]
    if not(m.chainSyncingLoopFut.isNil()) and
       not(m.chainSyncingLoopFut.finished()):
      pending.add(m.chainSyncingLoopFut.cancelAndWait())
    if not(m.exchangeTransitionConfigurationLoopFut.isNil()) and
       not(m.exchangeTransitionConfigurationLoopFut.finished()):
      pending.add(m.exchangeTransitionConfigurationLoopFut.cancelAndWait())
    for connection in m.elConnections:
      pending.add(connection.close())
    await noCancel allFutures(pending)
    m.managerState = ELManagerState.Closed

const
  votedBlocksSafetyMargin = 50

func earliestBlockOfInterest(
    m: ELManager,
    latestEth1BlockNumber: Eth1BlockNumber): Eth1BlockNumber =
  let blocksOfInterestRange =
    SLOTS_PER_ETH1_VOTING_PERIOD +
    (2 * m.cfg.ETH1_FOLLOW_DISTANCE) +
    votedBlocksSafetyMargin

  if latestEth1BlockNumber > blocksOfInterestRange.Eth1BlockNumber:
    latestEth1BlockNumber - blocksOfInterestRange
  else:
    0.Eth1BlockNumber

proc syncBlockRange(
    m: ELManager,
    connection: ELConnection,
    rpcClient: RpcClient,
    depositContract: Sender[DepositContract],
    fromBlock, toBlock,
    fullSyncFromBlock: Eth1BlockNumber
) {.async: (raises: [CatchableError]).} =
  doAssert m.eth1Chain.blocks.len > 0

  var currentBlock = fromBlock
  while currentBlock <= toBlock:
    var
      depositLogs: seq[JsonString]
      maxBlockNumberRequested: Eth1BlockNumber
      backoff = 100

    while true:
      maxBlockNumberRequested =
        min(toBlock, currentBlock + m.blocksPerLogsRequest - 1)

      debug "Obtaining deposit log events",
            fromBlock = currentBlock,
            toBlock = maxBlockNumberRequested,
            backoff

      debug.logTime "Deposit logs obtained":
        # Reduce all request rate until we have a more general solution
        # for dealing with Infura's rate limits
        await sleepAsync(milliseconds(backoff))

        depositLogs =
          try:
            await connection.engineApiRequest(
              depositContract.getJsonLogs(
                DepositEvent,
                fromBlock = Opt.some blockId(currentBlock),
                toBlock = Opt.some blockId(maxBlockNumberRequested)),
              "getLogs", Moment.now(), 30.seconds)
          except CancelledError as exc:
            debug "Request for deposit logs was interrupted"
            raise exc
          except CatchableError as exc:
            debug "Request for deposit logs failed", reason = exc.msg
            inc failed_web3_requests
            backoff = (backoff * 3) div 2
            m.blocksPerLogsRequest = m.blocksPerLogsRequest div 2
            if m.blocksPerLogsRequest == 0:
              m.blocksPerLogsRequest = 1
              raise exc
            continue
        m.blocksPerLogsRequest = min(
          (m.blocksPerLogsRequest * 3 + 1) div 2,
          targetBlocksPerLogsRequest)

      currentBlock = maxBlockNumberRequested + 1
      break

    let blocksWithDeposits = depositEventsToBlocks(depositLogs)

    for i in 0 ..< blocksWithDeposits.len:
      let blk = blocksWithDeposits[i]
      if blk.number > fullSyncFromBlock:
        try:
          await fetchTimestamp(connection, rpcClient, blk)
        except CancelledError as exc:
          debug "Request for block timestamp was interrupted",
                block_number = blk.number
          raise exc
        except CatchableError as exc:
          debug "Request for block timestamp failed",
                block_number = blk.number, reason = exc.msg

        let lastBlock = m.eth1Chain.blocks.peekLast
        for n in max(lastBlock.number + 1, fullSyncFromBlock) ..< blk.number:
          debug "Obtaining block without deposits", blockNum = n
          let noDepositsBlock =
            try:
              raiseIfNil await connection.engineApiRequest(
                rpcClient.getBlockByNumber(n),
                "getBlockByNumber", Moment.now(), web3RequestsTimeout)
            except CancelledError as exc:
              debug "The process of obtaining the block was interrupted",
                    block_number = n
              raise exc
            except CatchableError as exc:
              debug "Request for block failed", block_number = n,
                    reason = exc.msg
              raise exc

          m.eth1Chain.addBlock(
            lastBlock.makeSuccessorWithoutDeposits(noDepositsBlock))
          eth1_synced_head.set noDepositsBlock.number.toGaugeValue

      m.eth1Chain.addBlock blk
      eth1_synced_head.set blk.number.toGaugeValue

    if blocksWithDeposits.len > 0:
      let lastIdx = blocksWithDeposits.len - 1
      template lastBlock: auto = blocksWithDeposits[lastIdx]

      let status =
        when hasDepositRootChecks:
          await fetchDepositContractData(
            connection, rpcClient, depositContract, lastBlock)
        else:
          DepositRootUnavailable

      when hasDepositRootChecks:
        debug "Deposit contract state verified",
              status = $status,
              ourCount = lastBlock.depositCount,
              ourRoot = lastBlock.depositRoot

      case status
      of DepositRootIncorrect, DepositCountIncorrect:
        raise newException(CorruptDataProvider,
          "The deposit log events disagree with the deposit contract state")
      else:
        discard

      info "Eth1 sync progress",
        blockNumber = lastBlock.number,
        depositsProcessed = lastBlock.depositCount

func hasConnection*(m: ELManager): bool =
  m.elConnections.len > 0

func hasAnyWorkingConnection*(m: ELManager): bool =
  m.elConnections.anyIt(it.state == Working or it.state == NeverTested)

func hasProperlyConfiguredConnection*(m: ELManager): bool =
  for connection in m.elConnections:
    if connection.etcStatus == EtcStatus.match:
      return true

  false

proc startExchangeTransitionConfigurationLoop(
    m: ELManager
) {.async: (raises: [CancelledError]).} =
  debug "Starting exchange transition configuration loop"

  while true:
    # https://github.com/ethereum/execution-apis/blob/v1.0.0-beta.3/src/engine/paris.md#specification-3
    await m.exchangeTransitionConfiguration()
    await sleepAsync(60.seconds)

proc syncEth1Chain(
    m: ELManager,
    connection: ELConnection
) {.async: (raises: [CatchableError]).} =
  let rpcClient =
    try:
      await connection.connectedRpcClient().wait(1.seconds)
    except AsyncTimeoutError:
      raise newException(DataProviderTimeout, "Connection timed out")

  let
    # BEWARE
    # `connectedRpcClient` guarantees that connection.web3 will not be
    # `none` here, but it's not safe to initialize this later (e.g closer
    # to where it's used) because `connection.web3` may be set to `none`
    # at any time after a failed request. Luckily, the `contractSender`
    # object is very cheap to create.
    depositContract = connection.web3.get.contractSender(
      DepositContract, m.depositContractAddress)

    shouldProcessDeposits = not (
      m.depositContractAddress.isZeroMemory or
      m.eth1Chain.finalizedBlockHash.data.isZeroMemory)

  trace "Starting syncEth1Chain", shouldProcessDeposits

  logScope:
    url = connection.engineUrl.url

  # We might need to reset the chain if the new provider disagrees
  # with the previous one regarding the history of the chain or if
  # we have detected a conensus violation - our view disagreeing with
  # the majority of the validators in the network.
  #
  # Consensus violations happen in practice because the web3 providers
  # sometimes return incomplete or incorrect deposit log events even
  # when they don't indicate any errors in the response. When this
  # happens, we are usually able to download the data successfully
  # on the second attempt.
  #
  # TODO
  # Perhaps the above problem was manifesting only with the obsolete
  # JSON-RPC data providers, which can no longer be used with Nimbus.
  if m.eth1Chain.blocks.len > 0:
    let needsReset = m.eth1Chain.hasConsensusViolation or (block:
      let
        lastKnownBlock = m.eth1Chain.blocks.peekLast
        matchingBlockAtNewEl =
          try:
            raiseIfNil await connection.engineApiRequest(
              rpcClient.getBlockByNumber(lastKnownBlock.number),
              "getBlockByNumber", Moment.now(), web3RequestsTimeout)
          except CancelledError as exc:
            debug "getBlockByNumber request has been interrupted",
                  last_known_block_number = lastKnownBlock.number
            raise exc
          except CatchableError as exc:
            debug "getBlockByNumber request failed",
                  last_known_block_number = lastKnownBlock.number,
                  reason = exc.msg
            raise exc

      lastKnownBlock.hash.asBlockHash != matchingBlockAtNewEl.hash)

    if needsReset:
      trace "Resetting the Eth1 chain",
            hasConsensusViolation = m.eth1Chain.hasConsensusViolation
      m.eth1Chain.clear()

  var eth1SyncedTo: Eth1BlockNumber
  if shouldProcessDeposits:
    if m.eth1Chain.blocks.len == 0:
      let finalizedBlockHash = m.eth1Chain.finalizedBlockHash.asBlockHash
      let startBlock =
        try:
          raiseIfNil await connection.engineApiRequest(
            rpcClient.getBlockByHash(finalizedBlockHash),
            "getBlockByHash", Moment.now(), web3RequestsTimeout)
        except CancelledError as exc:
          debug "getBlockByHash() request has been interrupted",
                finalized_block_hash = finalizedBlockHash
          raise exc
        except CatchableError as exc:
          debug "getBlockByHash() request has failed",
                finalized_block_hash = finalizedBlockHash,
                reason = exc.msg
          raise exc

      m.eth1Chain.addBlock Eth1Block(
        hash: m.eth1Chain.finalizedBlockHash,
        number: Eth1BlockNumber startBlock.number,
        timestamp: Eth1BlockTimestamp startBlock.timestamp)

    eth1SyncedTo = m.eth1Chain.blocks[^1].number

    eth1_synced_head.set eth1SyncedTo.toGaugeValue
    eth1_finalized_head.set eth1SyncedTo.toGaugeValue
    eth1_finalized_deposits.set(
      m.eth1Chain.finalizedDepositsMerkleizer.getChunkCount.toGaugeValue)

    debug "Starting Eth1 syncing", `from` = shortLog(m.eth1Chain.blocks[^1])

  var latestBlockNumber: Eth1BlockNumber
  while true:
    debug "syncEth1Chain tick",
      shouldProcessDeposits, latestBlockNumber, eth1SyncedTo

    # TODO (cheatfate): This should be removed
    if bnStatus == BeaconNodeStatus.Stopping:
      await noCancel m.stop()
      return

    if m.eth1Chain.hasConsensusViolation:
      raise newException(CorruptDataProvider,
                         "Eth1 chain contradicts Eth2 consensus")

    let latestBlock =
      try:
        raiseIfNil await connection.engineApiRequest(
          rpcClient.eth_getBlockByNumber(blockId("latest"), false),
          "getBlockByNumber", Moment.now(), web3RequestsTimeout)
      except CancelledError as exc:
        debug "Latest block request has been interrupted"
        raise exc
      except CatchableError as exc:
        warn "Failed to obtain the latest block from the EL", reason = exc.msg
        raise exc

    latestBlockNumber = latestBlock.number

    m.syncTargetBlock = Opt.some(
      if latestBlock.number > m.cfg.ETH1_FOLLOW_DISTANCE.Eth1BlockNumber:
        latestBlock.number - m.cfg.ETH1_FOLLOW_DISTANCE
      else:
        0.Eth1BlockNumber)
    if m.syncTargetBlock.get <= eth1SyncedTo:
      # The chain reorged to a lower height.
      # It's relatively safe to ignore that.
      await sleepAsync(m.cfg.SECONDS_PER_ETH1_BLOCK.int.seconds)
      continue

    eth1_latest_head.set latestBlock.number.toGaugeValue

    if shouldProcessDeposits and
       latestBlock.number.uint64 > m.cfg.ETH1_FOLLOW_DISTANCE:
      try:
        await m.syncBlockRange(connection,
                               rpcClient,
                               depositContract,
                               eth1SyncedTo + 1,
                               m.syncTargetBlock.get,
                               m.earliestBlockOfInterest(latestBlock.number))
      except CancelledError as exc:
        debug "Syncing block range process has been interrupted"
        raise exc
      except CatchableError as exc:
        debug "Syncing block range process has been failed", reason = exc.msg
        raise exc

    eth1SyncedTo = m.syncTargetBlock.get
    eth1_synced_head.set eth1SyncedTo.toGaugeValue

proc startChainSyncingLoop(
    m: ELManager
) {.async: (raises: []).} =
  info "Starting execution layer deposit syncing",
        contract = $m.depositContractAddress

  var syncedConnectionFut = m.selectConnectionForChainSyncing()
  info "Connection attempt started"

  var runLoop = true
  while runLoop:
    try:
      let connection = await syncedConnectionFut.wait(60.seconds)
      await syncEth1Chain(m, connection)
    except AsyncTimeoutError:
      notice "No synced EL nodes available for deposit syncing"
      try:
        await sleepAsync(chronos.seconds(30))
      except CancelledError:
        runLoop = false
    except CancelledError:
      runLoop = false
    except CatchableError:
      try:
        await sleepAsync(10.seconds)
      except CancelledError:
        runLoop = false
        break
      debug "Restarting the deposit syncing loop"
      # A more detailed error is already logged by trackEngineApiRequest
      # To be extra safe, we will make a fresh connection attempt
      await syncedConnectionFut.cancelAndWait()
      syncedConnectionFut = m.selectConnectionForChainSyncing()

  debug "EL chain syncing process has been stopped"

proc start*(m: ELManager, syncChain = true) {.gcsafe.} =
  if m.elConnections.len == 0:
    return

  ## Calling `ELManager.start()` on an already started ELManager is a noop
  if syncChain and m.chainSyncingLoopFut.isNil:
    m.chainSyncingLoopFut =
      m.startChainSyncingLoop()

  if m.hasJwtSecret and m.exchangeTransitionConfigurationLoopFut.isNil:
    m.exchangeTransitionConfigurationLoopFut =
      m.startExchangeTransitionConfigurationLoop()

func `$`(x: Quantity): string =
  $(x.uint64)

func `$`(x: BlockObject): string =
  $(x.number) & " [" & $(x.hash) & "]"

proc testWeb3Provider*(
    web3Url: Uri,
    depositContractAddress: Eth1Address,
    jwtSecret: Opt[seq[byte]]
) {.async: (raises: [CatchableError]).} =

  stdout.write "Establishing web3 connection..."
  let web3 =
    try:
      await newWeb3($web3Url,
                    getJsonRpcRequestHeaders(jwtSecret)).wait(5.seconds)
    except CatchableError as exc:
      stdout.write "\rEstablishing web3 connection: Failure(" & exc.msg & ")\n"
      quit 1

  stdout.write "\rEstablishing web3 connection: Connected\n"

  template request(actionDesc: static string,
                   action: untyped): untyped =
    stdout.write actionDesc & "..."
    stdout.flushFile()
    var res: typeof(read action)
    try:
      let fut = action
      res = await fut.wait(web3RequestsTimeout)
      when res is BlockObject:
        res = raiseIfNil res
      stdout.write "\r" & actionDesc & ": " & $res
    except CatchableError as err:
      stdout.write "\r" & actionDesc & ": Error(" & err.msg & ")"
    stdout.write "\n"
    res

  discard request "Chain ID":
    web3.provider.eth_chainId()

  discard request "Sync status":
    web3.provider.eth_syncing()

  let
    latestBlock = request "Latest block":
      web3.provider.eth_getBlockByNumber(blockId("latest"), false)

    ns = web3.contractSender(DepositContract, depositContractAddress)

  discard request "Deposit root":
    ns.get_deposit_root.call(blockNumber = latestBlock.number)<|MERGE_RESOLUTION|>--- conflicted
+++ resolved
@@ -372,540 +372,6 @@
 #  doAssert SECONDS_PER_ETH1_BLOCK * cfg.ETH1_FOLLOW_DISTANCE < GENESIS_DELAY,
 #             "Invalid configuration: GENESIS_DELAY is set too low"
 
-<<<<<<< HEAD
-func asConsensusWithdrawal(w: WithdrawalV1): capella.Withdrawal =
-  capella.Withdrawal(
-    index: w.index.uint64,
-    validator_index: w.validatorIndex.uint64,
-    address: ExecutionAddress(data: w.address.distinctBase),
-    amount: Gwei w.amount)
-
-func asEngineWithdrawal(w: capella.Withdrawal): WithdrawalV1 =
-  WithdrawalV1(
-    index: Quantity(w.index),
-    validatorIndex: Quantity(w.validator_index),
-    address: Address(w.address.data),
-    amount: Quantity(w.amount))
-
-func asConsensusType*(rpcExecutionPayload: ExecutionPayloadV1):
-    bellatrix.ExecutionPayload =
-  template getTransaction(tt: TypedTransaction): bellatrix.Transaction =
-    bellatrix.Transaction.init(tt.distinctBase)
-
-  bellatrix.ExecutionPayload(
-    parent_hash: rpcExecutionPayload.parentHash.asEth2Digest,
-    feeRecipient:
-      ExecutionAddress(data: rpcExecutionPayload.feeRecipient.distinctBase),
-    state_root: rpcExecutionPayload.stateRoot.asEth2Digest,
-    receipts_root: rpcExecutionPayload.receiptsRoot.asEth2Digest,
-    logs_bloom: BloomLogs(data: rpcExecutionPayload.logsBloom.distinctBase),
-    prev_randao: rpcExecutionPayload.prevRandao.asEth2Digest,
-    block_number: rpcExecutionPayload.blockNumber.uint64,
-    gas_limit: rpcExecutionPayload.gasLimit.uint64,
-    gas_used: rpcExecutionPayload.gasUsed.uint64,
-    timestamp: rpcExecutionPayload.timestamp.uint64,
-    extra_data: List[byte, MAX_EXTRA_DATA_BYTES].init(rpcExecutionPayload.extraData.bytes),
-    base_fee_per_gas: rpcExecutionPayload.baseFeePerGas,
-    block_hash: rpcExecutionPayload.blockHash.asEth2Digest,
-    transactions: List[bellatrix.Transaction, MAX_TRANSACTIONS_PER_PAYLOAD].init(
-      mapIt(rpcExecutionPayload.transactions, it.getTransaction)))
-
-func asConsensusType*(payloadWithValue: BellatrixExecutionPayloadWithValue):
-    bellatrix.ExecutionPayloadForSigning =
-  bellatrix.ExecutionPayloadForSigning(
-    executionPayload: payloadWithValue.executionPayload.asConsensusType,
-    blockValue: payloadWithValue.blockValue)
-
-template maybeDeref[T](o: Opt[T]): T = o.get
-template maybeDeref[V](v: V): V = v
-
-func asConsensusType*(rpcExecutionPayload: ExecutionPayloadV1OrV2|ExecutionPayloadV2):
-    capella.ExecutionPayload =
-  template getTransaction(tt: TypedTransaction): bellatrix.Transaction =
-    bellatrix.Transaction.init(tt.distinctBase)
-
-  capella.ExecutionPayload(
-    parent_hash: rpcExecutionPayload.parentHash.asEth2Digest,
-    feeRecipient:
-      ExecutionAddress(data: rpcExecutionPayload.feeRecipient.distinctBase),
-    state_root: rpcExecutionPayload.stateRoot.asEth2Digest,
-    receipts_root: rpcExecutionPayload.receiptsRoot.asEth2Digest,
-    logs_bloom: BloomLogs(data: rpcExecutionPayload.logsBloom.distinctBase),
-    prev_randao: rpcExecutionPayload.prevRandao.asEth2Digest,
-    block_number: rpcExecutionPayload.blockNumber.uint64,
-    gas_limit: rpcExecutionPayload.gasLimit.uint64,
-    gas_used: rpcExecutionPayload.gasUsed.uint64,
-    timestamp: rpcExecutionPayload.timestamp.uint64,
-    extra_data: List[byte, MAX_EXTRA_DATA_BYTES].init(rpcExecutionPayload.extraData.bytes),
-    base_fee_per_gas: rpcExecutionPayload.baseFeePerGas,
-    block_hash: rpcExecutionPayload.blockHash.asEth2Digest,
-    transactions: List[bellatrix.Transaction, MAX_TRANSACTIONS_PER_PAYLOAD].init(
-      mapIt(rpcExecutionPayload.transactions, it.getTransaction)),
-    withdrawals: List[capella.Withdrawal, MAX_WITHDRAWALS_PER_PAYLOAD].init(
-      mapIt(maybeDeref rpcExecutionPayload.withdrawals, it.asConsensusWithdrawal)))
-
-func asConsensusType*(payloadWithValue: engine_api.GetPayloadV2Response):
-    capella.ExecutionPayloadForSigning =
-  capella.ExecutionPayloadForSigning(
-    executionPayload: payloadWithValue.executionPayload.asConsensusType,
-    blockValue: payloadWithValue.blockValue)
-
-func asConsensusType*(rpcExecutionPayload: ExecutionPayloadV3):
-    deneb.ExecutionPayload =
-  template getTransaction(tt: TypedTransaction): bellatrix.Transaction =
-    bellatrix.Transaction.init(tt.distinctBase)
-
-  deneb.ExecutionPayload(
-    parent_hash: rpcExecutionPayload.parentHash.asEth2Digest,
-    feeRecipient:
-      ExecutionAddress(data: rpcExecutionPayload.feeRecipient.distinctBase),
-    state_root: rpcExecutionPayload.stateRoot.asEth2Digest,
-    receipts_root: rpcExecutionPayload.receiptsRoot.asEth2Digest,
-    logs_bloom: BloomLogs(data: rpcExecutionPayload.logsBloom.distinctBase),
-    prev_randao: rpcExecutionPayload.prevRandao.asEth2Digest,
-    block_number: rpcExecutionPayload.blockNumber.uint64,
-    gas_limit: rpcExecutionPayload.gasLimit.uint64,
-    gas_used: rpcExecutionPayload.gasUsed.uint64,
-    timestamp: rpcExecutionPayload.timestamp.uint64,
-    extra_data: List[byte, MAX_EXTRA_DATA_BYTES].init(rpcExecutionPayload.extraData.bytes),
-    base_fee_per_gas: rpcExecutionPayload.baseFeePerGas,
-    block_hash: rpcExecutionPayload.blockHash.asEth2Digest,
-    transactions: List[bellatrix.Transaction, MAX_TRANSACTIONS_PER_PAYLOAD].init(
-      mapIt(rpcExecutionPayload.transactions, it.getTransaction)),
-    withdrawals: List[capella.Withdrawal, MAX_WITHDRAWALS_PER_PAYLOAD].init(
-      mapIt(rpcExecutionPayload.withdrawals, it.asConsensusWithdrawal)),
-    blob_gas_used: rpcExecutionPayload.blobGasUsed.uint64,
-    excess_blob_gas: rpcExecutionPayload.excessBlobGas.uint64)
-
-func asConsensusType*(payload: engine_api.GetPayloadV3Response):
-    deneb.ExecutionPayloadForSigning =
-  deneb.ExecutionPayloadForSigning(
-    executionPayload: payload.executionPayload.asConsensusType,
-    blockValue: payload.blockValue,
-    # TODO
-    # The `mapIt` calls below are necessary only because we use different distinct
-    # types for KZG commitments and Blobs in the `web3` and the `deneb` spec types.
-    # Both are defined as `array[N, byte]` under the hood.
-    blobsBundle: deneb.BlobsBundle(
-      commitments: KzgCommitments.init(
-        payload.blobsBundle.commitments.mapIt(
-          kzg_abi.KzgCommitment(bytes: it.bytes))),
-      proofs: KzgProofs.init(
-        payload.blobsBundle.proofs.mapIt(
-          kzg_abi.KzgProof(bytes: it.bytes))),
-      blobs: Blobs.init(
-        payload.blobsBundle.blobs.mapIt(it.bytes))))
-
-func asConsensusType*(rpcExecutionPayload: ExecutionPayloadV4):
-    electra.ExecutionPayload =
-  template getTransaction(
-      tt: engine_api_types.Transaction): electra.Eip6493Transaction =
-    electra.Eip6493Transaction(
-      payload: Eip6493TransactionPayload(
-        `type`:
-          if tt.payload.`type`.isSome:
-            Opt.some(tt.payload.`type`.get.uint64.uint8)
-          else:
-            Opt.none(uint8),
-        chain_id:
-          if tt.payload.chainId.isSome:
-            Opt.some(tt.payload.chainId.get.uint64)
-          else:
-            Opt.none(uint64),
-        nonce:
-          if tt.payload.nonce.isSome:
-            Opt.some(tt.payload.nonce.get.uint64)
-          else:
-            Opt.none(uint64),
-        max_fees_per_gas:
-          if tt.payload.maxFeesPerGas.isSome:
-            Opt.some(Eip6493FeesPerGas(
-              regular:
-                if tt.payload.maxFeesPerGas.get.regular.isSome:
-                  Opt.some(tt.payload.maxFeesPerGas.get.regular.get)
-                else:
-                  Opt.none(Uint256),
-              blob:
-                if tt.payload.maxFeesPerGas.get.blob.isSome:
-                  Opt.some(tt.payload.maxFeesPerGas.get.blob.get)
-                else:
-                  Opt.none(Uint256)))
-          else:
-            Opt.none(Eip6493FeesPerGas),
-        gas:
-          if tt.payload.gas.isSome:
-            Opt.some(tt.payload.gas.get.uint64)
-          else:
-            Opt.none(uint64),
-        to:
-          if tt.payload.to.isSome:
-            Opt.some(ExecutionAddress(data: tt.payload.to.get.distinctBase))
-          else:
-            Opt.none(ExecutionAddress),
-        value:
-          if tt.payload.value.isSome:
-            Opt.some(tt.payload.value.get)
-          else:
-            Opt.none(UInt256),
-        input:
-          if tt.payload.input.isSome:
-            Opt.some(List[byte, Limit MAX_CALLDATA_SIZE].init(
-              tt.payload.input.get))
-          else:
-            Opt.none(List[byte, Limit MAX_CALLDATA_SIZE]),
-        access_list:
-          if tt.payload.accessList.isSome:
-            Opt.some(List[Eip6493AccessTuple, Limit MAX_ACCESS_LIST_SIZE].init(
-              tt.payload.accessList.get.mapIt(
-                Eip6493AccessTuple(
-                  address: ExecutionAddress(data: distinctBase(it.address)),
-                  storage_keys:
-                    List[Eth2Digest, Limit MAX_ACCESS_LIST_STORAGE_KEYS]
-                      .init(it.storage_keys.mapIt(
-                        Eth2Digest(data: distinctBase(it))))))))
-          else:
-            Opt.none(List[Eip6493AccessTuple, Limit MAX_ACCESS_LIST_SIZE]),
-        max_priority_fees_per_gas:
-          if tt.payload.maxPriorityFeesPerGas.isSome:
-            Opt.some(Eip6493FeesPerGas(
-              regular:
-                if tt.payload.maxPriorityFeesPerGas.get.regular.isSome:
-                  Opt.some(tt.payload.maxPriorityFeesPerGas.get.regular.get)
-                else:
-                  Opt.none(Uint256),
-              blob:
-                if tt.payload.maxPriorityFeesPerGas.get.blob.isSome:
-                  Opt.some(tt.payload.maxPriorityFeesPerGas.get.blob.get)
-                else:
-                  Opt.none(Uint256)))
-          else:
-            Opt.none(Eip6493FeesPerGas),
-        blob_versioned_hashes:
-          if tt.payload.blobVersionedHashes.isSome:
-            Opt.some(
-              List[stable.VersionedHash, Limit MAX_BLOB_COMMITMENTS_PER_BLOCK]
-                .init(tt.payload.blobVersionedHashes.get.mapIt(
-                  stable.VersionedHash(it))))
-          else:
-            Opt.none(
-              List[stable.VersionedHash,
-                Limit MAX_BLOB_COMMITMENTS_PER_BLOCK])),
-      signature: Eip6493TransactionSignature(
-        `from`:
-          if tt.signature.`from`.isSome:
-            Opt.some(ExecutionAddress(
-              data: distinctBase(tt.signature.`from`.get)))
-          else:
-            Opt.none(ExecutionAddress),
-        ecdsa_signature:
-          if tt.signature.ecdsaSignature.isSome:
-            Opt.some(array[65, byte](tt.signature.ecdsaSignature.get))
-          else:
-            Opt.none(array[65, byte])))
-
-  template getDepositRequest(
-      dr: DepositRequestV1): electra.DepositRequest =
-    electra.DepositRequest(
-      pubkey: ValidatorPubKey(blob: dr.pubkey.distinctBase),
-      withdrawal_credentials: dr.withdrawalCredentials.asEth2Digest,
-      amount: dr.amount.Gwei,
-      signature: ValidatorSig(blob: dr.signature.distinctBase),
-      index: dr.index.uint64)
-
-  template getWithdrawalRequest(
-      wr: WithdrawalRequestV1): electra.WithdrawalRequest =
-    electra.WithdrawalRequest(
-      source_address: ExecutionAddress(data: wr.sourceAddress.distinctBase),
-      validator_pubkey: ValidatorPubKey(blob: wr.validatorPubkey.distinctBase),
-      amount: wr.amount.Gwei)
-
-  template getConsolidationRequest(
-      cr: ConsolidationRequestV1): electra.ConsolidationRequest =
-    electra.ConsolidationRequest(
-      source_address: ExecutionAddress(data: cr.sourceAddress.distinctBase),
-      source_pubkey: ValidatorPubKey(blob: cr.sourcePubkey.distinctBase),
-      target_pubkey: ValidatorPubKey(blob: cr.targetPubkey.distinctBase))
-
-  electra.ExecutionPayload(
-    parent_hash: rpcExecutionPayload.parentHash.asEth2Digest,
-    feeRecipient:
-      ExecutionAddress(data: rpcExecutionPayload.feeRecipient.distinctBase),
-    state_root: rpcExecutionPayload.stateRoot.asEth2Digest,
-    receipts_root: rpcExecutionPayload.receiptsRoot.asEth2Digest,
-    logs_bloom: BloomLogs(data: rpcExecutionPayload.logsBloom.distinctBase),
-    prev_randao: rpcExecutionPayload.prevRandao.asEth2Digest,
-    block_number: rpcExecutionPayload.blockNumber.uint64,
-    gas_limit: rpcExecutionPayload.gasLimit.uint64,
-    gas_used: rpcExecutionPayload.gasUsed.uint64,
-    timestamp: rpcExecutionPayload.timestamp.uint64,
-    extra_data: List[byte, MAX_EXTRA_DATA_BYTES].init(
-      rpcExecutionPayload.extraData.bytes),
-    base_fee_per_gas: rpcExecutionPayload.baseFeePerGas,
-    block_hash: rpcExecutionPayload.blockHash.asEth2Digest,
-    transactions: List[Eip6493Transaction, MAX_TRANSACTIONS_PER_PAYLOAD].init(
-      mapIt(rpcExecutionPayload.transactions, it.getTransaction)),
-    withdrawals: List[capella.Withdrawal, MAX_WITHDRAWALS_PER_PAYLOAD].init(
-      mapIt(rpcExecutionPayload.withdrawals, it.asConsensusWithdrawal)),
-    blob_gas_used: rpcExecutionPayload.blobGasUsed.uint64,
-    excess_blob_gas: rpcExecutionPayload.excessBlobGas.uint64,
-    deposit_requests:
-      List[electra.DepositRequest, MAX_DEPOSIT_REQUESTS_PER_PAYLOAD].init(
-        mapIt(rpcExecutionPayload.depositRequests, it.getDepositRequest)),
-    withdrawal_requests: List[electra.WithdrawalRequest,
-      MAX_WITHDRAWAL_REQUESTS_PER_PAYLOAD].init(
-        mapIt(rpcExecutionPayload.withdrawalRequests,
-          it.getWithdrawalRequest)),
-    consolidation_requests: List[electra.ConsolidationRequest,
-      Limit MAX_CONSOLIDATION_REQUESTS_PER_PAYLOAD].init(
-        mapIt(rpcExecutionPayload.consolidationRequests,
-          it.getConsolidationRequest)))
-
-func asConsensusType*(payload: engine_api.GetPayloadV4Response):
-    electra.ExecutionPayloadForSigning =
-  electra.ExecutionPayloadForSigning(
-    executionPayload: payload.executionPayload.asConsensusType,
-    blockValue: payload.blockValue,
-    # TODO
-    # The `mapIt` calls below are necessary only because we use different distinct
-    # types for KZG commitments and Blobs in the `web3` and the `deneb` spec types.
-    # Both are defined as `array[N, byte]` under the hood.
-    blobsBundle: deneb.BlobsBundle(
-      commitments: KzgCommitments.init(
-        payload.blobsBundle.commitments.mapIt(
-          kzg_abi.KzgCommitment(bytes: it.bytes))),
-      proofs: KzgProofs.init(
-        payload.blobsBundle.proofs.mapIt(
-          kzg_abi.KzgProof(bytes: it.bytes))),
-      blobs: Blobs.init(
-        payload.blobsBundle.blobs.mapIt(it.bytes))))
-
-func asEngineExecutionPayload*(executionPayload: bellatrix.ExecutionPayload):
-    ExecutionPayloadV1 =
-  template getTypedTransaction(tt: bellatrix.Transaction): TypedTransaction =
-    TypedTransaction(tt.distinctBase)
-
-  engine_api.ExecutionPayloadV1(
-    parentHash: executionPayload.parent_hash.asBlockHash,
-    feeRecipient: Address(executionPayload.fee_recipient.data),
-    stateRoot: executionPayload.state_root.asBlockHash,
-    receiptsRoot: executionPayload.receipts_root.asBlockHash,
-    logsBloom:
-      FixedBytes[BYTES_PER_LOGS_BLOOM](executionPayload.logs_bloom.data),
-    prevRandao: executionPayload.prev_randao.asBlockHash,
-    blockNumber: Quantity(executionPayload.block_number),
-    gasLimit: Quantity(executionPayload.gas_limit),
-    gasUsed: Quantity(executionPayload.gas_used),
-    timestamp: Quantity(executionPayload.timestamp),
-    extraData: DynamicBytes[0, MAX_EXTRA_DATA_BYTES](executionPayload.extra_data),
-    baseFeePerGas: executionPayload.base_fee_per_gas,
-    blockHash: executionPayload.block_hash.asBlockHash,
-    transactions: mapIt(executionPayload.transactions, it.getTypedTransaction))
-
-template toEngineWithdrawal(w: capella.Withdrawal): WithdrawalV1 =
-  WithdrawalV1(
-    index: Quantity(w.index),
-    validatorIndex: Quantity(w.validator_index),
-    address: Address(w.address.data),
-    amount: Quantity(w.amount))
-
-func asEngineExecutionPayload*(executionPayload: capella.ExecutionPayload):
-    ExecutionPayloadV2 =
-  template getTypedTransaction(tt: bellatrix.Transaction): TypedTransaction =
-    TypedTransaction(tt.distinctBase)
-  engine_api.ExecutionPayloadV2(
-    parentHash: executionPayload.parent_hash.asBlockHash,
-    feeRecipient: Address(executionPayload.fee_recipient.data),
-    stateRoot: executionPayload.state_root.asBlockHash,
-    receiptsRoot: executionPayload.receipts_root.asBlockHash,
-    logsBloom:
-      FixedBytes[BYTES_PER_LOGS_BLOOM](executionPayload.logs_bloom.data),
-    prevRandao: executionPayload.prev_randao.asBlockHash,
-    blockNumber: Quantity(executionPayload.block_number),
-    gasLimit: Quantity(executionPayload.gas_limit),
-    gasUsed: Quantity(executionPayload.gas_used),
-    timestamp: Quantity(executionPayload.timestamp),
-    extraData: DynamicBytes[0, MAX_EXTRA_DATA_BYTES](executionPayload.extra_data),
-    baseFeePerGas: executionPayload.base_fee_per_gas,
-    blockHash: executionPayload.block_hash.asBlockHash,
-    transactions: mapIt(executionPayload.transactions, it.getTypedTransaction),
-    withdrawals: mapIt(executionPayload.withdrawals, it.toEngineWithdrawal))
-
-func asEngineExecutionPayload*(executionPayload: deneb.ExecutionPayload):
-    ExecutionPayloadV3 =
-  template getTypedTransaction(tt: bellatrix.Transaction): TypedTransaction =
-    TypedTransaction(tt.distinctBase)
-
-  engine_api.ExecutionPayloadV3(
-    parentHash: executionPayload.parent_hash.asBlockHash,
-    feeRecipient: Address(executionPayload.fee_recipient.data),
-    stateRoot: executionPayload.state_root.asBlockHash,
-    receiptsRoot: executionPayload.receipts_root.asBlockHash,
-    logsBloom:
-      FixedBytes[BYTES_PER_LOGS_BLOOM](executionPayload.logs_bloom.data),
-    prevRandao: executionPayload.prev_randao.asBlockHash,
-    blockNumber: Quantity(executionPayload.block_number),
-    gasLimit: Quantity(executionPayload.gas_limit),
-    gasUsed: Quantity(executionPayload.gas_used),
-    timestamp: Quantity(executionPayload.timestamp),
-    extraData: DynamicBytes[0, MAX_EXTRA_DATA_BYTES](executionPayload.extra_data),
-    baseFeePerGas: executionPayload.base_fee_per_gas,
-    blockHash: executionPayload.block_hash.asBlockHash,
-    transactions: mapIt(executionPayload.transactions, it.getTypedTransaction),
-    withdrawals: mapIt(executionPayload.withdrawals, it.asEngineWithdrawal),
-    blobGasUsed: Quantity(executionPayload.blob_gas_used),
-    excessBlobGas: Quantity(executionPayload.excess_blob_gas))
-
-func asEngineExecutionPayload*(executionPayload: electra.ExecutionPayload):
-    ExecutionPayloadV4 =
-  template getTypedTransaction(
-      tt: electra.Eip6493Transaction): engine_api_types.Transaction =
-    engine_api_types.Transaction(
-      payload: engine_api_types.TransactionPayload(
-        `type`:
-          if tt.payload.`type`.isSome:
-            Opt.some(tt.payload.`type`.get.Quantity)
-          else:
-            Opt.none(Quantity),
-        chainId:
-          if tt.payload.chain_id.isSome:
-            Opt.some(tt.payload.chain_id.get.Quantity)
-          else:
-            Opt.none(Quantity),
-        nonce:
-          if tt.payload.nonce.isSome:
-            Opt.some(tt.payload.nonce.get.Quantity)
-          else:
-            Opt.none(Quantity),
-        maxFeesPerGas:
-          if tt.payload.max_fees_per_gas.isSome:
-            Opt.some(engine_api_types.TransactionFeesPerGas(
-              regular:
-                if tt.payload.max_fees_per_gas.get.regular.isSome:
-                  Opt.some(tt.payload.max_fees_per_gas.get.regular.get)
-                else:
-                  Opt.none(UInt256),
-              blob:
-                if tt.payload.max_fees_per_gas.get.blob.isSome:
-                  Opt.some(tt.payload.max_fees_per_gas.get.blob.get)
-                else:
-                  Opt.none(UInt256)))
-          else:
-            Opt.none(engine_api_types.TransactionFeesPerGas),
-        gas:
-          if tt.payload.gas.isSome:
-            Opt.some(tt.payload.gas.get.Quantity)
-          else:
-            Opt.none(Quantity),
-        to:
-          if tt.payload.to.isSome:
-            Opt.some(Address(tt.payload.to.get.data))
-          else:
-            Opt.none(Address),
-        value:
-          if tt.payload.value.isSome:
-            Opt.some(tt.payload.value.get)
-          else:
-            Opt.none(UInt256),
-        input:
-          if tt.payload.input.isSome:
-            Opt.some(distinctBase(tt.payload.input.get))
-          else:
-            Opt.none(seq[byte]),
-        accessList:
-          if tt.payload.access_list.isSome:
-            Opt.some(distinctBase(tt.payload.access_list.get).mapIt(
-              AccessTuple(
-                address: Address(it.address.data),
-                storage_keys: distinctBase(it.storage_keys)
-                  .mapIt(FixedBytes[32](it.data)))))
-          else:
-            Opt.none(seq[AccessTuple]),
-        maxPriorityFeesPerGas:
-          if tt.payload.max_priority_fees_per_gas.isSome:
-            Opt.some(engine_api_types.TransactionFeesPerGas(
-              regular:
-                if tt.payload.max_priority_fees_per_gas.get.regular.isSome:
-                  Opt.some(
-                    tt.payload.max_priority_fees_per_gas.get.regular.get)
-                else:
-                  Opt.none(UInt256),
-              blob:
-                if tt.payload.max_priority_fees_per_gas.get.blob.isSome:
-                  Opt.some(
-                    tt.payload.max_priority_fees_per_gas.get.blob.get)
-                else:
-                  Opt.none(UInt256)))
-          else:
-            Opt.none(engine_api_types.TransactionFeesPerGas),
-        blobVersionedHashes:
-          if tt.payload.blob_versioned_hashes.isSome:
-            Opt.some(distinctBase(tt.payload.blob_versioned_hashes.get)
-              .mapIt(FixedBytes[32](it)))
-          else:
-            Opt.none(seq[FixedBytes[32]])),
-      signature: engine_api_types.TransactionSignature(
-        `from`:
-          if tt.signature.`from`.isSome:
-            Opt.some(Address(tt.signature.`from`.get.data))
-          else:
-            Opt.none(Address),
-        ecdsaSignature:
-          if tt.signature.ecdsa_signature.isSome:
-            Opt.some(FixedBytes[65](tt.signature.ecdsa_signature.get))
-          else:
-            Opt.none(FixedBytes[65])))
-
-  template getDepositRequest(
-      dr: electra.DepositRequest): DepositRequestV1 =
-    DepositRequestV1(
-      pubkey: FixedBytes[RawPubKeySize](dr.pubkey.blob),
-      withdrawalCredentials: FixedBytes[32](dr.withdrawal_credentials.data),
-      amount: dr.amount.Quantity,
-      signature: FixedBytes[RawSigSize](dr.signature.blob),
-      index: dr.index.Quantity)
-
-  template getWithdrawalRequest(
-      wr: electra.WithdrawalRequest): WithdrawalRequestV1 =
-    WithdrawalRequestV1(
-      sourceAddress: Address(wr.source_address.data),
-      validatorPubkey: FixedBytes[RawPubKeySize](wr.validator_pubkey.blob),
-      amount: wr.amount.Quantity)
-
-  template getConsolidationRequest(
-      cr: electra.ConsolidationRequest): ConsolidationRequestV1 =
-    ConsolidationRequestV1(
-      sourceAddress: Address(cr.source_address.data),
-      sourcePubkey: FixedBytes[RawPubKeySize](cr.source_pubkey.blob),
-      targetPubkey: FixedBytes[RawPubKeySize](cr.target_pubkey.blob))
-
-  engine_api.ExecutionPayloadV4(
-    parentHash: executionPayload.parent_hash.asBlockHash,
-    feeRecipient: Address(executionPayload.fee_recipient.data),
-    stateRoot: executionPayload.state_root.asBlockHash,
-    receiptsRoot: executionPayload.receipts_root.asBlockHash,
-    logsBloom:
-      FixedBytes[BYTES_PER_LOGS_BLOOM](executionPayload.logs_bloom.data),
-    prevRandao: executionPayload.prev_randao.asBlockHash,
-    blockNumber: Quantity(executionPayload.block_number),
-    gasLimit: Quantity(executionPayload.gas_limit),
-    gasUsed: Quantity(executionPayload.gas_used),
-    timestamp: Quantity(executionPayload.timestamp),
-    extraData: DynamicBytes[0, MAX_EXTRA_DATA_BYTES](executionPayload.extra_data),
-    baseFeePerGas: executionPayload.base_fee_per_gas,
-    blockHash: executionPayload.block_hash.asBlockHash,
-    transactions: mapIt(executionPayload.transactions, it.getTypedTransaction),
-    withdrawals: mapIt(executionPayload.withdrawals, it.asEngineWithdrawal),
-    blobGasUsed: Quantity(executionPayload.blob_gas_used),
-    excessBlobGas: Quantity(executionPayload.excess_blob_gas),
-    depositRequests: mapIt(
-      executionPayload.deposit_requests, it.getDepositRequest),
-    withdrawalRequests: mapIt(
-      executionPayload.withdrawal_requests, it.getWithdrawalRequest),
-    consolidationRequests: mapIt(
-      executionPayload.consolidation_requests, it.getConsolidationRequest))
-
-=======
->>>>>>> 34109e1d
 func isConnected(connection: ELConnection): bool =
   connection.web3.isSome
 
