# beacon_chain
# Copyright (c) 2018-2024 Status Research & Development GmbH
# Licensed and distributed under either of
#   * MIT license (license terms in the root directory or at https://opensource.org/licenses/MIT).
#   * Apache v2 license (license terms in the root directory or at https://www.apache.org/licenses/LICENSE-2.0).
# at your option. This file may not be copied, modified, or distributed except according to those terms.

{.push raises: [].}

import
  std/[strformat, strutils, sequtils, typetraits, uri, json],
  # Nimble packages:
  chronos, metrics, chronicles/timings,
  json_rpc/[client, errors],
  web3, web3/[engine_api, primitives, conversions],
  eth/common/[eth_types, transaction],
  eth/async_utils, results,
<<<<<<< HEAD
  stew/[assign2, byteutils, objects, shims/hashes, endians2],
  eth/async_utils, stew/[assign2, byteutils, objects],
=======
  stew/[assign2, byteutils, objects],
>>>>>>> 00cd032f
  # Local modules:
  ../spec/[eth2_merkleization, forks, helpers],
  ../networking/network_metadata,
  ".."/[beacon_node_status, future_combinators],
  "."/[eth1_chain, el_conf]

from std/times import getTime, inSeconds, initTime, `-`
from ../spec/engine_authentication import getSignedIatToken
from ../spec/state_transition_block import kzg_commitment_to_versioned_hash

export
  eth1_chain, el_conf, engine_api, base

logScope:
  topics = "elmon"

type
  PubKeyBytes = DynamicBytes[48, 48]
  WithdrawalCredentialsBytes = DynamicBytes[32, 32]
  SignatureBytes = DynamicBytes[96, 96]
  Int64LeBytes = DynamicBytes[8, 8]

contract(DepositContract):
  proc deposit(pubkey: PubKeyBytes,
               withdrawalCredentials: WithdrawalCredentialsBytes,
               signature: SignatureBytes,
               deposit_data_root: FixedBytes[32])

  proc get_deposit_root(): FixedBytes[32]
  proc get_deposit_count(): Int64LeBytes

  proc DepositEvent(pubkey: PubKeyBytes,
                    withdrawalCredentials: WithdrawalCredentialsBytes,
                    amount: Int64LeBytes,
                    signature: SignatureBytes,
                    index: Int64LeBytes) {.event.}

const
  hasDepositRootChecks = defined(has_deposit_root_checks)

  targetBlocksPerLogsRequest = 1000'u64
    # TODO
    #
    # This is currently set to 1000, because this was the default maximum
    # value in Besu circa our 22.3.0 release. Previously, we've used 5000,
    # but this was effectively forcing the fallback logic in `syncBlockRange`
    # to always execute multiple requests before getting a successful response.
    #
    # Besu have raised this default to 5000 in https://github.com/hyperledger/besu/pull/5209
    # which is expected to ship in their next release.
    #
    # Full deposits sync time with various values for this parameter:
    #
    # Blocks per request | Geth running on the same host | Geth running on a more distant host
    # ----------------------------------------------------------------------------------------
    # 1000               |                      11m 20s  |                                 22m
    # 5000               |                       5m 20s  |                             15m 40s
    # 100000             |                       4m 10s  |                          not tested
    #
    # The number of requests scales linearly with the parameter value as you would expect.
    #
    # These results suggest that it would be reasonable for us to get back to 5000 once the
    # Besu release is well-spread within their userbase.

  # Engine API timeouts
  engineApiConnectionTimeout = 5.seconds  # How much we wait before giving up connecting to the Engine API
  web3RequestsTimeout* = 8.seconds # How much we wait for eth_* requests (e.g. eth_getBlockByHash)

  # https://github.com/ethereum/execution-apis/blob/v1.0.0-beta.3/src/engine/paris.md#request-2
  # https://github.com/ethereum/execution-apis/blob/v1.0.0-beta.3/src/engine/shanghai.md#request-2
  GETPAYLOAD_TIMEOUT = 1.seconds

  connectionStateChangeHysteresisThreshold = 15
    ## How many unsuccesful/successful requests we must see
    ## before declaring the connection as degraded/restored

type
  NextExpectedPayloadParams* = object
    headBlockHash*: Eth2Digest
    safeBlockHash*: Eth2Digest
    finalizedBlockHash*: Eth2Digest
    payloadAttributes*: PayloadAttributesV3

  ELManager* = ref object
    eth1Network: Option[Eth1Network]
      ## If this value is supplied the EL manager will check whether
      ## all configured EL nodes are connected to the same network.

    depositContractAddress*: Eth1Address
    depositContractBlockNumber: uint64
    depositContractBlockHash: BlockHash

    blocksPerLogsRequest: uint64
      ## This value is used to dynamically adjust the number of
      ## blocks we are trying to download at once during deposit
      ## syncing. By default, the value is set to the constant
      ## `targetBlocksPerLogsRequest`, but if the EL is failing
      ## to serve this number of blocks per single `eth_getLogs`
      ## request, we temporarily lower the value until the request
      ## succeeds. The failures are generally expected only in
      ## periods in the history for very high deposit density.

    elConnections: seq[ELConnection]
      ## All active EL connections

    eth1Chain: Eth1Chain
      ## At larger distances, this chain consists of all blocks
      ## with deposits. Within the relevant voting period, it
      ## also includes blocks without deposits because we must
      ## vote for a block only if it's part of our known history.

    syncTargetBlock: Option[Eth1BlockNumber]

    chainSyncingLoopFut: Future[void]
    exchangeTransitionConfigurationLoopFut: Future[void]
    stopFut: Future[void]

    nextExpectedPayloadParams*: Option[NextExpectedPayloadParams]

  EtcStatus {.pure.} = enum
    notExchangedYet
    mismatch
    match

  DepositContractSyncStatus {.pure.} = enum
    unknown
    notSynced
    synced

  ConnectionState = enum
    NeverTested
    Working
    Degraded

  ELConnection* = ref object
    engineUrl: EngineApiUrl

    web3: Option[Web3]
      ## This will be `none` before connecting and while we are
      ## reconnecting after a lost connetion. You can wait on
      ## the future below for the moment the connection is active.

    connectingFut: Future[Result[Web3, string]]
      ## This future will be replaced when the connection is lost.

    etcStatus: EtcStatus
      ## The latest status of the `exchangeTransitionConfiguration`
      ## exchange.

    state: ConnectionState
    hysteresisCounter: int

    depositContractSyncStatus: DepositContractSyncStatus
      ## Are we sure that this EL has synced the deposit contract?

    lastPayloadId: Option[engine_api.PayloadID]

  FullBlockId* = object
    number: Eth1BlockNumber
    hash: BlockHash

  DataProviderFailure* = object of CatchableError
  CorruptDataProvider* = object of DataProviderFailure
  DataProviderTimeout* = object of DataProviderFailure

  DisconnectHandler* = proc () {.gcsafe, raises: [].}

  DepositEventHandler* = proc (
    pubkey: PubKeyBytes,
    withdrawalCredentials: WithdrawalCredentialsBytes,
    amount: Int64LeBytes,
    signature: SignatureBytes,
    merkleTreeIndex: Int64LeBytes,
    j: JsonNode) {.gcsafe, raises: [].}

  BellatrixExecutionPayloadWithValue* = object
    executionPayload*: ExecutionPayloadV1
    blockValue*: UInt256

  SomeEnginePayloadWithValue =
    BellatrixExecutionPayloadWithValue |
    GetPayloadV2Response |
    GetPayloadV3Response

declareCounter failed_web3_requests,
  "Failed web3 requests"

declareGauge eth1_latest_head,
  "The highest Eth1 block number observed on the network"

declareGauge eth1_synced_head,
  "Block number of the highest synchronized block according to follow distance"

declareCounter engine_api_responses,
  "Number of successful requests to the newPayload Engine API end-point",
  labels = ["url", "request", "status"]

declareHistogram engine_api_request_duration_seconds,
  "Time(s) used to generate signature usign remote signer",
   buckets = [0.005, 0.01, 0.025, 0.05, 0.1, 0.25, 0.5, 1.0, 2.5, 5.0],
   labels = ["url", "request"]

declareCounter engine_api_timeouts,
  "Number of timed-out requests to Engine API end-point",
  labels = ["url", "request"]

declareCounter engine_api_last_minute_forkchoice_updates_sent,
  "Number of last minute requests to the forkchoiceUpdated Engine API end-point just before block proposals",
  labels = ["url"]

proc close(connection: ELConnection): Future[void] {.async.} =
  if connection.web3.isSome:
    awaitWithTimeout(connection.web3.get.close(), 30.seconds):
      debug "Failed to close data provider in time"

proc increaseCounterTowardsStateChange(connection: ELConnection): bool =
  result = connection.hysteresisCounter >= connectionStateChangeHysteresisThreshold
  if result:
    connection.hysteresisCounter = 0
  else:
    inc connection.hysteresisCounter

proc decreaseCounterTowardsStateChange(connection: ELConnection) =
  if connection.hysteresisCounter > 0:
    # While we increase the counter by 1, we decreate it by 20% in order
    # to require a steady and affirmative change instead of allowing
    # the counter to drift very slowly in one direction when the ratio
    # between success and failure is roughly 50:50%
    connection.hysteresisCounter = connection.hysteresisCounter div 5

proc setDegradedState(connection: ELConnection,
                      requestName: string,
                      statusCode: int, errMsg: string) =
  debug "Failed EL Request", requestName, statusCode, err = errMsg

  case connection.state
  of NeverTested, Working:
    if connection.increaseCounterTowardsStateChange():
      warn "Connection to EL node degraded",
        url = url(connection.engineUrl),
        failedRequest = requestName,
        statusCode, err = errMsg

      connection.state = Degraded

      asyncSpawn connection.close()
      connection.web3 = none[Web3]()
  of Degraded:
    connection.decreaseCounterTowardsStateChange()

proc setWorkingState(connection: ELConnection) =
  case connection.state
  of NeverTested:
    connection.hysteresisCounter = 0
    connection.state = Working
  of Degraded:
    if connection.increaseCounterTowardsStateChange():
      info "Connection to EL node restored",
        url = url(connection.engineUrl)

      connection.state = Working
  of Working:
    connection.decreaseCounterTowardsStateChange()

proc trackEngineApiRequest(connection: ELConnection,
                           request: FutureBase, requestName: string,
                           startTime: Moment, deadline: Future[void],
                           failureAllowed = false) =
  request.addCallback do (udata: pointer) {.gcsafe, raises: [].}:
    # TODO `udata` is nil here. How come?
    # This forces us to create a GC cycle between the Future and the closure
    if request.completed:
      engine_api_request_duration_seconds.observe(
        float(milliseconds(Moment.now - startTime)) / 1000.0,
        [connection.engineUrl.url, requestName])

      connection.setWorkingState()

  deadline.addCallback do (udata: pointer) {.gcsafe, raises: [].}:
    if not request.finished:
      request.cancelSoon()
      engine_api_timeouts.inc(1, [connection.engineUrl.url, requestName])
      if not failureAllowed:
        connection.setDegradedState(requestName, 0, "Request timed out")
    else:
      let statusCode = if not request.failed:
        200
      elif request.error of ErrorResponse:
        ((ref ErrorResponse) request.error).status
      else:
        0

      if request.failed and not failureAllowed:
        connection.setDegradedState(requestName, statusCode, request.error.msg)

      engine_api_responses.inc(1, [connection.engineUrl.url, requestName, $statusCode])

template awaitOrRaiseOnTimeout[T](fut: Future[T],
                                  timeout: Duration): T =
  awaitWithTimeout(fut, timeout):
    raise newException(DataProviderTimeout, "Timeout")

template trackedRequestWithTimeout[T](connection: ELConnection,
                                      requestName: static string,
                                      lazyRequestExpression: Future[T],
                                      timeout: Duration,
                                      failureAllowed = false): T =
  let
    connectionParam = connection
    startTime = Moment.now
    deadline = sleepAsync(timeout)
    request = lazyRequestExpression

  connectionParam.trackEngineApiRequest(
    request, requestName, startTime, deadline, failureAllowed)

  awaitWithTimeout(request, deadline):
    raise newException(DataProviderTimeout, "Timeout")

func raiseIfNil(web3block: BlockObject): BlockObject {.raises: [ValueError].} =
  if web3block == nil:
    raise newException(ValueError, "EL returned 'null' result for block")
  web3block

template cfg(m: ELManager): auto =
  m.eth1Chain.cfg

func hasJwtSecret*(m: ELManager): bool =
  for c in m.elConnections:
    if c.engineUrl.jwtSecret.isSome:
      return true

func isSynced*(m: ELManager): bool =
  m.syncTargetBlock.isSome and
  m.eth1Chain.blocks.len > 0 and
  m.syncTargetBlock.get <= m.eth1Chain.blocks[^1].number

template eth1ChainBlocks*(m: ELManager): Deque[Eth1Block] =
  m.eth1Chain.blocks

template toGaugeValue(x: Quantity): int64 =
  toGaugeValue(distinctBase x)

# TODO: Add cfg validation
# MIN_GENESIS_ACTIVE_VALIDATOR_COUNT should be larger than SLOTS_PER_EPOCH
#  doAssert SECONDS_PER_ETH1_BLOCK * cfg.ETH1_FOLLOW_DISTANCE < GENESIS_DELAY,
#             "Invalid configuration: GENESIS_DELAY is set too low"

func asConsensusWithdrawal(w: WithdrawalV1): capella.Withdrawal =
  capella.Withdrawal(
    index: w.index.uint64,
    validator_index: w.validatorIndex.uint64,
    address: ExecutionAddress(data: w.address.distinctBase),
    amount: Gwei w.amount)

func asEngineWithdrawal(w: capella.Withdrawal): WithdrawalV1 =
  WithdrawalV1(
    index: Quantity(w.index),
    validatorIndex: Quantity(w.validator_index),
    address: Address(w.address.data),
    amount: Quantity(w.amount))

func asConsensusType*(rpcExecutionPayload: ExecutionPayloadV1):
    bellatrix.ExecutionPayload =
  template getTransaction(tt: TypedTransaction): bellatrix.Transaction =
    bellatrix.Transaction.init(tt.distinctBase)

  bellatrix.ExecutionPayload(
    parent_hash: rpcExecutionPayload.parentHash.asEth2Digest,
    feeRecipient:
      ExecutionAddress(data: rpcExecutionPayload.feeRecipient.distinctBase),
    state_root: rpcExecutionPayload.stateRoot.asEth2Digest,
    receipts_root: rpcExecutionPayload.receiptsRoot.asEth2Digest,
    logs_bloom: BloomLogs(data: rpcExecutionPayload.logsBloom.distinctBase),
    prev_randao: rpcExecutionPayload.prevRandao.asEth2Digest,
    block_number: rpcExecutionPayload.blockNumber.uint64,
    gas_limit: rpcExecutionPayload.gasLimit.uint64,
    gas_used: rpcExecutionPayload.gasUsed.uint64,
    timestamp: rpcExecutionPayload.timestamp.uint64,
    extra_data: List[byte, MAX_EXTRA_DATA_BYTES].init(rpcExecutionPayload.extraData.bytes),
    base_fee_per_gas: rpcExecutionPayload.baseFeePerGas,
    block_hash: rpcExecutionPayload.blockHash.asEth2Digest,
    transactions: List[bellatrix.Transaction, MAX_TRANSACTIONS_PER_PAYLOAD].init(
      mapIt(rpcExecutionPayload.transactions, it.getTransaction)))

func asConsensusType*(payloadWithValue: BellatrixExecutionPayloadWithValue):
    bellatrix.ExecutionPayloadForSigning =
  bellatrix.ExecutionPayloadForSigning(
    executionPayload: payloadWithValue.executionPayload.asConsensusType,
    blockValue: payloadWithValue.blockValue)

template maybeDeref[T](o: Option[T]): T = o.get
template maybeDeref[V](v: V): V = v

func asConsensusType*(rpcExecutionPayload: ExecutionPayloadV1OrV2|ExecutionPayloadV2):
    capella.ExecutionPayload =
  template getTransaction(tt: TypedTransaction): bellatrix.Transaction =
    bellatrix.Transaction.init(tt.distinctBase)

  capella.ExecutionPayload(
    parent_hash: rpcExecutionPayload.parentHash.asEth2Digest,
    feeRecipient:
      ExecutionAddress(data: rpcExecutionPayload.feeRecipient.distinctBase),
    state_root: rpcExecutionPayload.stateRoot.asEth2Digest,
    receipts_root: rpcExecutionPayload.receiptsRoot.asEth2Digest,
    logs_bloom: BloomLogs(data: rpcExecutionPayload.logsBloom.distinctBase),
    prev_randao: rpcExecutionPayload.prevRandao.asEth2Digest,
    block_number: rpcExecutionPayload.blockNumber.uint64,
    gas_limit: rpcExecutionPayload.gasLimit.uint64,
    gas_used: rpcExecutionPayload.gasUsed.uint64,
    timestamp: rpcExecutionPayload.timestamp.uint64,
    extra_data: List[byte, MAX_EXTRA_DATA_BYTES].init(rpcExecutionPayload.extraData.bytes),
    base_fee_per_gas: rpcExecutionPayload.baseFeePerGas,
    block_hash: rpcExecutionPayload.blockHash.asEth2Digest,
    transactions: List[bellatrix.Transaction, MAX_TRANSACTIONS_PER_PAYLOAD].init(
      mapIt(rpcExecutionPayload.transactions, it.getTransaction)),
    withdrawals: List[capella.Withdrawal, MAX_WITHDRAWALS_PER_PAYLOAD].init(
      mapIt(maybeDeref rpcExecutionPayload.withdrawals, it.asConsensusWithdrawal)))

func asConsensusType*(payloadWithValue: engine_api.GetPayloadV2Response):
    capella.ExecutionPayloadForSigning =
  capella.ExecutionPayloadForSigning(
    executionPayload: payloadWithValue.executionPayload.asConsensusType,
    blockValue: payloadWithValue.blockValue)

func asConsensusType*(rpcExecutionPayload: ExecutionPayloadV3):
    deneb.ExecutionPayload =
  template getTransaction(tt: TypedTransaction): bellatrix.Transaction =
    bellatrix.Transaction.init(tt.distinctBase)

  deneb.ExecutionPayload(
    parent_hash: rpcExecutionPayload.parentHash.asEth2Digest,
    feeRecipient:
      ExecutionAddress(data: rpcExecutionPayload.feeRecipient.distinctBase),
    state_root: rpcExecutionPayload.stateRoot.asEth2Digest,
    receipts_root: rpcExecutionPayload.receiptsRoot.asEth2Digest,
    logs_bloom: BloomLogs(data: rpcExecutionPayload.logsBloom.distinctBase),
    prev_randao: rpcExecutionPayload.prevRandao.asEth2Digest,
    block_number: rpcExecutionPayload.blockNumber.uint64,
    gas_limit: rpcExecutionPayload.gasLimit.uint64,
    gas_used: rpcExecutionPayload.gasUsed.uint64,
    timestamp: rpcExecutionPayload.timestamp.uint64,
    extra_data: List[byte, MAX_EXTRA_DATA_BYTES].init(rpcExecutionPayload.extraData.bytes),
    base_fee_per_gas: rpcExecutionPayload.baseFeePerGas,
    block_hash: rpcExecutionPayload.blockHash.asEth2Digest,
    transactions: List[bellatrix.Transaction, MAX_TRANSACTIONS_PER_PAYLOAD].init(
      mapIt(rpcExecutionPayload.transactions, it.getTransaction)),
    withdrawals: List[capella.Withdrawal, MAX_WITHDRAWALS_PER_PAYLOAD].init(
      mapIt(rpcExecutionPayload.withdrawals, it.asConsensusWithdrawal)),
    blob_gas_used: rpcExecutionPayload.blobGasUsed.uint64,
    excess_blob_gas: rpcExecutionPayload.excessBlobGas.uint64)

func asConsensusType*(payload: engine_api.GetPayloadV3Response):
    deneb.ExecutionPayloadForSigning =
  deneb.ExecutionPayloadForSigning(
    executionPayload: payload.executionPayload.asConsensusType,
    blockValue: payload.blockValue,
    # TODO
    # The `mapIt` calls below are necessary only because we use different distinct
    # types for KZG commitments and Blobs in the `web3` and the `deneb` spec types.
    # Both are defined as `array[N, byte]` under the hood.
    blobsBundle: BlobsBundle(
      commitments: KzgCommitments.init(
        payload.blobsBundle.commitments.mapIt(it.bytes)),
      proofs: KzgProofs.init(
        payload.blobsBundle.proofs.mapIt(it.bytes)),
      blobs: Blobs.init(
        payload.blobsBundle.blobs.mapIt(it.bytes))))

func asEngineExecutionPayload*(executionPayload: bellatrix.ExecutionPayload):
    ExecutionPayloadV1 =
  template getTypedTransaction(tt: bellatrix.Transaction): TypedTransaction =
    TypedTransaction(tt.distinctBase)

  engine_api.ExecutionPayloadV1(
    parentHash: executionPayload.parent_hash.asBlockHash,
    feeRecipient: Address(executionPayload.fee_recipient.data),
    stateRoot: executionPayload.state_root.asBlockHash,
    receiptsRoot: executionPayload.receipts_root.asBlockHash,
    logsBloom:
      FixedBytes[BYTES_PER_LOGS_BLOOM](executionPayload.logs_bloom.data),
    prevRandao: executionPayload.prev_randao.asBlockHash,
    blockNumber: Quantity(executionPayload.block_number),
    gasLimit: Quantity(executionPayload.gas_limit),
    gasUsed: Quantity(executionPayload.gas_used),
    timestamp: Quantity(executionPayload.timestamp),
    extraData: DynamicBytes[0, MAX_EXTRA_DATA_BYTES](executionPayload.extra_data),
    baseFeePerGas: executionPayload.base_fee_per_gas,
    blockHash: executionPayload.block_hash.asBlockHash,
    transactions: mapIt(executionPayload.transactions, it.getTypedTransaction))

template toEngineWithdrawal(w: capella.Withdrawal): WithdrawalV1 =
  WithdrawalV1(
    index: Quantity(w.index),
    validatorIndex: Quantity(w.validator_index),
    address: Address(w.address.data),
    amount: Quantity(w.amount))

func asEngineExecutionPayload*(executionPayload: capella.ExecutionPayload):
    ExecutionPayloadV2 =
  template getTypedTransaction(tt: bellatrix.Transaction): TypedTransaction =
    TypedTransaction(tt.distinctBase)
  engine_api.ExecutionPayloadV2(
    parentHash: executionPayload.parent_hash.asBlockHash,
    feeRecipient: Address(executionPayload.fee_recipient.data),
    stateRoot: executionPayload.state_root.asBlockHash,
    receiptsRoot: executionPayload.receipts_root.asBlockHash,
    logsBloom:
      FixedBytes[BYTES_PER_LOGS_BLOOM](executionPayload.logs_bloom.data),
    prevRandao: executionPayload.prev_randao.asBlockHash,
    blockNumber: Quantity(executionPayload.block_number),
    gasLimit: Quantity(executionPayload.gas_limit),
    gasUsed: Quantity(executionPayload.gas_used),
    timestamp: Quantity(executionPayload.timestamp),
    extraData: DynamicBytes[0, MAX_EXTRA_DATA_BYTES](executionPayload.extra_data),
    baseFeePerGas: executionPayload.base_fee_per_gas,
    blockHash: executionPayload.block_hash.asBlockHash,
    transactions: mapIt(executionPayload.transactions, it.getTypedTransaction),
    withdrawals: mapIt(executionPayload.withdrawals, it.toEngineWithdrawal))

func asEngineExecutionPayload*(executionPayload: deneb.ExecutionPayload):
    ExecutionPayloadV3 =
  template getTypedTransaction(tt: bellatrix.Transaction): TypedTransaction =
    TypedTransaction(tt.distinctBase)

  engine_api.ExecutionPayloadV3(
    parentHash: executionPayload.parent_hash.asBlockHash,
    feeRecipient: Address(executionPayload.fee_recipient.data),
    stateRoot: executionPayload.state_root.asBlockHash,
    receiptsRoot: executionPayload.receipts_root.asBlockHash,
    logsBloom:
      FixedBytes[BYTES_PER_LOGS_BLOOM](executionPayload.logs_bloom.data),
    prevRandao: executionPayload.prev_randao.asBlockHash,
    blockNumber: Quantity(executionPayload.block_number),
    gasLimit: Quantity(executionPayload.gas_limit),
    gasUsed: Quantity(executionPayload.gas_used),
    timestamp: Quantity(executionPayload.timestamp),
    extraData: DynamicBytes[0, MAX_EXTRA_DATA_BYTES](executionPayload.extra_data),
    baseFeePerGas: executionPayload.base_fee_per_gas,
    blockHash: executionPayload.block_hash.asBlockHash,
    transactions: mapIt(executionPayload.transactions, it.getTypedTransaction),
    withdrawals: mapIt(executionPayload.withdrawals, it.asEngineWithdrawal),
    blobGasUsed: Quantity(executionPayload.blob_gas_used),
    excessBlobGas: Quantity(executionPayload.excess_blob_gas))

func isConnected(connection: ELConnection): bool =
  connection.web3.isSome

func getJsonRpcRequestHeaders(jwtSecret: Opt[seq[byte]]):
    auto =
  if jwtSecret.isSome:
    let secret = jwtSecret.get
    (proc(): seq[(string, string)] =
      # https://www.rfc-editor.org/rfc/rfc6750#section-6.1.1
      @[("Authorization", "Bearer " & getSignedIatToken(
        secret, (getTime() - initTime(0, 0)).inSeconds))])
  else:
    (proc(): seq[(string, string)] = @[])

proc newWeb3*(engineUrl: EngineApiUrl): Future[Web3] =
  newWeb3(engineUrl.url,
          getJsonRpcRequestHeaders(engineUrl.jwtSecret),
          httpFlags = {HttpClientFlag.NewConnectionAlways})

proc establishEngineApiConnection*(url: EngineApiUrl):
                                   Future[Result[Web3, string]] {.async.} =
  try:
    ok(await newWeb3(url).wait(engineApiConnectionTimeout))
  except AsyncTimeoutError:
    err "Engine API connection timed out"
  except CancelledError as exc:
    raise exc
  except CatchableError as exc:
    err "Engine API connection failed: " & exc.msg

proc tryConnecting(connection: ELConnection): Future[bool] {.async.} =
  if connection.isConnected:
    return true

  if connection.connectingFut == nil or
     connection.connectingFut.finished: # The previous attempt was not successful
    connection.connectingFut = establishEngineApiConnection(connection.engineUrl)

  let web3Res = await connection.connectingFut
  if web3Res.isErr:
    return false
  else:
    connection.web3 = some web3Res.get
    return true

proc connectedRpcClient(connection: ELConnection): Future[RpcClient] {.async.} =
  while not connection.isConnected:
    if not await connection.tryConnecting():
      await sleepAsync(chronos.seconds(10))

  return connection.web3.get.provider

proc getBlockByHash(rpcClient: RpcClient, hash: BlockHash): Future[BlockObject] =
  rpcClient.eth_getBlockByHash(hash, false)

proc getBlockByNumber*(rpcClient: RpcClient,
                       number: Eth1BlockNumber): Future[BlockObject] =
  let hexNumber = try:
    &"0x{number:X}" # No leading 0's!
  except ValueError as exc:
    # Since the format above is valid, failing here should not be possible
    raiseAssert exc.msg

  rpcClient.eth_getBlockByNumber(hexNumber, false)

func areSameAs(expectedParams: Option[NextExpectedPayloadParams],
               latestHead, latestSafe, latestFinalized: Eth2Digest,
               timestamp: uint64,
               randomData: Eth2Digest,
               feeRecipient: Eth1Address,
               withdrawals: seq[WithdrawalV1]): bool =
  expectedParams.isSome and
    expectedParams.get.headBlockHash == latestHead and
    expectedParams.get.safeBlockHash == latestSafe and
    expectedParams.get.finalizedBlockHash == latestFinalized and
    expectedParams.get.payloadAttributes.timestamp.uint64 == timestamp and
    expectedParams.get.payloadAttributes.prevRandao.bytes == randomData.data and
    expectedParams.get.payloadAttributes.suggestedFeeRecipient == feeRecipient and
    expectedParams.get.payloadAttributes.withdrawals == withdrawals

proc forkchoiceUpdated(rpcClient: RpcClient,
                       state: ForkchoiceStateV1,
                       payloadAttributes: Option[PayloadAttributesV1] |
                                          Option[PayloadAttributesV2] |
                                          Option[PayloadAttributesV3]):
                       Future[ForkchoiceUpdatedResponse] =
  when payloadAttributes is Option[PayloadAttributesV1]:
    rpcClient.engine_forkchoiceUpdatedV1(state, payloadAttributes)
  elif payloadAttributes is Option[PayloadAttributesV2]:
    rpcClient.engine_forkchoiceUpdatedV2(state, payloadAttributes)
  elif payloadAttributes is Option[PayloadAttributesV3]:
    rpcClient.engine_forkchoiceUpdatedV3(state, payloadAttributes)
  else:
    static: doAssert false

func computeBlockValue(blk: ExecutionPayloadV1): UInt256 {.raises: [RlpError].} =
  for transactionBytes in blk.transactions:
    var rlp = rlpFromBytes distinctBase(transactionBytes)
    let transaction = rlp.read(eth_types.Transaction)
    result += distinctBase(effectiveGasTip(transaction, blk.baseFeePerGas)).u256

proc getPayloadFromSingleEL(
    connection: ELConnection,
    GetPayloadResponseType: type,
    isForkChoiceUpToDate: bool,
    consensusHead: Eth2Digest,
    headBlock, safeBlock, finalizedBlock: Eth2Digest,
    timestamp: uint64,
    randomData: Eth2Digest,
    suggestedFeeRecipient: Eth1Address,
    withdrawals: seq[WithdrawalV1]): Future[GetPayloadResponseType] {.async.} =

  let
    rpcClient = await connection.connectedRpcClient()
    payloadId = if isForkChoiceUpToDate and connection.lastPayloadId.isSome:
      connection.lastPayloadId.get
    elif not headBlock.isZero:
      engine_api_last_minute_forkchoice_updates_sent.inc(1, [connection.engineUrl.url])

      when GetPayloadResponseType is BellatrixExecutionPayloadWithValue:
        let response = await rpcClient.forkchoiceUpdated(
          ForkchoiceStateV1(
            headBlockHash: headBlock.asBlockHash,
            safeBlockHash: safeBlock.asBlockHash,
            finalizedBlockHash: finalizedBlock.asBlockHash),
          some PayloadAttributesV1(
            timestamp: Quantity timestamp,
            prevRandao: FixedBytes[32] randomData.data,
            suggestedFeeRecipient: suggestedFeeRecipient))
      elif GetPayloadResponseType is engine_api.GetPayloadV2Response:
        let response = await rpcClient.forkchoiceUpdated(
          ForkchoiceStateV1(
            headBlockHash: headBlock.asBlockHash,
            safeBlockHash: safeBlock.asBlockHash,
            finalizedBlockHash: finalizedBlock.asBlockHash),
          some PayloadAttributesV2(
            timestamp: Quantity timestamp,
            prevRandao: FixedBytes[32] randomData.data,
            suggestedFeeRecipient: suggestedFeeRecipient,
            withdrawals: withdrawals))
      elif GetPayloadResponseType is engine_api.GetPayloadV3Response:
        let response = await rpcClient.forkchoiceUpdated(
          ForkchoiceStateV1(
            headBlockHash: headBlock.asBlockHash,
            safeBlockHash: safeBlock.asBlockHash,
            finalizedBlockHash: finalizedBlock.asBlockHash),
          some PayloadAttributesV3(
            timestamp: Quantity timestamp,
            prevRandao: FixedBytes[32] randomData.data,
            suggestedFeeRecipient: suggestedFeeRecipient,
            withdrawals: withdrawals,
            parentBeaconBlockRoot: consensusHead.asBlockHash))
      else:
        static: doAssert false

      if response.payloadStatus.status != PayloadExecutionStatus.valid or
         response.payloadId.isNone:
        raise newException(CatchableError, "Head block is not a valid payload")

      # Give the EL some time to assemble the block
      await sleepAsync(chronos.milliseconds 500)

      response.payloadId.get
    else:
      raise newException(CatchableError, "No confirmed execution head yet")

  when GetPayloadResponseType is BellatrixExecutionPayloadWithValue:
    let payload =
      await engine_api.getPayload(rpcClient, ExecutionPayloadV1, payloadId)
    return BellatrixExecutionPayloadWithValue(
      executionPayload: payload,
      blockValue: computeBlockValue payload)
  else:
    return await engine_api.getPayload(rpcClient, GetPayloadResponseType, payloadId)

func cmpGetPayloadResponses(lhs, rhs: SomeEnginePayloadWithValue): int =
  cmp(distinctBase lhs.blockValue, distinctBase rhs.blockValue)

template EngineApiResponseType*(T: type bellatrix.ExecutionPayloadForSigning): type =
  BellatrixExecutionPayloadWithValue

template EngineApiResponseType*(T: type capella.ExecutionPayloadForSigning): type =
  engine_api.GetPayloadV2Response

template EngineApiResponseType*(T: type deneb.ExecutionPayloadForSigning): type =
  engine_api.GetPayloadV3Response

template toEngineWithdrawals*(withdrawals: seq[capella.Withdrawal]): seq[WithdrawalV1] =
  mapIt(withdrawals, toEngineWithdrawal(it))

template kind(T: type ExecutionPayloadV1): ConsensusFork =
  ConsensusFork.Bellatrix

template kind(T: typedesc[ExecutionPayloadV1OrV2|ExecutionPayloadV2]): ConsensusFork =
  ConsensusFork.Capella

template kind(T: type ExecutionPayloadV3): ConsensusFork =
  ConsensusFork.Deneb

proc getPayload*(m: ELManager,
                 PayloadType: type ForkyExecutionPayloadForSigning,
                 consensusHead: Eth2Digest,
                 headBlock, safeBlock, finalizedBlock: Eth2Digest,
                 timestamp: uint64,
                 randomData: Eth2Digest,
                 suggestedFeeRecipient: Eth1Address,
                 withdrawals: seq[capella.Withdrawal]):
                 Future[Opt[PayloadType]] {.async.} =
  if m.elConnections.len == 0:
    return err()

  let
    engineApiWithdrawals = toEngineWithdrawals withdrawals
    isFcUpToDate = m.nextExpectedPayloadParams.areSameAs(
      headBlock, safeBlock, finalizedBlock, timestamp,
      randomData, suggestedFeeRecipient, engineApiWithdrawals)

  # `getPayloadFromSingleEL` may introduce additional latency
  const extraProcessingOverhead = 500.milliseconds
  let
    timeout = GETPAYLOAD_TIMEOUT + extraProcessingOverhead
    deadline = sleepAsync(timeout)
    requests = m.elConnections.mapIt(it.getPayloadFromSingleEL(
      EngineApiResponseType(PayloadType),
      isFcUpToDate, consensusHead, headBlock, safeBlock, finalizedBlock,
      timestamp, randomData, suggestedFeeRecipient, engineApiWithdrawals
    ))
    requestsCompleted = allFutures(requests)

  await requestsCompleted or deadline

  var bestPayloadIdx = none int
  for idx, req in requests:
    if not req.finished:
      req.cancelSoon()
    elif req.failed:
      error "Failed to get execution payload from EL",
             url = m.elConnections[idx].engineUrl.url,
             err = req.error.msg
    else:
      const payloadFork = PayloadType.kind
      when payloadFork >= ConsensusFork.Capella:
        when payloadFork == ConsensusFork.Capella:
          # TODO: The engine_api module may offer an alternative API where it is guaranteed
          #       to return the correct response type (i.e. the rule below will be enforced
          #       during deserialization).
          if req.read.executionPayload.withdrawals.isNone:
            warn "Execution client returned a block without a 'withdrawals' field for a post-Shanghai block",
                  url = m.elConnections[idx].engineUrl.url
            continue

        if engineApiWithdrawals != req.read.executionPayload.withdrawals.maybeDeref:
          # otherwise it formats as "@[(index: ..., validatorIndex: ...,
          # address: ..., amount: ...), (index: ..., validatorIndex: ...,
          # address: ..., amount: ...)]"
          warn "Execution client did not return correct withdrawals",
            withdrawals_from_cl_len = engineApiWithdrawals.len,
            withdrawals_from_el_len =
              req.read.executionPayload.withdrawals.maybeDeref.len,
            withdrawals_from_cl =
              mapIt(engineApiWithdrawals, it.asConsensusWithdrawal),
            withdrawals_from_el =
              mapIt(
                req.read.executionPayload.withdrawals.maybeDeref,
                it.asConsensusWithdrawal)

      if req.read.executionPayload.extraData.len > MAX_EXTRA_DATA_BYTES:
        warn "Execution client provided a block with invalid extraData (size exceeds limit)",
             size = req.read.executionPayload.extraData.len,
             limit = MAX_EXTRA_DATA_BYTES
        continue

      if bestPayloadIdx.isNone:
        bestPayloadIdx = some idx
      else:
        if cmpGetPayloadResponses(req.read, requests[bestPayloadIdx.get].read) > 0:
          bestPayloadIdx = some idx

  if bestPayloadIdx.isSome:
    return ok requests[bestPayloadIdx.get].read.asConsensusType
  else:
    return err()

proc waitELToSyncDeposits(connection: ELConnection,
                          minimalRequiredBlock: BlockHash) {.async.} =
  var rpcClient = await connection.connectedRpcClient()

  if connection.depositContractSyncStatus == DepositContractSyncStatus.synced:
    return

  var attempt = 0

  while true:
    try:
      discard raiseIfNil connection.trackedRequestWithTimeout(
        "getBlockByHash",
        rpcClient.getBlockByHash(minimalRequiredBlock),
        web3RequestsTimeout,
        failureAllowed = true)
      connection.depositContractSyncStatus = DepositContractSyncStatus.synced
      return
    except CancelledError as err:
      trace "waitELToSyncDepositContract cancelled",
             url = connection.engineUrl.url
      raise err
    except CatchableError as err:
      connection.depositContractSyncStatus = DepositContractSyncStatus.notSynced
      if attempt == 0:
        warn "Failed to obtain the most recent known block from the execution " &
             "layer node (the node is probably not synced)",
             url = connection.engineUrl.url,
             blk = minimalRequiredBlock,
             err = err.msg
      elif attempt mod 60 == 0:
        # This warning will be produced every 30 minutes
        warn "Still failing to obtain the most recent known block from the " &
             "execution layer node (the node is probably still not synced)",
             url = connection.engineUrl.url,
             blk = minimalRequiredBlock,
             err = err.msg
      inc attempt
      await sleepAsync(seconds(30))
      rpcClient = await connection.connectedRpcClient()

func networkHasDepositContract(m: ELManager): bool =
  not m.cfg.DEPOSIT_CONTRACT_ADDRESS.isDefaultValue

func mostRecentKnownBlock(m: ELManager): BlockHash =
  if m.eth1Chain.finalizedDepositsMerkleizer.getChunkCount() > 0:
    m.eth1Chain.finalizedBlockHash.asBlockHash
  else:
    m.depositContractBlockHash

proc selectConnectionForChainSyncing(m: ELManager): Future[ELConnection] {.async.} =
  doAssert m.elConnections.len > 0

  let connectionsFuts = mapIt(
    m.elConnections,
    if m.networkHasDepositContract:
      FutureBase waitELToSyncDeposits(it, m.mostRecentKnownBlock)
    else:
      FutureBase connectedRpcClient(it))

  # TODO: Ideally, the cancellation will be handled automatically
  #       by a helper like `firstCompletedFuture`
  let firstConnected = try:
    await firstCompletedFuture(connectionsFuts)
  except CancelledError as err:
    for future in connectionsFuts:
      future.cancelSoon()
    raise err

  for future in connectionsFuts:
    if future != firstConnected:
      future.cancelSoon()

  return m.elConnections[find(connectionsFuts, firstConnected)]

proc sendNewPayloadToSingleEL(connection: ELConnection,
                              payload: engine_api.ExecutionPayloadV1):
                              Future[PayloadStatusV1] {.async.} =
  let rpcClient = await connection.connectedRpcClient()
  return await rpcClient.engine_newPayloadV1(payload)

proc sendNewPayloadToSingleEL(connection: ELConnection,
                              payload: engine_api.ExecutionPayloadV2):
                              Future[PayloadStatusV1] {.async.} =
  let rpcClient = await connection.connectedRpcClient()
  return await rpcClient.engine_newPayloadV2(payload)

proc sendNewPayloadToSingleEL(connection: ELConnection,
                              payload: engine_api.ExecutionPayloadV3,
                              versioned_hashes: seq[engine_api.VersionedHash],
                              parent_beacon_block_root: FixedBytes[32]):
                              Future[PayloadStatusV1] {.async.} =
  let rpcClient = await connection.connectedRpcClient()
  return await rpcClient.engine_newPayloadV3(
    payload, versioned_hashes, parent_beacon_block_root)

type
  StatusRelation = enum
    newStatusIsPreferable
    oldStatusIsOk
    disagreement

func compareStatuses(newStatus, prevStatus: PayloadExecutionStatus): StatusRelation =
  case prevStatus
  of PayloadExecutionStatus.syncing:
    if newStatus == PayloadExecutionStatus.syncing:
      oldStatusIsOk
    else:
      newStatusIsPreferable

  of PayloadExecutionStatus.valid:
    case newStatus
    of PayloadExecutionStatus.syncing,
       PayloadExecutionStatus.accepted,
       PayloadExecutionStatus.valid:
      oldStatusIsOk
    of PayloadExecutionStatus.invalid_block_hash,
       PayloadExecutionStatus.invalid:
      disagreement

  of PayloadExecutionStatus.invalid:
    case newStatus
    of PayloadExecutionStatus.syncing,
       PayloadExecutionStatus.invalid:
      oldStatusIsOk
    of PayloadExecutionStatus.valid,
       PayloadExecutionStatus.accepted,
       PayloadExecutionStatus.invalid_block_hash:
      disagreement

  of PayloadExecutionStatus.accepted:
    case newStatus
    of PayloadExecutionStatus.accepted,
       PayloadExecutionStatus.syncing:
      oldStatusIsOk
    of PayloadExecutionStatus.valid:
      newStatusIsPreferable
    of PayloadExecutionStatus.invalid_block_hash,
       PayloadExecutionStatus.invalid:
      disagreement

  of PayloadExecutionStatus.invalid_block_hash:
    if newStatus == PayloadExecutionStatus.invalid_block_hash:
      oldStatusIsOk
    else:
      disagreement

type
  ELConsensusViolationDetector = object
    selectedResponse: Option[int]
    disagreementAlreadyDetected: bool

func init(T: type ELConsensusViolationDetector): T =
  ELConsensusViolationDetector(selectedResponse: none int,
                               disagreementAlreadyDetected: false)

proc processResponse[ELResponseType](
    d: var ELConsensusViolationDetector,
    connections: openArray[ELConnection],
    requests: openArray[Future[ELResponseType]],
    idx: int) =

  if not requests[idx].completed:
    return

  let status = try: requests[idx].read.status
               except CatchableError: raiseAssert "checked above"
  if d.selectedResponse.isNone:
    d.selectedResponse = some idx
  elif not d.disagreementAlreadyDetected:
    let prevStatus = try: requests[d.selectedResponse.get].read.status
                     except CatchableError: raiseAssert "previously checked"
    case compareStatuses(status, prevStatus)
    of newStatusIsPreferable:
      d.selectedResponse = some idx
    of oldStatusIsOk:
      discard
    of disagreement:
      d.disagreementAlreadyDetected = true
      error "Execution layer consensus violation detected",
            responseType = name(ELResponseType),
            url1 = connections[d.selectedResponse.get].engineUrl.url,
            status1 = prevStatus,
            url2 = connections[idx].engineUrl.url,
            status2 = status

proc sendNewPayload*(m: ELManager, blck: SomeForkyBeaconBlock):
                     Future[PayloadExecutionStatus] {.async.} =
  let
    earlyDeadline = sleepAsync(chronos.seconds 1)
    startTime = Moment.now
    deadline = sleepAsync(NEWPAYLOAD_TIMEOUT)
    payload = blck.body.execution_payload.asEngineExecutionPayload
    requests = m.elConnections.mapIt:
      let req =
        when payload is engine_api.ExecutionPayloadV3:
          # https://github.com/ethereum/consensus-specs/blob/v1.4.0-alpha.1/specs/deneb/beacon-chain.md#process_execution_payload
          # Verify the execution payload is valid
          # [Modified in Deneb] Pass `versioned_hashes` to Execution Engine
          let versioned_hashes = mapIt(
            blck.body.blob_kzg_commitments,
            engine_api.VersionedHash(kzg_commitment_to_versioned_hash(it)))
          sendNewPayloadToSingleEL(
            it, payload, versioned_hashes,
            FixedBytes[32] blck.parent_root.data)
        elif payload is engine_api.ExecutionPayloadV1 or
             payload is engine_api.ExecutionPayloadV2:
          sendNewPayloadToSingleEL(it, payload)
        else:
          static: doAssert false
      trackEngineApiRequest(it, req, "newPayload", startTime, deadline)
      req

    requestsCompleted = allFutures(requests)

  await requestsCompleted or earlyDeadline

  var
    stillPending = newSeq[Future[PayloadStatusV1]]()
    responseProcessor = init ELConsensusViolationDetector

  for idx, req in requests:
    if not req.finished:
      stillPending.add req
    elif req.completed:
      responseProcessor.processResponse(m.elConnections, requests, idx)

  if responseProcessor.disagreementAlreadyDetected:
    return PayloadExecutionStatus.invalid
  elif responseProcessor.selectedResponse.isSome:
    return requests[responseProcessor.selectedResponse.get].read.status

  await requestsCompleted or deadline

  for idx, req in requests:
    if req.completed and req in stillPending:
      responseProcessor.processResponse(m.elConnections, requests, idx)

  return if responseProcessor.disagreementAlreadyDetected:
    PayloadExecutionStatus.invalid
  elif responseProcessor.selectedResponse.isSome:
    requests[responseProcessor.selectedResponse.get].read.status
  else:
    PayloadExecutionStatus.syncing

proc forkchoiceUpdatedForSingleEL(
    connection: ELConnection,
    state: ref ForkchoiceStateV1,
    payloadAttributes: Option[PayloadAttributesV1] |
                       Option[PayloadAttributesV2] |
                       Option[PayloadAttributesV3]):
    Future[PayloadStatusV1] {.async.} =
  let
    rpcClient = await connection.connectedRpcClient()
    response = await rpcClient.forkchoiceUpdated(state[], payloadAttributes)

  if response.payloadStatus.status notin {syncing, valid, invalid}:
    debug "Invalid fork-choice updated response from the EL",
          payloadStatus = response.payloadStatus
    return

  if response.payloadStatus.status == PayloadExecutionStatus.valid and
     response.payloadId.isSome:
    connection.lastPayloadId = response.payloadId

  return response.payloadStatus

proc forkchoiceUpdated*(m: ELManager,
                        headBlockHash, safeBlockHash,
                        finalizedBlockHash: Eth2Digest,
                        payloadAttributes: Option[PayloadAttributesV1] |
                                           Option[PayloadAttributesV2] |
                                           Option[PayloadAttributesV3]):
                        Future[(PayloadExecutionStatus, Option[BlockHash])] {.async.} =
  doAssert not headBlockHash.isZero

  # Allow finalizedBlockHash to be 0 to avoid sync deadlocks.
  #
  # https://github.com/ethereum/EIPs/blob/master/EIPS/eip-3675.md#pos-events
  # has "Before the first finalized block occurs in the system the finalized
  # block hash provided by this event is stubbed with
  # `0x0000000000000000000000000000000000000000000000000000000000000000`."
  # and
  # https://github.com/ethereum/consensus-specs/blob/v1.4.0-beta.6/specs/bellatrix/validator.md#executionpayload
  # notes "`finalized_block_hash` is the hash of the latest finalized execution
  # payload (`Hash32()` if none yet finalized)"

  if m.elConnections.len == 0:
    return (PayloadExecutionStatus.syncing, none BlockHash)

  when payloadAttributes is Option[PayloadAttributesV3]:
    template payloadAttributesV3(): auto =
      if payloadAttributes.isSome:
        payloadAttributes.get
      else:
        # As timestamp and prevRandao are both 0, won't false-positive match
        (static(default(PayloadAttributesV3)))
  elif payloadAttributes is Option[PayloadAttributesV2]:
    template payloadAttributesV3(): auto =
      if payloadAttributes.isSome:
        PayloadAttributesV3(
          timestamp: payloadAttributes.get.timestamp,
          prevRandao: payloadAttributes.get.prevRandao,
          suggestedFeeRecipient: payloadAttributes.get.suggestedFeeRecipient,
          withdrawals: payloadAttributes.get.withdrawals,
          parentBeaconBlockRoot: static(default(FixedBytes[32])))
      else:
        # As timestamp and prevRandao are both 0, won't false-positive match
        (static(default(PayloadAttributesV3)))
  elif payloadAttributes is Option[PayloadAttributesV1]:
    template payloadAttributesV3(): auto =
      if payloadAttributes.isSome:
        PayloadAttributesV3(
          timestamp: payloadAttributes.get.timestamp,
          prevRandao: payloadAttributes.get.prevRandao,
          suggestedFeeRecipient: payloadAttributes.get.suggestedFeeRecipient,
          withdrawals: @[],
          parentBeaconBlockRoot: static(default(FixedBytes[32])))
      else:
        # As timestamp and prevRandao are both 0, won't false-positive match
        (static(default(PayloadAttributesV3)))
  else:
    static: doAssert false

  let
    state = newClone ForkchoiceStateV1(
      headBlockHash: headBlockHash.asBlockHash,
      safeBlockHash: safeBlockHash.asBlockHash,
      finalizedBlockHash: finalizedBlockHash.asBlockHash)
    earlyDeadline = sleepAsync(chronos.seconds 1)
    startTime = Moment.now
    deadline = sleepAsync(FORKCHOICEUPDATED_TIMEOUT)
    requests = m.elConnections.mapIt:
      let req = it.forkchoiceUpdatedForSingleEL(state, payloadAttributes)
      trackEngineApiRequest(it, req, "forkchoiceUpdated", startTime, deadline)
      req
    requestsCompleted = allFutures(requests)

  await requestsCompleted or earlyDeadline

  var
    stillPending = newSeq[Future[PayloadStatusV1]]()
    responseProcessor = init ELConsensusViolationDetector

  for idx, req in requests:
    if not req.finished:
      stillPending.add req
    elif req.completed:
      responseProcessor.processResponse(m.elConnections, requests, idx)

  template assignNextExpectedPayloadParams() =
    # Ensure that there's no race condition window where getPayload's check for
    # whether it needs to trigger a new fcU payload, due to cache invalidation,
    # falsely suggests that the expected payload matches, and similarly that if
    # the fcU fails or times out for other reasons, the expected payload params
    # remain synchronized with EL state.
    assign(
      m.nextExpectedPayloadParams,
      some NextExpectedPayloadParams(
        headBlockHash: headBlockHash,
        safeBlockHash: safeBlockHash,
        finalizedBlockHash: finalizedBlockHash,
        payloadAttributes: payloadAttributesV3))

  if responseProcessor.disagreementAlreadyDetected:
    return (PayloadExecutionStatus.invalid, none BlockHash)
  elif responseProcessor.selectedResponse.isSome:
    assignNextExpectedPayloadParams()
    return (requests[responseProcessor.selectedResponse.get].read.status,
            requests[responseProcessor.selectedResponse.get].read.latestValidHash)

  await requestsCompleted or deadline

  for idx, req in requests:
    if req.completed and req in stillPending:
      responseProcessor.processResponse(m.elConnections, requests, idx)

  return if responseProcessor.disagreementAlreadyDetected:
    (PayloadExecutionStatus.invalid, none BlockHash)
  elif responseProcessor.selectedResponse.isSome:
    assignNextExpectedPayloadParams()
    (requests[responseProcessor.selectedResponse.get].read.status,
     requests[responseProcessor.selectedResponse.get].read.latestValidHash)
  else:
    (PayloadExecutionStatus.syncing, none BlockHash)

# TODO can't be defined within exchangeConfigWithSingleEL
func `==`(x, y: Quantity): bool {.borrow.}

proc exchangeConfigWithSingleEL(m: ELManager, connection: ELConnection) {.async.} =
  let rpcClient = await connection.connectedRpcClient()

  if m.eth1Network.isSome and
     connection.etcStatus == EtcStatus.notExchangedYet:
    try:
      let
        providerChain =
          connection.trackedRequestWithTimeout(
            "chainId",
            rpcClient.eth_chainId(),
            web3RequestsTimeout)

        # https://chainid.network/
        expectedChain = case m.eth1Network.get
          of mainnet: 1.Quantity
          of goerli:  5.Quantity
          of sepolia: 11155111.Quantity
          of holesky: 17000.Quantity
      if expectedChain != providerChain:
        warn "The specified EL client is connected to a different chain",
              url = connection.engineUrl,
              expectedChain = distinctBase(expectedChain),
              actualChain = distinctBase(providerChain)
        connection.etcStatus = EtcStatus.mismatch
        return
    except CatchableError as exc:
      # Typically because it's not synced through EIP-155, assuming this Web3
      # endpoint has been otherwise working.
      debug "Failed to obtain eth_chainId",
             error = exc.msg

  connection.etcStatus = EtcStatus.match

  # https://github.com/ethereum/execution-apis/blob/c4089414bbbe975bbc4bf1ccf0a3d31f76feb3e1/src/engine/cancun.md#deprecate-engine_exchangetransitionconfigurationv1
  # Consensus layer clients MUST NOT call this method.
  if m.eth1Chain.cfg.DENEB_FORK_EPOCH != FAR_FUTURE_EPOCH:
    return

  # https://github.com/ethereum/execution-apis/blob/v1.0.0-beta.3/src/engine/paris.md#engine_exchangetransitionconfigurationv1
  let
    ourConf = TransitionConfigurationV1(
      terminalTotalDifficulty: m.eth1Chain.cfg.TERMINAL_TOTAL_DIFFICULTY,
      terminalBlockHash: m.eth1Chain.cfg.TERMINAL_BLOCK_HASH,
      terminalBlockNumber: Quantity 0)
  try:
    discard connection.trackedRequestWithTimeout(
      "exchangeTransitionConfiguration",
      rpcClient.engine_exchangeTransitionConfigurationV1(ourConf),
      timeout = 1.seconds)
  except CatchableError as err:
    warn "Failed to exchange transition configuration",
          url = connection.engineUrl, err = err.msg

proc exchangeTransitionConfiguration*(m: ELManager) {.async.} =
  if m.elConnections.len == 0:
    return

  let
    deadline = sleepAsync(3.seconds)
    requests = m.elConnections.mapIt(m.exchangeConfigWithSingleEL(it))
    requestsCompleted = allFutures(requests)

  await requestsCompleted or deadline

  var cancelled = 0
  for idx, req in requests:
    if not req.finished:
      req.cancelSoon()
      inc cancelled

  if cancelled == requests.len:
    warn "Failed to exchange configuration with the configured EL end-points"

template readJsonField(logEvent, field: untyped, ValueType: type): untyped =
  if logEvent.field.isNone:
    raise newException(CatchableError,
      "Web3 provider didn't return needed logEvent field " & astToStr(field))
  logEvent.field.get

template init[N: static int](T: type DynamicBytes[N, N]): T =
  T newSeq[byte](N)

proc fetchTimestamp(connection: ELConnection,
                    rpcClient: RpcClient,
                    blk: Eth1Block) {.async.} =
  debug "Fetching block timestamp", blockNum = blk.number

  let web3block = raiseIfNil connection.trackedRequestWithTimeout(
    "getBlockByHash",
    rpcClient.getBlockByHash(blk.hash.asBlockHash),
    web3RequestsTimeout)

  blk.timestamp = Eth1BlockTimestamp web3block.timestamp

func depositEventsToBlocks(depositsList: openArray[JsonString]): seq[Eth1Block] {.
    raises: [CatchableError].} =
  var lastEth1Block: Eth1Block

  for logEventData in depositsList:
    let
      logEvent = JrpcConv.decode(logEventData.string, LogObject)
      blockNumber = Eth1BlockNumber readJsonField(logEvent, blockNumber, Quantity)
      blockHash = readJsonField(logEvent, blockHash, BlockHash)

    if lastEth1Block == nil or lastEth1Block.number != blockNumber:
      lastEth1Block = Eth1Block(
        hash: blockHash.asEth2Digest,
        number: blockNumber
        # The `timestamp` is set in `syncBlockRange` immediately
        # after calling this function, because we don't want to
        # make this function `async`
      )

      result.add lastEth1Block

    var
      pubkey = init PubKeyBytes
      withdrawalCredentials = init WithdrawalCredentialsBytes
      amount = init Int64LeBytes
      signature = init SignatureBytes
      index = init Int64LeBytes

    var offset = 0
    offset += decode(logEvent.data, 0, offset, pubkey)
    offset += decode(logEvent.data, 0, offset, withdrawalCredentials)
    offset += decode(logEvent.data, 0, offset, amount)
    offset += decode(logEvent.data, 0, offset, signature)
    offset += decode(logEvent.data, 0, offset, index)

    if pubkey.len != 48 or
       withdrawalCredentials.len != 32 or
       amount.len != 8 or
       signature.len != 96 or
       index.len != 8:
      raise newException(CorruptDataProvider, "Web3 provider supplied invalid deposit logs")

    lastEth1Block.deposits.add DepositData(
      pubkey: ValidatorPubKey.init(pubkey.toArray),
      withdrawal_credentials: Eth2Digest(data: withdrawalCredentials.toArray),
      amount: bytes_to_uint64(amount.toArray),
      signature: ValidatorSig.init(signature.toArray))

type
  DepositContractDataStatus = enum
    Fetched
    VerifiedCorrect
    DepositRootIncorrect
    DepositRootUnavailable
    DepositCountIncorrect
    DepositCountUnavailable

when hasDepositRootChecks:
  const
    contractCallTimeout = 60.seconds

  proc fetchDepositContractData(connection: ELConnection,
                                rpcClient: RpcClient,
                                depositContact: Sender[DepositContract],
                                blk: Eth1Block): Future[DepositContractDataStatus] {.async.} =
    let
      startTime = Moment.now
      deadline = sleepAsync(contractCallTimeout)
      depositRoot = depositContract.get_deposit_root.call(blockNumber = blk.number)
      rawCount = depositContract.get_deposit_count.call(blockNumber = blk.number)

    # We allow failures on these requests becaues the clients
    # are expected to prune the state data for historical blocks
    connection.trackEngineApiRequest(
      depositRoot, "get_deposit_root", startTime, deadline,
      failureAllowed = true)
    connection.trackEngineApiRequest(
      rawCount, "get_deposit_count", startTime, deadline,
      failureAllowed = true)

    try:
      let fetchedRoot = asEth2Digest(
        awaitWithTimeout(depositRoot, deadline))
      if blk.depositRoot.isZero:
        blk.depositRoot = fetchedRoot
        result = Fetched
      elif blk.depositRoot == fetchedRoot:
        result = VerifiedCorrect
      else:
        result = DepositRootIncorrect
    except CatchableError as err:
      debug "Failed to fetch deposits root",
        blockNumber = blk.number,
        err = err.msg
      result = DepositRootUnavailable

    try:
      let fetchedCount = bytes_to_uint64(
        awaitWithTimeout(rawCount, deadline).toArray)
      if blk.depositCount == 0:
        blk.depositCount = fetchedCount
      elif blk.depositCount != fetchedCount:
        result = DepositCountIncorrect
    except CatchableError as err:
      debug "Failed to fetch deposits count",
            blockNumber = blk.number,
            err = err.msg
      result = DepositCountUnavailable


template trackFinalizedState*(m: ELManager,
                              finalizedEth1Data: Eth1Data,
                              finalizedStateDepositIndex: uint64): bool =
  trackFinalizedState(m.eth1Chain, finalizedEth1Data, finalizedStateDepositIndex)

template getBlockProposalData*(m: ELManager,
                               state: ForkedHashedBeaconState,
                               finalizedEth1Data: Eth1Data,
                               finalizedStateDepositIndex: uint64):
                               BlockProposalEth1Data =
  getBlockProposalData(
    m.eth1Chain, state, finalizedEth1Data, finalizedStateDepositIndex)

func new*(T: type ELConnection,
          engineUrl: EngineApiUrl): T =
  ELConnection(
    engineUrl: engineUrl,
    depositContractSyncStatus: DepositContractSyncStatus.unknown)

proc new*(T: type ELManager,
          cfg: RuntimeConfig,
          depositContractBlockNumber: uint64,
          depositContractBlockHash: Eth2Digest,
          db: BeaconChainDB,
          engineApiUrls: seq[EngineApiUrl],
          eth1Network: Option[Eth1Network]): T =
  let
    eth1Chain = Eth1Chain.init(
      cfg, db, depositContractBlockNumber, depositContractBlockHash)

  debug "Initializing ELManager",
         depositContractBlockNumber,
         depositContractBlockHash

  T(eth1Chain: eth1Chain,
    depositContractAddress: cfg.DEPOSIT_CONTRACT_ADDRESS,
    depositContractBlockNumber: depositContractBlockNumber,
    depositContractBlockHash: depositContractBlockHash.asBlockHash,
    elConnections: mapIt(engineApiUrls, ELConnection.new(it)),
    eth1Network: eth1Network,
    blocksPerLogsRequest: targetBlocksPerLogsRequest)

proc safeCancel(fut: var Future[void]) =
  if not fut.isNil and not fut.finished:
    fut.cancelSoon()
  fut = nil

proc doStop(m: ELManager) {.async.} =
  safeCancel m.chainSyncingLoopFut
  safeCancel m.exchangeTransitionConfigurationLoopFut

  if m.elConnections.len > 0:
    let closeConnectionFutures = mapIt(m.elConnections, close(it))
    await allFutures(closeConnectionFutures)

proc stop(m: ELManager) {.async.} =
  if not m.stopFut.isNil:
    await m.stopFut
  else:
    m.stopFut = m.doStop()
    await m.stopFut
    m.stopFut = nil

const
  votedBlocksSafetyMargin = 50

func earliestBlockOfInterest(
    m: ELManager,
    latestEth1BlockNumber: Eth1BlockNumber): Eth1BlockNumber =
  let blocksOfInterestRange =
    SLOTS_PER_ETH1_VOTING_PERIOD +
    (2 * m.cfg.ETH1_FOLLOW_DISTANCE) +
    votedBlocksSafetyMargin

  if latestEth1BlockNumber > blocksOfInterestRange:
    latestEth1BlockNumber - blocksOfInterestRange
  else:
    0

proc syncBlockRange(m: ELManager,
                    connection: ELConnection,
                    rpcClient: RpcClient,
                    depositContract: Sender[DepositContract],
                    fromBlock, toBlock,
                    fullSyncFromBlock: Eth1BlockNumber) {.gcsafe, async.} =
  doAssert m.eth1Chain.blocks.len > 0

  var currentBlock = fromBlock
  while currentBlock <= toBlock:
    var
      depositLogs: seq[JsonString]
      maxBlockNumberRequested: Eth1BlockNumber
      backoff = 100

    while true:
      maxBlockNumberRequested =
        min(toBlock, currentBlock + m.blocksPerLogsRequest - 1)

      debug "Obtaining deposit log events",
            fromBlock = currentBlock,
            toBlock = maxBlockNumberRequested,
            backoff

      debug.logTime "Deposit logs obtained":
        # Reduce all request rate until we have a more general solution
        # for dealing with Infura's rate limits
        await sleepAsync(milliseconds(backoff))
        let
          startTime = Moment.now
          deadline = sleepAsync 30.seconds
          jsonLogsFut = depositContract.getJsonLogs(
            DepositEvent,
            fromBlock = some blockId(currentBlock),
            toBlock = some blockId(maxBlockNumberRequested))

        connection.trackEngineApiRequest(
          jsonLogsFut, "getLogs", startTime, deadline)

        depositLogs = try:
          # Downloading large amounts of deposits may take several minutes
          awaitWithTimeout(jsonLogsFut, deadline):
            raise newException(DataProviderTimeout,
              "Request time out while obtaining json logs")
        except CatchableError as err:
          debug "Request for deposit logs failed", err = err.msg
          inc failed_web3_requests
          backoff = (backoff * 3) div 2
          m.blocksPerLogsRequest = m.blocksPerLogsRequest div 2
          if m.blocksPerLogsRequest == 0:
            m.blocksPerLogsRequest = 1
            raise err
          continue
        m.blocksPerLogsRequest = min(
          (m.blocksPerLogsRequest * 3 + 1) div 2,
          targetBlocksPerLogsRequest)

      currentBlock = maxBlockNumberRequested + 1
      break

    let blocksWithDeposits = depositEventsToBlocks(depositLogs)

    for i in 0 ..< blocksWithDeposits.len:
      let blk = blocksWithDeposits[i]
      if blk.number > fullSyncFromBlock:
        await fetchTimestamp(connection, rpcClient, blk)
        let lastBlock = m.eth1Chain.blocks.peekLast
        for n in max(lastBlock.number + 1, fullSyncFromBlock) ..< blk.number:
          debug "Obtaining block without deposits", blockNum = n
          let noDepositsBlock = raiseIfNil connection.trackedRequestWithTimeout(
            "getBlockByNumber",
            rpcClient.getBlockByNumber(n),
            web3RequestsTimeout)

          m.eth1Chain.addBlock(
            lastBlock.makeSuccessorWithoutDeposits(noDepositsBlock))
          eth1_synced_head.set noDepositsBlock.number.toGaugeValue

      m.eth1Chain.addBlock blk
      eth1_synced_head.set blk.number.toGaugeValue

    if blocksWithDeposits.len > 0:
      let lastIdx = blocksWithDeposits.len - 1
      template lastBlock: auto = blocksWithDeposits[lastIdx]

      let status = when hasDepositRootChecks:
        rpcClient.fetchDepositContractData(depositContract, lastBlock)
      else:
        DepositRootUnavailable

      when hasDepositRootChecks:
        debug "Deposit contract state verified",
              status = $status,
              ourCount = lastBlock.depositCount,
              ourRoot = lastBlock.depositRoot

      case status
      of DepositRootIncorrect, DepositCountIncorrect:
        raise newException(CorruptDataProvider,
          "The deposit log events disagree with the deposit contract state")
      else:
        discard

      info "Eth1 sync progress",
        blockNumber = lastBlock.number,
        depositsProcessed = lastBlock.depositCount

func hasConnection*(m: ELManager): bool =
  m.elConnections.len > 0

func hasAnyWorkingConnection*(m: ELManager): bool =
  m.elConnections.anyIt(it.state == Working or it.state == NeverTested)

func hasProperlyConfiguredConnection*(m: ELManager): bool =
  for connection in m.elConnections:
    if connection.etcStatus == EtcStatus.match:
      return true

  false

proc startExchangeTransitionConfigurationLoop(m: ELManager) {.async.} =
  debug "Starting exchange transition configuration loop"

  while true:
    # https://github.com/ethereum/execution-apis/blob/v1.0.0-beta.3/src/engine/paris.md#specification-3
    debug "Exchange transition configuration tick"
    traceAsyncErrors m.exchangeTransitionConfiguration()
    await sleepAsync(60.seconds)

proc syncEth1Chain(m: ELManager, connection: ELConnection) {.async.} =
  let rpcClient = awaitOrRaiseOnTimeout(connection.connectedRpcClient(),
                                        1.seconds)
  let
    # BEWARE
    # `connectedRpcClient` guarantees that connection.web3 will not be
    # `none` here, but it's not safe to initialize this later (e.g closer
    # to where it's used) because `connection.web3` may be set to `none`
    # at any time after a failed request. Luckily, the `contractSender`
    # object is very cheap to create.
    depositContract = connection.web3.get.contractSender(
      DepositContract, m.depositContractAddress)

    shouldProcessDeposits = not (
      m.depositContractAddress.isZeroMemory or
      m.eth1Chain.finalizedBlockHash.data.isZeroMemory)

  trace "Starting syncEth1Chain", shouldProcessDeposits

  logScope:
    url = connection.engineUrl.url

  # We might need to reset the chain if the new provider disagrees
  # with the previous one regarding the history of the chain or if
  # we have detected a conensus violation - our view disagreeing with
  # the majority of the validators in the network.
  #
  # Consensus violations happen in practice because the web3 providers
  # sometimes return incomplete or incorrect deposit log events even
  # when they don't indicate any errors in the response. When this
  # happens, we are usually able to download the data successfully
  # on the second attempt.
  #
  # TODO
  # Perhaps the above problem was manifesting only with the obsolete
  # JSON-RPC data providers, which can no longer be used with Nimbus.
  if m.eth1Chain.blocks.len > 0:
    let needsReset = m.eth1Chain.hasConsensusViolation or (block:
      let
        lastKnownBlock = m.eth1Chain.blocks.peekLast
        matchingBlockAtNewEl = raiseIfNil connection.trackedRequestWithTimeout(
          "getBlockByNumber",
          rpcClient.getBlockByNumber(lastKnownBlock.number),
          web3RequestsTimeout)

      lastKnownBlock.hash.asBlockHash != matchingBlockAtNewEl.hash)

    if needsReset:
      trace "Resetting the Eth1 chain",
            hasConsensusViolation = m.eth1Chain.hasConsensusViolation
      m.eth1Chain.clear()

  var eth1SyncedTo: Eth1BlockNumber
  if shouldProcessDeposits:
    if m.eth1Chain.blocks.len == 0:
      let finalizedBlockHash = m.eth1Chain.finalizedBlockHash.asBlockHash
      let startBlock = raiseIfNil connection.trackedRequestWithTimeout(
        "getBlockByHash",
        rpcClient.getBlockByHash(finalizedBlockHash),
        web3RequestsTimeout)

      m.eth1Chain.addBlock Eth1Block(
        hash: m.eth1Chain.finalizedBlockHash,
        number: Eth1BlockNumber startBlock.number,
        timestamp: Eth1BlockTimestamp startBlock.timestamp)

    eth1SyncedTo = m.eth1Chain.blocks[^1].number

    eth1_synced_head.set eth1SyncedTo.toGaugeValue
    eth1_finalized_head.set eth1SyncedTo.toGaugeValue
    eth1_finalized_deposits.set(
      m.eth1Chain.finalizedDepositsMerkleizer.getChunkCount.toGaugeValue)

    debug "Starting Eth1 syncing", `from` = shortLog(m.eth1Chain.blocks[^1])

  while true:
    debug "syncEth1Chain tick"

    if bnStatus == BeaconNodeStatus.Stopping:
      await m.stop()
      return

    if m.eth1Chain.hasConsensusViolation:
      raise newException(CorruptDataProvider, "Eth1 chain contradicts Eth2 consensus")

    let latestBlock = try:
      raiseIfNil connection.trackedRequestWithTimeout(
        "getBlockByNumber",
        rpcClient.eth_getBlockByNumber(blockId("latest"), false),
        web3RequestsTimeout)
    except CatchableError as err:
      warn "Failed to obtain the latest block from the EL", err = err.msg
      raise err

    m.syncTargetBlock = some(
      if Eth1BlockNumber(latestBlock.number) > m.cfg.ETH1_FOLLOW_DISTANCE:
        Eth1BlockNumber(latestBlock.number) - m.cfg.ETH1_FOLLOW_DISTANCE
      else:
        Eth1BlockNumber(0))
    if m.syncTargetBlock.get <= eth1SyncedTo:
      # The chain reorged to a lower height.
      # It's relatively safe to ignore that.
      await sleepAsync(m.cfg.SECONDS_PER_ETH1_BLOCK.int.seconds)
      continue

    eth1_latest_head.set latestBlock.number.toGaugeValue

    if shouldProcessDeposits and
       latestBlock.number.uint64 > m.cfg.ETH1_FOLLOW_DISTANCE:
      await m.syncBlockRange(connection,
                             rpcClient,
                             depositContract,
                             eth1SyncedTo + 1,
                             m.syncTargetBlock.get,
                             m.earliestBlockOfInterest(Eth1BlockNumber latestBlock.number))

    eth1SyncedTo = m.syncTargetBlock.get
    eth1_synced_head.set eth1SyncedTo.toGaugeValue

proc startChainSyncingLoop(m: ELManager) {.async.} =
  info "Starting execution layer deposit syncing",
        contract = $m.depositContractAddress

  var syncedConnectionFut = m.selectConnectionForChainSyncing()
  info "Connection attempt started"

  while true:
    try:
      await syncedConnectionFut or sleepAsync(60.seconds)
      if not syncedConnectionFut.finished:
        notice "No synced execution layer available for deposit syncing"
        await sleepAsync(chronos.seconds(30))
        continue

      await syncEth1Chain(m, syncedConnectionFut.read)
    except CatchableError:
      await sleepAsync(10.seconds)

      # A more detailed error is already logged by trackEngineApiRequest
      debug "Restarting the deposit syncing loop"

      # To be extra safe, we will make a fresh connection attempt
      await syncedConnectionFut.cancelAndWait()
      syncedConnectionFut = m.selectConnectionForChainSyncing()

proc start*(m: ELManager, syncChain = true) {.gcsafe.} =
  if m.elConnections.len == 0:
    return

  ## Calling `ELManager.start()` on an already started ELManager is a noop
  if syncChain and m.chainSyncingLoopFut.isNil:
    m.chainSyncingLoopFut =
      m.startChainSyncingLoop()

  if m.hasJwtSecret and m.exchangeTransitionConfigurationLoopFut.isNil:
    m.exchangeTransitionConfigurationLoopFut =
      m.startExchangeTransitionConfigurationLoop()

func `$`(x: Quantity): string =
  $(x.uint64)

func `$`(x: BlockObject): string =
  $(x.number) & " [" & $(x.hash) & "]"

proc testWeb3Provider*(web3Url: Uri,
                       depositContractAddress: Eth1Address,
                       jwtSecret: Opt[seq[byte]]) {.async.} =
  stdout.write "Establishing web3 connection..."
  var web3: Web3
  try:
    web3 = awaitOrRaiseOnTimeout(
      newWeb3($web3Url, getJsonRpcRequestHeaders(jwtSecret)),
      5.seconds)
    stdout.write "\rEstablishing web3 connection: Connected\n"
  except CatchableError as err:
    stdout.write "\rEstablishing web3 connection: Failure(" & err.msg & ")\n"
    quit 1

  template request(actionDesc: static string,
                   action: untyped): untyped =
    stdout.write actionDesc & "..."
    stdout.flushFile()
    var res: typeof(read action)
    try:
      res = awaitOrRaiseOnTimeout(action, web3RequestsTimeout)
      when res is BlockObject:
        res = raiseIfNil res
      stdout.write "\r" & actionDesc & ": " & $res
    except CatchableError as err:
      stdout.write "\r" & actionDesc & ": Error(" & err.msg & ")"
    stdout.write "\n"
    res

  discard request "Chain ID":
    web3.provider.eth_chainId()

  discard request "Sync status":
    web3.provider.eth_syncing()

  let
    latestBlock = request "Latest block":
      web3.provider.eth_getBlockByNumber(blockId("latest"), false)

    ns = web3.contractSender(DepositContract, depositContractAddress)

  discard request "Deposit root":
    ns.get_deposit_root.call(blockNumber = latestBlock.number.uint64)<|MERGE_RESOLUTION|>--- conflicted
+++ resolved
@@ -15,12 +15,7 @@
   web3, web3/[engine_api, primitives, conversions],
   eth/common/[eth_types, transaction],
   eth/async_utils, results,
-<<<<<<< HEAD
-  stew/[assign2, byteutils, objects, shims/hashes, endians2],
-  eth/async_utils, stew/[assign2, byteutils, objects],
-=======
   stew/[assign2, byteutils, objects],
->>>>>>> 00cd032f
   # Local modules:
   ../spec/[eth2_merkleization, forks, helpers],
   ../networking/network_metadata,
