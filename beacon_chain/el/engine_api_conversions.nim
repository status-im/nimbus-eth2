# beacon_chain
# Copyright (c) 2024 Status Research & Development GmbH
# Licensed and distributed under either of
#   * MIT license (license terms in the root directory or at https://opensource.org/licenses/MIT).
#   * Apache v2 license (license terms in the root directory or at https://www.apache.org/licenses/LICENSE-2.0).
# at your option. This file may not be copied, modified, or distributed except according to those terms.

{.push raises: [].}

import
  kzg4844/[kzg_abi, kzg],
  ../spec/datatypes/[bellatrix, capella, deneb, electra],
  web3/[engine_api, engine_api_types, eth_api_types]

from std/sequtils import mapIt

type
  BellatrixExecutionPayloadWithValue* = object
    executionPayload*: ExecutionPayloadV1
    blockValue*: UInt256

func asEth2Digest*(x: BlockHash): Eth2Digest =
  Eth2Digest(data: array[32, byte](x))

template asBlockHash*(x: Eth2Digest): BlockHash =
  BlockHash(x.data)

func asConsensusWithdrawal*(w: WithdrawalV1): capella.Withdrawal =
  capella.Withdrawal(
    index: w.index.uint64,
    validator_index: w.validatorIndex.uint64,
    address: ExecutionAddress(data: w.address.distinctBase),
    amount: Gwei w.amount)

func asEngineWithdrawal(w: capella.Withdrawal): WithdrawalV1 =
  WithdrawalV1(
    index: Quantity(w.index),
    validatorIndex: Quantity(w.validator_index),
    address: Address(w.address.data),
    amount: Quantity(w.amount))

func asConsensusType*(rpcExecutionPayload: ExecutionPayloadV1):
    bellatrix.ExecutionPayload =
  template getTransaction(tt: TypedTransaction): bellatrix.Transaction =
    bellatrix.Transaction.init(tt.distinctBase)

  bellatrix.ExecutionPayload(
    parent_hash: rpcExecutionPayload.parentHash.asEth2Digest,
    feeRecipient:
      ExecutionAddress(data: rpcExecutionPayload.feeRecipient.distinctBase),
    state_root: rpcExecutionPayload.stateRoot.asEth2Digest,
    receipts_root: rpcExecutionPayload.receiptsRoot.asEth2Digest,
    logs_bloom: BloomLogs(data: rpcExecutionPayload.logsBloom.distinctBase),
    prev_randao: rpcExecutionPayload.prevRandao.asEth2Digest,
    block_number: rpcExecutionPayload.blockNumber.uint64,
    gas_limit: rpcExecutionPayload.gasLimit.uint64,
    gas_used: rpcExecutionPayload.gasUsed.uint64,
    timestamp: rpcExecutionPayload.timestamp.uint64,
    extra_data: List[byte, MAX_EXTRA_DATA_BYTES].init(rpcExecutionPayload.extraData.bytes),
    base_fee_per_gas: rpcExecutionPayload.baseFeePerGas,
    block_hash: rpcExecutionPayload.blockHash.asEth2Digest,
    transactions: List[bellatrix.Transaction, MAX_TRANSACTIONS_PER_PAYLOAD].init(
      mapIt(rpcExecutionPayload.transactions, it.getTransaction)))

func asConsensusType*(payloadWithValue: BellatrixExecutionPayloadWithValue):
    bellatrix.ExecutionPayloadForSigning =
  bellatrix.ExecutionPayloadForSigning(
    executionPayload: payloadWithValue.executionPayload.asConsensusType,
    blockValue: payloadWithValue.blockValue)

template maybeDeref*[T](o: Opt[T]): T = o.get
template maybeDeref*[V](v: V): V = v

func asConsensusType*(rpcExecutionPayload: ExecutionPayloadV1OrV2|ExecutionPayloadV2):
    capella.ExecutionPayload =
  template getTransaction(tt: TypedTransaction): bellatrix.Transaction =
    bellatrix.Transaction.init(tt.distinctBase)

  capella.ExecutionPayload(
    parent_hash: rpcExecutionPayload.parentHash.asEth2Digest,
    feeRecipient:
      ExecutionAddress(data: rpcExecutionPayload.feeRecipient.distinctBase),
    state_root: rpcExecutionPayload.stateRoot.asEth2Digest,
    receipts_root: rpcExecutionPayload.receiptsRoot.asEth2Digest,
    logs_bloom: BloomLogs(data: rpcExecutionPayload.logsBloom.distinctBase),
    prev_randao: rpcExecutionPayload.prevRandao.asEth2Digest,
    block_number: rpcExecutionPayload.blockNumber.uint64,
    gas_limit: rpcExecutionPayload.gasLimit.uint64,
    gas_used: rpcExecutionPayload.gasUsed.uint64,
    timestamp: rpcExecutionPayload.timestamp.uint64,
    extra_data: List[byte, MAX_EXTRA_DATA_BYTES].init(rpcExecutionPayload.extraData.bytes),
    base_fee_per_gas: rpcExecutionPayload.baseFeePerGas,
    block_hash: rpcExecutionPayload.blockHash.asEth2Digest,
    transactions: List[bellatrix.Transaction, MAX_TRANSACTIONS_PER_PAYLOAD].init(
      mapIt(rpcExecutionPayload.transactions, it.getTransaction)),
    withdrawals: List[capella.Withdrawal, MAX_WITHDRAWALS_PER_PAYLOAD].init(
      mapIt(maybeDeref rpcExecutionPayload.withdrawals, it.asConsensusWithdrawal)))

func asConsensusType*(payloadWithValue: engine_api.GetPayloadV2Response):
    capella.ExecutionPayloadForSigning =
  capella.ExecutionPayloadForSigning(
    executionPayload: payloadWithValue.executionPayload.asConsensusType,
    blockValue: payloadWithValue.blockValue)

func asConsensusType*(rpcExecutionPayload: ExecutionPayloadV3):
    deneb.ExecutionPayload =
  template getTransaction(tt: TypedTransaction): bellatrix.Transaction =
    bellatrix.Transaction.init(tt.distinctBase)

  deneb.ExecutionPayload(
    parent_hash: rpcExecutionPayload.parentHash.asEth2Digest,
    feeRecipient:
      ExecutionAddress(data: rpcExecutionPayload.feeRecipient.distinctBase),
    state_root: rpcExecutionPayload.stateRoot.asEth2Digest,
    receipts_root: rpcExecutionPayload.receiptsRoot.asEth2Digest,
    logs_bloom: BloomLogs(data: rpcExecutionPayload.logsBloom.distinctBase),
    prev_randao: rpcExecutionPayload.prevRandao.asEth2Digest,
    block_number: rpcExecutionPayload.blockNumber.uint64,
    gas_limit: rpcExecutionPayload.gasLimit.uint64,
    gas_used: rpcExecutionPayload.gasUsed.uint64,
    timestamp: rpcExecutionPayload.timestamp.uint64,
    extra_data: List[byte, MAX_EXTRA_DATA_BYTES].init(rpcExecutionPayload.extraData.bytes),
    base_fee_per_gas: rpcExecutionPayload.baseFeePerGas,
    block_hash: rpcExecutionPayload.blockHash.asEth2Digest,
    transactions: List[bellatrix.Transaction, MAX_TRANSACTIONS_PER_PAYLOAD].init(
      mapIt(rpcExecutionPayload.transactions, it.getTransaction)),
    withdrawals: List[capella.Withdrawal, MAX_WITHDRAWALS_PER_PAYLOAD].init(
      mapIt(rpcExecutionPayload.withdrawals, it.asConsensusWithdrawal)),
    blob_gas_used: rpcExecutionPayload.blobGasUsed.uint64,
    excess_blob_gas: rpcExecutionPayload.excessBlobGas.uint64)

func asConsensusType*(payload: engine_api.GetPayloadV3Response):
    deneb.ExecutionPayloadForSigning =
  deneb.ExecutionPayloadForSigning(
    executionPayload: payload.executionPayload.asConsensusType,
    blockValue: payload.blockValue,
    # TODO
    # The `mapIt` calls below are necessary only because we use different distinct
    # types for KZG commitments and Blobs in the `web3` and the `deneb` spec types.
    # Both are defined as `array[N, byte]` under the hood.
    blobsBundle: deneb.BlobsBundle(
      commitments: KzgCommitments.init(
        payload.blobsBundle.commitments.mapIt(
          kzg_abi.KzgCommitment(bytes: it.bytes))),
      proofs: KzgProofs.init(
        payload.blobsBundle.proofs.mapIt(
          kzg_abi.KzgProof(bytes: it.bytes))),
      blobs: Blobs.init(
        payload.blobsBundle.blobs.mapIt(it.bytes))))

func asConsensusType*(rpcExecutionPayload: ExecutionPayloadV4):
    electra.ExecutionPayload =
  template getTransaction(
      tt: engine_api_types.Transaction): electra.Eip6404Transaction =
    electra.Eip6404Transaction(
      payload: Eip6404TransactionPayload(
        `type`:
          if tt.payload.`type`.isSome:
            Opt.some(tt.payload.`type`.get.uint64.uint8)
          else:
            Opt.none(uint8),
        chain_id:
          if tt.payload.chainId.isSome:
            Opt.some(tt.payload.chainId.get.uint64)
          else:
            Opt.none(uint64),
        nonce:
          if tt.payload.nonce.isSome:
            Opt.some(tt.payload.nonce.get.uint64)
          else:
            Opt.none(uint64),
        max_fees_per_gas:
          if tt.payload.maxFeesPerGas.isSome:
            Opt.some(Eip6404FeesPerGas(
              regular:
                if tt.payload.maxFeesPerGas.get.regular.isSome:
                  Opt.some(tt.payload.maxFeesPerGas.get.regular.get)
                else:
                  Opt.none(Uint256),
              blob:
                if tt.payload.maxFeesPerGas.get.blob.isSome:
                  Opt.some(tt.payload.maxFeesPerGas.get.blob.get)
                else:
                  Opt.none(Uint256)))
          else:
            Opt.none(Eip6404FeesPerGas),
        gas:
          if tt.payload.gas.isSome:
            Opt.some(tt.payload.gas.get.uint64)
          else:
            Opt.none(uint64),
        to:
          if tt.payload.to.isSome:
            Opt.some(ExecutionAddress(data: tt.payload.to.get.distinctBase))
          else:
            Opt.none(ExecutionAddress),
        value:
          if tt.payload.value.isSome:
            Opt.some(tt.payload.value.get)
          else:
            Opt.none(UInt256),
        input:
          if tt.payload.input.isSome:
            Opt.some(List[byte, Limit MAX_CALLDATA_SIZE].init(
              tt.payload.input.get))
          else:
            Opt.none(List[byte, Limit MAX_CALLDATA_SIZE]),
        access_list:
          if tt.payload.accessList.isSome:
            Opt.some(List[Eip6404AccessTuple, Limit MAX_ACCESS_LIST_SIZE].init(
              tt.payload.accessList.get.mapIt(
                Eip6404AccessTuple(
                  address: ExecutionAddress(data: distinctBase(it.address)),
                  storage_keys:
                    List[Eth2Digest, Limit MAX_ACCESS_LIST_STORAGE_KEYS]
                      .init(it.storage_keys.mapIt(
                        Eth2Digest(data: distinctBase(it))))))))
          else:
            Opt.none(List[Eip6404AccessTuple, Limit MAX_ACCESS_LIST_SIZE]),
        max_priority_fees_per_gas:
          if tt.payload.maxPriorityFeesPerGas.isSome:
            Opt.some(Eip6404FeesPerGas(
              regular:
                if tt.payload.maxPriorityFeesPerGas.get.regular.isSome:
                  Opt.some(tt.payload.maxPriorityFeesPerGas.get.regular.get)
                else:
                  Opt.none(Uint256),
              blob:
                if tt.payload.maxPriorityFeesPerGas.get.blob.isSome:
                  Opt.some(tt.payload.maxPriorityFeesPerGas.get.blob.get)
                else:
                  Opt.none(Uint256)))
          else:
            Opt.none(Eip6404FeesPerGas),
        blob_versioned_hashes:
          if tt.payload.blobVersionedHashes.isSome:
            Opt.some(
              List[stable.VersionedHash, Limit MAX_BLOB_COMMITMENTS_PER_BLOCK]
                .init(tt.payload.blobVersionedHashes.get.mapIt(
                  stable.VersionedHash(it))))
          else:
            Opt.none(
              List[stable.VersionedHash,
                Limit MAX_BLOB_COMMITMENTS_PER_BLOCK])),
      `from`: Eip6404ExecutionSignature(
        address:
          if tt.`from`.address.isSome:
            Opt.some(ExecutionAddress(
              data: distinctBase(tt.`from`.address.get)))
          else:
            Opt.none(ExecutionAddress),
        secp256k1_signature:
          if tt.`from`.secp256k1Signature.isSome:
            Opt.some(array[65, byte](tt.`from`.secp256k1Signature.get))
          else:
            Opt.none(array[65, byte])))

  template getDepositRequest(
      dr: DepositRequestV1): electra.DepositRequest =
    electra.DepositRequest(
      pubkey: ValidatorPubKey(blob: dr.pubkey.distinctBase),
      withdrawal_credentials: dr.withdrawalCredentials.asEth2Digest,
      amount: dr.amount.Gwei,
      signature: ValidatorSig(blob: dr.signature.distinctBase),
      index: dr.index.uint64)

  template getWithdrawalRequest(
      wr: WithdrawalRequestV1): electra.WithdrawalRequest =
    electra.WithdrawalRequest(
      source_address: ExecutionAddress(data: wr.sourceAddress.distinctBase),
      validator_pubkey: ValidatorPubKey(blob: wr.validatorPubkey.distinctBase),
      amount: wr.amount.Gwei)

  template getConsolidationRequest(
      cr: ConsolidationRequestV1): electra.ConsolidationRequest =
    electra.ConsolidationRequest(
      source_address: ExecutionAddress(data: cr.sourceAddress.distinctBase),
      source_pubkey: ValidatorPubKey(blob: cr.sourcePubkey.distinctBase),
      target_pubkey: ValidatorPubKey(blob: cr.targetPubkey.distinctBase))

  electra.ExecutionPayload(
    parent_hash: rpcExecutionPayload.parentHash.asEth2Digest,
    feeRecipient:
      ExecutionAddress(data: rpcExecutionPayload.feeRecipient.distinctBase),
    state_root: rpcExecutionPayload.stateRoot.asEth2Digest,
    receipts_root: rpcExecutionPayload.receiptsRoot.asEth2Digest,
    logs_bloom: BloomLogs(data: rpcExecutionPayload.logsBloom.distinctBase),
    prev_randao: rpcExecutionPayload.prevRandao.asEth2Digest,
    block_number: rpcExecutionPayload.blockNumber.uint64,
    gas_limit: rpcExecutionPayload.gasLimit.uint64,
    gas_used: rpcExecutionPayload.gasUsed.uint64,
    timestamp: rpcExecutionPayload.timestamp.uint64,
    extra_data: List[byte, MAX_EXTRA_DATA_BYTES].init(
      rpcExecutionPayload.extraData.bytes),
    base_fee_per_gas: rpcExecutionPayload.baseFeePerGas,
    block_hash: rpcExecutionPayload.blockHash.asEth2Digest,
    transactions: List[Eip6404Transaction, MAX_TRANSACTIONS_PER_PAYLOAD].init(
      mapIt(rpcExecutionPayload.transactions, it.getTransaction)),
    withdrawals: List[capella.Withdrawal, MAX_WITHDRAWALS_PER_PAYLOAD].init(
      mapIt(rpcExecutionPayload.withdrawals, it.asConsensusWithdrawal)),
    blob_gas_used: rpcExecutionPayload.blobGasUsed.uint64,
    excess_blob_gas: rpcExecutionPayload.excessBlobGas.uint64)

func asConsensusType*(payload: engine_api.GetPayloadV4Response):
    electra.ExecutionPayloadForSigning =
  electra.ExecutionPayloadForSigning(
    executionPayload: payload.executionPayload.asConsensusType,
    blockValue: payload.blockValue,
    # TODO
    # The `mapIt` calls below are necessary only because we use different distinct
    # types for KZG commitments and Blobs in the `web3` and the `deneb` spec types.
    # Both are defined as `array[N, byte]` under the hood.
    blobsBundle: deneb.BlobsBundle(
      commitments: KzgCommitments.init(
        payload.blobsBundle.commitments.mapIt(
          kzg_abi.KzgCommitment(bytes: it.bytes))),
      proofs: KzgProofs.init(
        payload.blobsBundle.proofs.mapIt(
          kzg_abi.KzgProof(bytes: it.bytes))),
      blobs: Blobs.init(
        payload.blobsBundle.blobs.mapIt(it.bytes))))

func asEngineExecutionPayload*(blockBody: bellatrix.BeaconBlockBody):
    ExecutionPayloadV1 =
  template executionPayload(): untyped = blockBody.execution_payload

  template getTypedTransaction(tt: bellatrix.Transaction): TypedTransaction =
    TypedTransaction(tt.distinctBase)

  engine_api.ExecutionPayloadV1(
    parentHash: executionPayload.parent_hash.asBlockHash,
    feeRecipient: Address(executionPayload.fee_recipient.data),
    stateRoot: executionPayload.state_root.asBlockHash,
    receiptsRoot: executionPayload.receipts_root.asBlockHash,
    logsBloom:
      FixedBytes[BYTES_PER_LOGS_BLOOM](executionPayload.logs_bloom.data),
    prevRandao: executionPayload.prev_randao.asBlockHash,
    blockNumber: Quantity(executionPayload.block_number),
    gasLimit: Quantity(executionPayload.gas_limit),
    gasUsed: Quantity(executionPayload.gas_used),
    timestamp: Quantity(executionPayload.timestamp),
    extraData: DynamicBytes[0, MAX_EXTRA_DATA_BYTES](executionPayload.extra_data),
    baseFeePerGas: executionPayload.base_fee_per_gas,
    blockHash: executionPayload.block_hash.asBlockHash,
    transactions: mapIt(executionPayload.transactions, it.getTypedTransaction))

template toEngineWithdrawal*(w: capella.Withdrawal): WithdrawalV1 =
  WithdrawalV1(
    index: Quantity(w.index),
    validatorIndex: Quantity(w.validator_index),
    address: Address(w.address.data),
    amount: Quantity(w.amount))

func asEngineExecutionPayload*(blockBody: capella.BeaconBlockBody):
    ExecutionPayloadV2 =
  template executionPayload(): untyped = blockBody.execution_payload

  template getTypedTransaction(tt: bellatrix.Transaction): TypedTransaction =
    TypedTransaction(tt.distinctBase)
  engine_api.ExecutionPayloadV2(
    parentHash: executionPayload.parent_hash.asBlockHash,
    feeRecipient: Address(executionPayload.fee_recipient.data),
    stateRoot: executionPayload.state_root.asBlockHash,
    receiptsRoot: executionPayload.receipts_root.asBlockHash,
    logsBloom:
      FixedBytes[BYTES_PER_LOGS_BLOOM](executionPayload.logs_bloom.data),
    prevRandao: executionPayload.prev_randao.asBlockHash,
    blockNumber: Quantity(executionPayload.block_number),
    gasLimit: Quantity(executionPayload.gas_limit),
    gasUsed: Quantity(executionPayload.gas_used),
    timestamp: Quantity(executionPayload.timestamp),
    extraData: DynamicBytes[0, MAX_EXTRA_DATA_BYTES](executionPayload.extra_data),
    baseFeePerGas: executionPayload.base_fee_per_gas,
    blockHash: executionPayload.block_hash.asBlockHash,
    transactions: mapIt(executionPayload.transactions, it.getTypedTransaction),
    withdrawals: mapIt(executionPayload.withdrawals, it.toEngineWithdrawal))

func asEngineExecutionPayload*(blockBody: deneb.BeaconBlockBody):
    ExecutionPayloadV3 =
  template executionPayload(): untyped = blockBody.execution_payload

  template getTypedTransaction(tt: bellatrix.Transaction): TypedTransaction =
    TypedTransaction(tt.distinctBase)

  engine_api.ExecutionPayloadV3(
    parentHash: executionPayload.parent_hash.asBlockHash,
    feeRecipient: Address(executionPayload.fee_recipient.data),
    stateRoot: executionPayload.state_root.asBlockHash,
    receiptsRoot: executionPayload.receipts_root.asBlockHash,
    logsBloom:
      FixedBytes[BYTES_PER_LOGS_BLOOM](executionPayload.logs_bloom.data),
    prevRandao: executionPayload.prev_randao.asBlockHash,
    blockNumber: Quantity(executionPayload.block_number),
    gasLimit: Quantity(executionPayload.gas_limit),
    gasUsed: Quantity(executionPayload.gas_used),
    timestamp: Quantity(executionPayload.timestamp),
    extraData: DynamicBytes[0, MAX_EXTRA_DATA_BYTES](executionPayload.extra_data),
    baseFeePerGas: executionPayload.base_fee_per_gas,
    blockHash: executionPayload.block_hash.asBlockHash,
    transactions: mapIt(executionPayload.transactions, it.getTypedTransaction),
    withdrawals: mapIt(executionPayload.withdrawals, it.asEngineWithdrawal),
    blobGasUsed: Quantity(executionPayload.blob_gas_used),
    excessBlobGas: Quantity(executionPayload.excess_blob_gas))

func asEngineExecutionPayload*(blockBody: electra.BeaconBlockBody):
    ExecutionPayloadV4 =
<<<<<<< HEAD
  template getTypedTransaction(
      tt: electra.Eip6404Transaction): engine_api_types.Transaction =
    engine_api_types.Transaction(
      payload: engine_api_types.TransactionPayload(
        `type`:
          if tt.payload.`type`.isSome:
            Opt.some(tt.payload.`type`.get.Quantity)
          else:
            Opt.none(Quantity),
        chainId:
          if tt.payload.chain_id.isSome:
            Opt.some(tt.payload.chain_id.get.Quantity)
          else:
            Opt.none(Quantity),
        nonce:
          if tt.payload.nonce.isSome:
            Opt.some(tt.payload.nonce.get.Quantity)
          else:
            Opt.none(Quantity),
        maxFeesPerGas:
          if tt.payload.max_fees_per_gas.isSome:
            Opt.some(engine_api_types.FeesPerGas(
              regular:
                if tt.payload.max_fees_per_gas.get.regular.isSome:
                  Opt.some(tt.payload.max_fees_per_gas.get.regular.get)
                else:
                  Opt.none(UInt256),
              blob:
                if tt.payload.max_fees_per_gas.get.blob.isSome:
                  Opt.some(tt.payload.max_fees_per_gas.get.blob.get)
                else:
                  Opt.none(UInt256)))
          else:
            Opt.none(engine_api_types.FeesPerGas),
        gas:
          if tt.payload.gas.isSome:
            Opt.some(tt.payload.gas.get.Quantity)
          else:
            Opt.none(Quantity),
        to:
          if tt.payload.to.isSome:
            Opt.some(Address(tt.payload.to.get.data))
          else:
            Opt.none(Address),
        value:
          if tt.payload.value.isSome:
            Opt.some(tt.payload.value.get)
          else:
            Opt.none(UInt256),
        input:
          if tt.payload.input.isSome:
            Opt.some(distinctBase(tt.payload.input.get))
          else:
            Opt.none(seq[byte]),
        accessList:
          if tt.payload.access_list.isSome:
            Opt.some(distinctBase(tt.payload.access_list.get).mapIt(
              AccessTuple(
                address: Address(it.address.data),
                storage_keys: distinctBase(it.storage_keys)
                  .mapIt(FixedBytes[32](it.data)))))
          else:
            Opt.none(seq[AccessTuple]),
        maxPriorityFeesPerGas:
          if tt.payload.max_priority_fees_per_gas.isSome:
            Opt.some(engine_api_types.FeesPerGas(
              regular:
                if tt.payload.max_priority_fees_per_gas.get.regular.isSome:
                  Opt.some(
                    tt.payload.max_priority_fees_per_gas.get.regular.get)
                else:
                  Opt.none(UInt256),
              blob:
                if tt.payload.max_priority_fees_per_gas.get.blob.isSome:
                  Opt.some(
                    tt.payload.max_priority_fees_per_gas.get.blob.get)
                else:
                  Opt.none(UInt256)))
          else:
            Opt.none(engine_api_types.FeesPerGas),
        blobVersionedHashes:
          if tt.payload.blob_versioned_hashes.isSome:
            Opt.some(distinctBase(tt.payload.blob_versioned_hashes.get)
              .mapIt(FixedBytes[32](it)))
          else:
            Opt.none(seq[FixedBytes[32]])),
      `from`: engine_api_types.ExecutionSignature(
        address:
          if tt.`from`.address.isSome:
            Opt.some(Address(tt.`from`.address.get.data))
          else:
            Opt.none(Address),
        secp256k1Signature:
          if tt.`from`.secp256k1_signature.isSome:
            Opt.some(FixedBytes[65](tt.`from`.secp256k1_signature.get))
          else:
            Opt.none(FixedBytes[65])))
=======
  template executionPayload(): untyped = blockBody.execution_payload

  template getTypedTransaction(tt: bellatrix.Transaction): TypedTransaction =
    TypedTransaction(tt.distinctBase)
>>>>>>> af75741f

  template getDepositRequest(
      dr: electra.DepositRequest): DepositRequestV1 =
    DepositRequestV1(
      pubkey: FixedBytes[RawPubKeySize](dr.pubkey.blob),
      withdrawalCredentials: FixedBytes[32](dr.withdrawal_credentials.data),
      amount: dr.amount.Quantity,
      signature: FixedBytes[RawSigSize](dr.signature.blob),
      index: dr.index.Quantity)

  template getWithdrawalRequest(
      wr: electra.WithdrawalRequest): WithdrawalRequestV1 =
    WithdrawalRequestV1(
      sourceAddress: Address(wr.source_address.data),
      validatorPubkey: FixedBytes[RawPubKeySize](wr.validator_pubkey.blob),
      amount: wr.amount.Quantity)

  template getConsolidationRequest(
      cr: electra.ConsolidationRequest): ConsolidationRequestV1 =
    ConsolidationRequestV1(
      sourceAddress: Address(cr.source_address.data),
      sourcePubkey: FixedBytes[RawPubKeySize](cr.source_pubkey.blob),
      targetPubkey: FixedBytes[RawPubKeySize](cr.target_pubkey.blob))

  engine_api.ExecutionPayloadV4(
    parentHash: executionPayload.parent_hash.asBlockHash,
    feeRecipient: Address(executionPayload.fee_recipient.data),
    stateRoot: executionPayload.state_root.asBlockHash,
    receiptsRoot: executionPayload.receipts_root.asBlockHash,
    logsBloom:
      FixedBytes[BYTES_PER_LOGS_BLOOM](executionPayload.logs_bloom.data),
    prevRandao: executionPayload.prev_randao.asBlockHash,
    blockNumber: Quantity(executionPayload.block_number),
    gasLimit: Quantity(executionPayload.gas_limit),
    gasUsed: Quantity(executionPayload.gas_used),
    timestamp: Quantity(executionPayload.timestamp),
    extraData: DynamicBytes[0, MAX_EXTRA_DATA_BYTES](executionPayload.extra_data),
    baseFeePerGas: executionPayload.base_fee_per_gas,
    blockHash: executionPayload.block_hash.asBlockHash,
    transactions: mapIt(executionPayload.transactions, it.getTypedTransaction),
    withdrawals: mapIt(executionPayload.withdrawals, it.asEngineWithdrawal),
    blobGasUsed: Quantity(executionPayload.blob_gas_used),
    excessBlobGas: Quantity(executionPayload.excess_blob_gas),
    depositRequests:
      mapIt(blockBody.execution_requests.deposits, it.getDepositRequest),
    withdrawalRequests: mapIt(
      blockBody.execution_requests.withdrawals, it.getWithdrawalRequest),
    consolidationRequests: mapIt(
      blockBody.execution_requests.consolidations, it.getConsolidationRequest))<|MERGE_RESOLUTION|>--- conflicted
+++ resolved
@@ -404,7 +404,8 @@
 
 func asEngineExecutionPayload*(blockBody: electra.BeaconBlockBody):
     ExecutionPayloadV4 =
-<<<<<<< HEAD
+  template executionPayload(): untyped = blockBody.execution_payload
+
   template getTypedTransaction(
       tt: electra.Eip6404Transaction): engine_api_types.Transaction =
     engine_api_types.Transaction(
@@ -502,12 +503,6 @@
             Opt.some(FixedBytes[65](tt.`from`.secp256k1_signature.get))
           else:
             Opt.none(FixedBytes[65])))
-=======
-  template executionPayload(): untyped = blockBody.execution_payload
-
-  template getTypedTransaction(tt: bellatrix.Transaction): TypedTransaction =
-    TypedTransaction(tt.distinctBase)
->>>>>>> af75741f
 
   template getDepositRequest(
       dr: electra.DepositRequest): DepositRequestV1 =
