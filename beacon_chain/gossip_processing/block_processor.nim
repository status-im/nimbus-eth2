--- conflicted
+++ resolved
@@ -489,68 +489,6 @@
       # including processBlock(), otherwise the sync manager stalls.
       if not blck.resfut.isNil:
         blck.resfut.complete(Result[void, BlockError].err(BlockError.Invalid))
-<<<<<<< HEAD
-      continue
-
-    if isExecutionBlock:
-      # The EL client doesn't know here whether the payload is valid, because,
-      # for example, in Geth's case, its parent isn't known. When Geth logs an
-      # "Ignoring payload with missing parent" message, this is the result. It
-      # is distinct from the invalid cases above, and shouldn't cause the same
-      # BlockError.Invalid error, because it doesn't badly on the peer sending
-      # it, it's just not fully verifiable yet for this node. Furthermore, the
-      # EL client can, e.g. via Geth, "rely on the beacon client to forcefully
-      # update the head with a forkchoice update request". This can occur when
-      # an EL client is substantially more synced than a CL client, and when a
-      # CL client in that position attempts to serially sync it will encounter
-      # potential for this message until it nearly catches up, unless using an
-      # approach such as forkchoiceUpdated to trigger sync.
-      #
-      # Returning the MissingParent error causes the sync manager to loop in
-      # place until the EL does resync/catch up, then the normal process can
-      # resume where there's a hybrid serial and optimistic sync model.
-      #
-      # When this occurs within a couple of epochs of the Merge, before there
-      # has been a chance to justify and finalize a post-merge block this can
-      # cause a sync deadlock unless the EL can be convinced to sync back, or
-      # the CL is rather more open-endedly optimistic (potentially for entire
-      # weak subjectivity periods) than seems optimal.
-      debug "runQueueProcessingLoop: execution payload accepted or syncing",
-        executionPayloadStatus
-
-      # Always do this. Geth will only initiate syncing or reorgs with this
-      # combination of newPayload and forkchoiceUpdated. By design this must
-      # be somewhat optimistic, at least by one slot, for Geth to process it
-      # at all. This eventually converges to the same head as the DAG by the
-      # time it's externally visible via validating activity.
-      #
-      # In particular, the constraints that hold here are that Geth expects a
-      # sequence of
-      # - newPayload(execution payload with block hash `h`) followed by
-      # - forkchoiceUpdated(head = `h`)
-      # This is intrinsically somewhat optimistic, because determining the
-      # validity of an execution payload requires the forkchoiceUpdated
-      # head to be set to a block hash of some execution payload with unknown
-      # validity; otherwise it would not be necessary to ask the EL.
-      #
-      # The main reason this isn't done more adjacently in this code flow is to
-      # catch outright invalid cases, where the EL can reject a payload, without
-      # even running forkchoiceUpdated on it.
-      static: doAssert high(BeaconStateFork) == BeaconStateFork.Bellatrix
-      let curBh =
-        blck.blck.bellatrixData.message.body.execution_payload.block_hash
-      if curBh != lastFcHead:
-        lastFcHead = curBh
-        if await self.runForkchoiceUpdated(
-            curBh,
-            self.consensusManager.dag.finalizedHead.blck.executionBlockRoot):
-          # Geth seldom seems to return VALID to newPayload alone, even when
-          # it has all the relevant information.
-          self[].processBlock(blck)
-          continue
-
-      if executionPayloadStatus != PayloadExecutionStatus.valid:
-=======
     else:
       if  executionPayloadStatus == PayloadExecutionStatus.valid or
           self[].is_optimistic_candidate_block(blck.blck):
@@ -559,7 +497,6 @@
       else:
         debug "runQueueProcessingLoop: block cannot be optimistically imported",
           blck = shortLog(blck.blck)
->>>>>>> c9418028
         if not blck.resfut.isNil:
           blck.resfut.complete(
             Result[void, BlockError].err(BlockError.MissingParent))