# beacon_chain
# Copyright (c) 2018-2023 Status Research & Development GmbH
# Licensed and distributed under either of
#   * MIT license (license terms in the root directory or at https://opensource.org/licenses/MIT).
#   * Apache v2 license (license terms in the root directory or at https://www.apache.org/licenses/LICENSE-2.0).
# at your option. This file may not be copied, modified, or distributed except according to those terms.

{.push raises: [].}

import
  stew/results,
  chronicles, chronos, metrics,
  ../spec/[signatures, signatures_batch],
  ../sszdump

from std/deques import Deque, addLast, contains, initDeque, items, len, shrink
from ../consensus_object_pools/consensus_manager import
  ConsensusManager, checkNextProposer, optimisticExecutionPayloadHash,
  runProposalForkchoiceUpdated, shouldSyncOptimistically, updateHead,
  updateHeadWithExecution
from ../consensus_object_pools/blockchain_dag import
  getBlockRef, getProposer, forkAtEpoch, validatorKey
from ../beacon_clock import GetBeaconTimeFn, toFloatSeconds
from ../consensus_object_pools/block_dag import BlockRef, root, shortLog, slot
from ../consensus_object_pools/block_pools_types import
  EpochRef, VerifierError
from ../consensus_object_pools/block_quarantine import
  addBlobless, addOrphan, addUnviable, pop, removeOrphan
from ../consensus_object_pools/blob_quarantine import
  BlobQuarantine, hasBlobs, popBlobs
from ../validators/validator_monitor import
  MsgSource, ValidatorMonitor, registerAttestationInBlock, registerBeaconBlock,
  registerSyncAggregateInBlock

export sszdump, signatures_batch

# Block Processor
# ------------------------------------------------------------------------------
# The block processor moves blocks from "Incoming" to "Consensus verified"

declareHistogram beacon_store_block_duration_seconds,
  "storeBlock() duration", buckets = [0.25, 0.5, 1, 2, 4, 8, Inf]

const
  SLOTS_PER_PAYLOAD = SLOTS_PER_HISTORICAL_ROOT
    ## Number of slots we process between each execution payload execution, while
    ## syncing the finalized part of the chain
  PAYLOAD_PRE_WALL_SLOTS = SLOTS_PER_EPOCH * 2
    ## Number of slots from wall time that we start processing every payload
  MAX_DEDUP_QUEUE_LEN = 16
    ## Number of blocks, with FIFO discipline, against which to check queued
    ## blocks before being processed to avoid spamming ELs. This should stay
    ## small enough that even O(n) algorithms are reasonable.

type
  BlobSidecars* = seq[ref BlobSidecar]
  BlockEntry = object
    blck*: ForkedSignedBeaconBlock
    blobs*: BlobSidecars
    maybeFinalized*: bool
      ## The block source claims the block has been finalized already
    resfut*: Future[Result[void, VerifierError]]
    queueTick*: Moment # Moment when block was enqueued
    validationDur*: Duration # Time it took to perform gossip validation
    src*: MsgSource

  BlockProcessor* = object
    ## This manages the processing of blocks from different sources
    ## Blocks and attestations are enqueued in a gossip-validated state
    ##
    ## from:
    ## - Gossip (when synced)
    ## - SyncManager (during sync)
    ## - RequestManager (missing ancestor blocks)
    ##
    ## are then consensus-verified and added to:
    ## - the blockchain DAG
    ## - database
    ## - attestation pool
    ## - fork choice
    ##
    ## The processor will also reinsert blocks from the quarantine, should a
    ## parent be found.

    # Config
    # ----------------------------------------------------------------
    dumpEnabled: bool
    dumpDirInvalid: string
    dumpDirIncoming: string

    # Producers
    # ----------------------------------------------------------------
    blockQueue: AsyncQueue[BlockEntry]

    # Consumer
    # ----------------------------------------------------------------
    consensusManager: ref ConsensusManager
      ## Blockchain DAG, AttestationPool and Quarantine
      ## Blockchain DAG, AttestationPool, Quarantine, and ELManager
    validatorMonitor: ref ValidatorMonitor
    getBeaconTime: GetBeaconTimeFn

    blobQuarantine: ref BlobQuarantine
    verifier: BatchVerifier

    lastPayload: Slot
      ## The slot at which we sent a payload to the execution client the last
      ## time

    dupBlckBuf: Deque[(Eth2Digest, ValidatorSig)]
      # Small buffer to allow for filtering of duplicate blocks in block queue

  NewPayloadStatus {.pure.} = enum
    valid
    notValid
    invalid
    noResponse

  ProcessingStatus {.pure.} = enum
    completed
    notCompleted

proc addBlock*(
    self: var BlockProcessor, src: MsgSource, blck: ForkedSignedBeaconBlock,
    blobs: BlobSidecars,
    resfut: Future[Result[void, VerifierError]] = nil,
    maybeFinalized = false,
    validationDur = Duration())

# Initialization
# ------------------------------------------------------------------------------

proc new*(T: type BlockProcessor,
          dumpEnabled: bool,
          dumpDirInvalid, dumpDirIncoming: string,
          rng: ref HmacDrbgContext, taskpool: TaskPoolPtr,
          consensusManager: ref ConsensusManager,
          validatorMonitor: ref ValidatorMonitor,
          blobQuarantine: ref BlobQuarantine,
          getBeaconTime: GetBeaconTimeFn): ref BlockProcessor =
  (ref BlockProcessor)(
    dumpEnabled: dumpEnabled,
    dumpDirInvalid: dumpDirInvalid,
    dumpDirIncoming: dumpDirIncoming,
    blockQueue: newAsyncQueue[BlockEntry](),
    consensusManager: consensusManager,
    validatorMonitor: validatorMonitor,
    blobQuarantine: blobQuarantine,
    getBeaconTime: getBeaconTime,
    verifier: BatchVerifier(rng: rng, taskpool: taskpool),
    dupBlckBuf: initDeque[(Eth2Digest, ValidatorSig)](
      initialSize = MAX_DEDUP_QUEUE_LEN)
  )

# Sync callbacks
# ------------------------------------------------------------------------------

func hasBlocks*(self: BlockProcessor): bool =
  self.blockQueue.len() > 0

# Storage
# ------------------------------------------------------------------------------

proc dumpInvalidBlock*(
    self: BlockProcessor, signedBlock: ForkySignedBeaconBlock) =
  if self.dumpEnabled:
    dump(self.dumpDirInvalid, signedBlock)

proc dumpBlock[T](
    self: BlockProcessor,
    signedBlock: ForkySignedBeaconBlock,
    res: Result[T, VerifierError]) =
  if self.dumpEnabled and res.isErr:
    case res.error
    of VerifierError.Invalid:
      self.dumpInvalidBlock(signedBlock)
    of VerifierError.MissingParent:
      dump(self.dumpDirIncoming, signedBlock)
    else:
      discard

from ../consensus_object_pools/block_clearance import
  addBackfillBlock, addHeadBlock

proc storeBackfillBlock(
    self: var BlockProcessor,
    signedBlock: ForkySignedBeaconBlock,
    blobs: BlobSidecars): Result[void, VerifierError] =

  # The block is certainly not missing any more
  self.consensusManager.quarantine[].missing.del(signedBlock.root)

  # Establish blob viability before calling addbackfillBlock to avoid
  # writing the block in case of blob error.
  let blobsOk =
      when typeof(signedBlock).toFork() >= ConsensusFork.Deneb:
          blobs.len > 0 or true
        # TODO: validate blobs
      else:
        true
  if not blobsOk:
    return err(VerifierError.Invalid)

  let res = self.consensusManager.dag.addBackfillBlock(signedBlock)

  if res.isErr():
    case res.error
    of VerifierError.MissingParent:
      if signedBlock.message.parent_root in
          self.consensusManager.quarantine[].unviable:
        # DAG doesn't know about unviable ancestor blocks - we do! Translate
        # this to the appropriate error so that sync etc doesn't retry the block
        self.consensusManager.quarantine[].addUnviable(signedBlock.root)

        return err(VerifierError.UnviableFork)
    of VerifierError.UnviableFork:
      # Track unviables so that descendants can be discarded properly
      self.consensusManager.quarantine[].addUnviable(signedBlock.root)
    else: discard
    return res

  # Only store blobs after successfully establishing block viability.
  # TODO: store blobs in db

  res

<<<<<<< HEAD
from web3/engine_api_types import PayloadExecutionStatus, PayloadStatusV1
=======
from web3/engine_api_types import
  PayloadAttributesV1, PayloadAttributesV2, PayloadExecutionStatus,
  PayloadStatusV1
>>>>>>> 75be7d26
from ../eth1/eth1_monitor import
  ELManager, asEngineExecutionPayload, sendNewPayload, forkchoiceUpdated

proc expectValidForkchoiceUpdated(
    elManager: ELManager, headBlockPayloadAttributesType: typedesc,
    headBlockHash, safeBlockHash, finalizedBlockHash: Eth2Digest,
    receivedBlock: ForkySignedBeaconBlock): Future[void] {.async.} =
  let
    (payloadExecutionStatus, _) = await elManager.forkchoiceUpdated(
      headBlockHash = headBlockHash,
      safeBlockHash = safeBlockHash,
      finalizedBlockHash = finalizedBlockHash,
      payloadAttributes = none headBlockPayloadAttributesType)
    receivedExecutionBlockHash =
      when typeof(receivedBlock).toFork >= ConsensusFork.Bellatrix:
        receivedBlock.message.body.execution_payload.block_hash
      else:
        # https://github.com/nim-lang/Nim/issues/19802
        (static(default(Eth2Digest)))

  # Only called when expecting this to be valid because `newPayload` or some
  # previous `forkchoiceUpdated` had already marked it as valid. However, if
  # it's not the block that was received, don't info/warn either way given a
  # relative lack of immediate evidence.
  if receivedExecutionBlockHash != headBlockHash:
    return

  case payloadExecutionStatus
  of PayloadExecutionStatus.valid:
    # situation nominal
    discard
  of PayloadExecutionStatus.accepted, PayloadExecutionStatus.syncing:
    info "execution payload forkChoiceUpdated status ACCEPTED/SYNCING, but was previously VALID",
      payloadExecutionStatus = $payloadExecutionStatus, headBlockHash,
      safeBlockHash, finalizedBlockHash,
      receivedBlock = shortLog(receivedBlock)
  of PayloadExecutionStatus.invalid, PayloadExecutionStatus.invalid_block_hash:
    warn "execution payload forkChoiceUpdated status INVALID, but was previously VALID",
      payloadExecutionStatus = $payloadExecutionStatus, headBlockHash,
      safeBlockHash, finalizedBlockHash,
      receivedBlock = shortLog(receivedBlock)

from ../consensus_object_pools/attestation_pool import
  addForkChoice, selectOptimisticHead, BeaconHead
from ../consensus_object_pools/blockchain_dag import
  is_optimistic, loadExecutionBlockHash, markBlockVerified
from ../consensus_object_pools/spec_cache import get_attesting_indices
from ../spec/datatypes/phase0 import TrustedSignedBeaconBlock
from ../spec/datatypes/altair import SignedBeaconBlock

from ../spec/datatypes/bellatrix import ExecutionPayload, SignedBeaconBlock
from ../spec/datatypes/capella import
  ExecutionPayload, SignedBeaconBlock, asTrusted, shortLog

# TODO investigate why this seems to allow compilation even though it doesn't
# directly address deneb.ExecutionPayload when complaint was that it didn't
# know about "deneb"
from ../spec/datatypes/deneb import SignedBeaconBlock, asTrusted, shortLog
from ../eth1/eth1_monitor import hasProperlyConfiguredConnection

proc newExecutionPayload*(
    elManager: ELManager,
    executionPayload: ForkyExecutionPayload):
    Future[Opt[PayloadExecutionStatus]] {.async.} =

  if not elManager.hasProperlyConfiguredConnection:
    debug "No EL connection for newPayload"
    return Opt.none PayloadExecutionStatus

  debug "newPayload: inserting block into execution engine",
    executionPayload = shortLog(executionPayload)

  try:
    let payloadStatus = await elManager.sendNewPayload(
      executionPayload.asEngineExecutionPayload)

    debug "newPayload: succeeded",
      parentHash = executionPayload.parent_hash,
      blockHash = executionPayload.block_hash,
      blockNumber = executionPayload.block_number,
      payloadStatus = $payloadStatus

    return Opt.some payloadStatus
  except CatchableError as err:
    warn "newPayload failed - check execution client",
      msg = err.msg,
      parentHash = shortLog(executionPayload.parent_hash),
      blockHash = shortLog(executionPayload.block_hash),
      blockNumber = executionPayload.block_number
    return Opt.none PayloadExecutionStatus

proc getExecutionValidity(
    elManager: ELManager,
    blck: bellatrix.SignedBeaconBlock | capella.SignedBeaconBlock |
          deneb.SignedBeaconBlock):
    Future[NewPayloadStatus] {.async.} =
  if not blck.message.is_execution_block:
    return NewPayloadStatus.valid  # vacuously

  try:
    let executionPayloadStatus = await elManager.newExecutionPayload(
      blck.message.body.execution_payload)
    if executionPayloadStatus.isNone:
      return NewPayloadStatus.noResponse

    case executionPayloadStatus.get
      of PayloadExecutionStatus.invalid, PayloadExecutionStatus.invalid_block_hash:
        debug "getExecutionValidity: execution payload invalid",
          executionPayloadStatus = $executionPayloadStatus.get,
          blck = shortLog(blck)
        return NewPayloadStatus.invalid
      of PayloadExecutionStatus.syncing, PayloadExecutionStatus.accepted:
        return NewPayloadStatus.notValid
      of PayloadExecutionStatus.valid:
        return NewPayloadStatus.valid
  except CatchableError as err:
    error "getExecutionValidity: newPayload failed", err = err.msg
    return NewPayloadStatus.noResponse

proc checkBloblessSignature(self: BlockProcessor,
                            signed_beacon_block: deneb.SignedBeaconBlock):
                              Result[void, cstring] =
  let dag = self.consensusManager.dag
  let parent = dag.getBlockRef(signed_beacon_block.message.parent_root).valueOr:
    return err("checkBloblessSignature called with orphan block")
  let proposer = getProposer(
        dag, parent, signed_beacon_block.message.slot).valueOr:
    return err("checkBloblessSignature: Cannot compute proposer")
  if uint64(proposer) != signed_beacon_block.message.proposer_index:
    return err("checkBloblessSignature: Incorrect proposer")
  if not verify_block_signature(
      dag.forkAtEpoch(signed_beacon_block.message.slot.epoch),
      getStateField(dag.headState, genesis_validators_root),
      signed_beacon_block.message.slot,
      signed_beacon_block.root,
      dag.validatorKey(proposer).get(),
      signed_beacon_block.signature):
    return err("checkBloblessSignature: Invalid proposer signature")

proc storeBlock*(
    self: ref BlockProcessor, src: MsgSource, wallTime: BeaconTime,
    signedBlock: ForkySignedBeaconBlock,
    blobs: BlobSidecars,
    maybeFinalized = false,
    queueTick: Moment = Moment.now(), validationDur = Duration()):
    Future[Result[BlockRef, (VerifierError, ProcessingStatus)]] {.async.} =
  ## storeBlock is the main entry point for unvalidated blocks - all untrusted
  ## blocks, regardless of origin, pass through here. When storing a block,
  ## we will add it to the dag and pass it to all block consumers that need
  ## to know about it, such as the fork choice and the monitoring
  let
    attestationPool = self.consensusManager.attestationPool
    startTick = Moment.now()
    vm = self.validatorMonitor
    dag = self.consensusManager.dag
    wallSlot = wallTime.slotOrZero
    payloadStatus =
      if maybeFinalized and
          (self.lastPayload + SLOTS_PER_PAYLOAD) > signedBlock.message.slot and
          (signedBlock.message.slot + PAYLOAD_PRE_WALL_SLOTS) < wallSlot and
          signedBlock.message.is_execution_block:
        # Skip payload validation when message source (reasonably) claims block
        # has been finalized - this speeds up forward sync - in the worst case
        # that the claim is false, we will correct every time we process a block
        # from an honest source (or when we're close to head).
        # Occasionally we also send a payload to the the EL so that it can
        # progress in its own sync.
        NewPayloadStatus.noResponse
      else:
        when typeof(signedBlock).toFork() >= ConsensusFork.Bellatrix:
          await self.consensusManager.elManager.getExecutionValidity(signedBlock)
        else:
          NewPayloadStatus.valid # vacuously
    payloadValid = payloadStatus == NewPayloadStatus.valid

  # The block is certainly not missing any more
  self.consensusManager.quarantine[].missing.del(signedBlock.root)

  if NewPayloadStatus.invalid == payloadStatus:
    self.consensusManager.quarantine[].addUnviable(signedBlock.root)
    return err((VerifierError.UnviableFork, ProcessingStatus.completed))

  if NewPayloadStatus.noResponse == payloadStatus:
    # When the execution layer is not available to verify the payload, we do the
    # required check on the CL side instead and proceed as if the EL was syncing

    # Client software MUST validate blockHash value as being equivalent to
    # Keccak256(RLP(ExecutionBlockHeader))
    # https://github.com/ethereum/execution-apis/blob/v1.0.0-beta.2/src/engine/paris.md#specification
    when typeof(signedBlock).toFork() >= ConsensusFork.Bellatrix:
      template payload(): auto = signedBlock.message.body.execution_payload
      if  signedBlock.message.is_execution_block and
          payload.block_hash != payload.compute_execution_block_hash():
        debug "Execution block hash validation failed",
          execution_payload = shortLog(payload)
        doAssert strictVerification notin dag.updateFlags
        self.consensusManager.quarantine[].addUnviable(signedBlock.root)
        return err((VerifierError.Invalid, ProcessingStatus.completed))
    else:
      discard

  # We'll also remove the block as an orphan: it's unlikely the parent is
  # missing if we get this far - should that be the case, the block will
  # be re-added later
  self.consensusManager.quarantine[].removeOrphan(signedBlock)

  # Establish blob viability before calling addHeadBlock to avoid
  # writing the block in case of blob error.
  when typeof(signedBlock).toFork() >= ConsensusFork.Deneb:
    if blobs.len > 0:
      discard
      # TODO: validate blobs

  type Trusted = typeof signedBlock.asTrusted()
  let blck = dag.addHeadBlock(self.verifier, signedBlock, payloadValid) do (
      blckRef: BlockRef, trustedBlock: Trusted,
      epochRef: EpochRef, unrealized: FinalityCheckpoints):
    # Callback add to fork choice if valid
    attestationPool[].addForkChoice(
      epochRef, blckRef, unrealized, trustedBlock.message, wallTime)

    vm[].registerBeaconBlock(
      src, wallTime, trustedBlock.message)

    for attestation in trustedBlock.message.body.attestations:
      for validator_index in dag.get_attesting_indices(attestation):
        vm[].registerAttestationInBlock(attestation.data, validator_index,
          trustedBlock.message.slot)

    withState(dag[].clearanceState):
      when consensusFork >= ConsensusFork.Altair and
          Trusted isnot phase0.TrustedSignedBeaconBlock: # altair+
        for i in trustedBlock.message.body.sync_aggregate.sync_committee_bits.oneIndices():
          vm[].registerSyncAggregateInBlock(
            trustedBlock.message.slot, trustedBlock.root,
            forkyState.data.current_sync_committee.pubkeys.data[i])

  self[].dumpBlock(signedBlock, blck)

  # There can be a scenario where we receive a block we already received.
  # However this block was before the last finalized epoch and so its parent
  # was pruned from the ForkChoice.
  if blck.isErr():
    case blck.error()
    of VerifierError.MissingParent:
      if signedBlock.message.parent_root in
          self.consensusManager.quarantine[].unviable:
        # DAG doesn't know about unviable ancestor blocks - we do! Translate
        # this to the appropriate error so that sync etc doesn't retry the block
        self.consensusManager.quarantine[].addUnviable(signedBlock.root)

        return err((VerifierError.UnviableFork, ProcessingStatus.completed))

      if not self.consensusManager.quarantine[].addOrphan(
          dag.finalizedHead.slot, ForkedSignedBeaconBlock.init(signedBlock)):
        debug "Block quarantine full",
          blockRoot = shortLog(signedBlock.root),
          blck = shortLog(signedBlock.message),
          signature = shortLog(signedBlock.signature)
    of VerifierError.UnviableFork:
      # Track unviables so that descendants can be discarded properly
      self.consensusManager.quarantine[].addUnviable(signedBlock.root)
    else: discard

    return err((blck.error, ProcessingStatus.completed))

  if payloadStatus in {NewPayloadStatus.valid, NewPayloadStatus.notValid}:
    # If the EL responded at all, we don't need to try again for a while
    self[].lastPayload = signedBlock.message.slot

  # TODO: store blobs in db

  let storeBlockTick = Moment.now()

  # Eagerly update head: the incoming block "should" get selected.
  #
  # storeBlock gets called from validator_duties, which depends on its not
  # blocking progress any longer than necessary, and processBlock here, in
  # which case it's fine to await for a while on engine API results.
  #
  # Three general scenarios: (1) pre-merge; (2) merge, already `VALID` by way
  # of `newPayload`; (3) optimistically imported, need to call fcU before DAG
  # updateHead. Because in a non-finalizing network, completing sync isn't as
  # useful because regular reorgs likely still occur, and when finalizing the
  # EL is only called every SLOTS_PER_PAYLOAD slots regardless, await, rather
  # than asyncSpawn forkchoiceUpdated calls.
  #
  # This reduces in-flight fcU spam, which both reduces EL load and decreases
  # otherwise somewhat unpredictable CL head movement.

  if payloadValid:
    dag.markBlockVerified(self.consensusManager.quarantine[], signedBlock.root)

  # Grab the new head according to our latest attestation data; determines how
  # async this needs to be.
  let newHead = attestationPool[].selectOptimisticHead(
    wallSlot.start_beacon_time)

  if newHead.isOk:
    template elManager(): auto = self.consensusManager.elManager
    if self.consensusManager[].shouldSyncOptimistically(wallSlot):
      # Optimistic head is far in the future; report it as head block to EL.

      # Note that the specification allows an EL client to skip fcU processing
      # if an update to an ancestor is requested.
      # > Client software MAY skip an update of the forkchoice state and MUST
      #   NOT begin a payload build process if `forkchoiceState.headBlockHash`
      #   references an ancestor of the head of canonical chain.
      # https://github.com/ethereum/execution-apis/blob/v1.0.0-beta.3/src/engine/paris.md#specification-1
      #
      # However, in practice, an EL client may not have completed importing all
      # block headers, so may be unaware of a block's ancestor status.
      # Therefore, hopping back and forth between the optimistic head and the
      # chain DAG head does not work well in practice, e.g., Geth:
      # - "Beacon chain gapped" from DAG head to optimistic head,
      # - followed by "Beacon chain reorged" from optimistic head back to DAG.
      self.consensusManager[].updateHead(newHead.get.blck)

      template callForkchoiceUpdated(attributes: untyped) =
        discard await elManager.forkchoiceUpdated(
          headBlockHash = self.consensusManager[].optimisticExecutionPayloadHash,
          safeBlockHash = newHead.get.safeExecutionPayloadHash,
          finalizedBlockHash = newHead.get.finalizedExecutionPayloadHash,
          payloadAttributes = none attributes)

      case self.consensusManager.dag.cfg.consensusForkAtEpoch(
          newHead.get.blck.bid.slot.epoch)
      of ConsensusFork.Capella, ConsensusFork.Deneb:
        # https://github.com/ethereum/execution-apis/blob/v1.0.0-beta.3/src/engine/shanghai.md#specification-1
        # Consensus layer client MUST call this method instead of
        # `engine_forkchoiceUpdatedV1` under any of the following conditions:
        # `headBlockHash` references a block which `timestamp` is greater or
        # equal to the Shanghai timestamp
        callForkchoiceUpdated(PayloadAttributesV2)
      of ConsensusFork.Bellatrix:
        callForkchoiceUpdated(PayloadAttributesV1)
      of ConsensusFork.Phase0, ConsensusFork.Altair:
        discard
    else:
      let
        headExecutionPayloadHash =
          dag.loadExecutionBlockHash(newHead.get.blck)
        wallSlot = self.getBeaconTime().slotOrZero
      if  headExecutionPayloadHash.isZero or
          NewPayloadStatus.noResponse == payloadStatus:
        # Blocks without execution payloads can't be optimistic, and don't try
        # to fcU to a block the EL hasn't seen
        self.consensusManager[].updateHead(newHead.get.blck)
      elif not dag.is_optimistic newHead.get.blck.root:
        # Not `NOT_VALID`; either `VALID` or `INVALIDATED`, but latter wouldn't
        # be selected as head, so `VALID`. `forkchoiceUpdated` necessary for EL
        # client only.
        self.consensusManager[].updateHead(newHead.get.blck)

        if self.consensusManager.checkNextProposer(wallSlot).isNone:
          # No attached validator is next proposer, so use non-proposal fcU

          template callForkchoiceUpdated(payloadAttributeType: untyped): auto =
            await elManager.expectValidForkchoiceUpdated(
              headBlockPayloadAttributesType = payloadAttributeType,
              headBlockHash = headExecutionPayloadHash,
              safeBlockHash = newHead.get.safeExecutionPayloadHash,
              finalizedBlockHash = newHead.get.finalizedExecutionPayloadHash,
              receivedBlock = signedBlock)

          case self.consensusManager.dag.cfg.consensusForkAtEpoch(
              newHead.get.blck.bid.slot.epoch)
          of ConsensusFork.Capella, ConsensusFork.Deneb:
            callForkchoiceUpdated(payloadAttributeType = PayloadAttributesV2)
          of  ConsensusFork.Phase0, ConsensusFork.Altair,
              ConsensusFork.Bellatrix:
            callForkchoiceUpdated(payloadAttributeType = PayloadAttributesV1)
        else:
          # Some attached validator is next proposer, so prepare payload. As
          # updateHead() updated the DAG head, runProposalForkchoiceUpdated,
          # which needs the state corresponding to that head block, can run.
          await self.consensusManager.runProposalForkchoiceUpdated(
            wallSlot)
      else:
        await self.consensusManager.updateHeadWithExecution(
          newHead.get, self.getBeaconTime)
  else:
    warn "Head selection failed, using previous head",
      head = shortLog(dag.head), wallSlot

  let
    updateHeadTick = Moment.now()
    queueDur = startTick - queueTick
    storeBlockDur = storeBlockTick - startTick
    updateHeadDur = updateHeadTick - storeBlockTick

  beacon_store_block_duration_seconds.observe(storeBlockDur.toFloatSeconds())

  debug "Block processed",
    localHeadSlot = dag.head.slot,
    blockSlot = blck.get().slot,
    validationDur, queueDur, storeBlockDur, updateHeadDur

  for quarantined in self.consensusManager.quarantine[].pop(blck.get().root):
    # Process the blocks that had the newly accepted block as parent
    withBlck(quarantined):
      when typeof(blck).toFork() < ConsensusFork.Deneb:
        self[].addBlock(MsgSource.gossip, quarantined, BlobSidecars @[])
      else:
        if len(blck.message.body.blob_kzg_commitments) == 0:
          self[].addBlock(MsgSource.gossip, quarantined, BlobSidecars @[])
        else:
          if (let res = checkBloblessSignature(self[], blck); res.isErr):
            warn "Failed to verify signature of unorphaned blobless block",
             blck = shortLog(blck),
             error = res.error()
            continue
          if self.blobQuarantine[].hasBlobs(blck):
            let blobs = self.blobQuarantine[].popBlobs(blck.root)
            self[].addBlock(MsgSource.gossip, quarantined, blobs)
          else:
            if not self.consensusManager.quarantine[].addBlobless(
              dag.finalizedHead.slot, blck):
              notice "Block quarantine full (blobless)",
               blockRoot = shortLog(quarantined.root),
               signature = shortLog(quarantined.signature)

  return Result[BlockRef, (VerifierError, ProcessingStatus)].ok blck.get

# Enqueue
# ------------------------------------------------------------------------------

proc addBlock*(
    self: var BlockProcessor, src: MsgSource, blck: ForkedSignedBeaconBlock,
    blobs: BlobSidecars,
    resfut: Future[Result[void, VerifierError]] = nil,
    maybeFinalized = false,
    validationDur = Duration()) =
  ## Enqueue a Gossip-validated block for consensus verification
  # Backpressure:
  #   There is no backpressure here - producers must wait for `resfut` to
  #   constrain their own processing
  # Producers:
  # - Gossip (when synced)
  # - SyncManager (during sync)
  # - RequestManager (missing ancestor blocks)

  withBlck(blck):
    if blck.message.slot <= self.consensusManager.dag.finalizedHead.slot:
      # let backfill blocks skip the queue - these are always "fast" to process
      # because there are no state rewinds to deal with
      let res = self.storeBackfillBlock(blck, blobs)
      if resfut != nil:
        resfut.complete(res)
      return

  try:
    self.blockQueue.addLastNoWait(BlockEntry(
      blck: blck,
      blobs: blobs,
      maybeFinalized: maybeFinalized,
      resfut: resfut, queueTick: Moment.now(),
      validationDur: validationDur,
      src: src))
  except AsyncQueueFullError:
    raiseAssert "unbounded queue"

# Dedup
# ------------------------------------------------------------------------------

func checkDuplicateBlocks(self: ref BlockProcessor, entry: BlockEntry): bool =
  let key = (entry.blck.root, entry.blck.signature)
  if self.dupBlckBuf.contains key:
    return true
  doAssert self.dupBlckBuf.len <= MAX_DEDUP_QUEUE_LEN
  if self.dupBlckBuf.len >= MAX_DEDUP_QUEUE_LEN:
    self.dupBlckBuf.shrink(fromFirst = 1)
  self.dupBlckBuf.addLast key
  false

# Event Loop
# ------------------------------------------------------------------------------

proc processBlock(
    self: ref BlockProcessor, entry: BlockEntry) {.async.} =
  logScope:
    blockRoot = shortLog(entry.blck.root)

  let
    wallTime = self.getBeaconTime()
    (afterGenesis, wallSlot) = wallTime.toSlot()

  if not afterGenesis:
    error "Processing block before genesis, clock turned back?"
    quit 1

  if self.checkDuplicateBlocks(entry):
    return

  let res = withBlck(entry.blck):
    await self.storeBlock(
      entry.src, wallTime, blck, entry.blobs, entry.maybeFinalized,
      entry.queueTick, entry.validationDur)

  if res.isErr and res.error[1] == ProcessingStatus.notCompleted:
    # When an execution engine returns an error or fails to respond to a
    # payload validity request for some block, a consensus engine:
    # - MUST NOT optimistically import the block.
    # - MUST NOT apply the block to the fork choice store.
    # - MAY queue the block for later processing.
    # https://github.com/ethereum/consensus-specs/blob/v1.3.0-rc.5/sync/optimistic.md#execution-engine-errors
    await sleepAsync(chronos.seconds(1))
    self[].addBlock(
      entry.src, entry.blck, entry.blobs, entry.resfut, entry.maybeFinalized,
      entry.validationDur)
    # To ensure backpressure on the sync manager, do not complete these futures.
    return

  if entry.resfut != nil:
    entry.resfut.complete(
      if res.isOk(): Result[void, VerifierError].ok()
      else: Result[void, VerifierError].err(res.error()[0]))

proc runQueueProcessingLoop*(self: ref BlockProcessor) {.async.} =
  while true:
    # Cooperative concurrency: one block per loop iteration - because
    # we run both networking and CPU-heavy things like block processing
    # on the same thread, we need to make sure that there is steady progress
    # on the networking side or we get long lockups that lead to timeouts.
    const
      # We cap waiting for an idle slot in case there's a lot of network traffic
      # taking up all CPU - we don't want to _completely_ stop processing blocks
      # in this case - doing so also allows us to benefit from more batching /
      # larger network reads when under load.
      idleTimeout = 10.milliseconds

    discard await idleAsync().withTimeout(idleTimeout)

    await self.processBlock(await self[].blockQueue.popFirst())<|MERGE_RESOLUTION|>--- conflicted
+++ resolved
@@ -224,13 +224,9 @@
 
   res
 
-<<<<<<< HEAD
-from web3/engine_api_types import PayloadExecutionStatus, PayloadStatusV1
-=======
 from web3/engine_api_types import
   PayloadAttributesV1, PayloadAttributesV2, PayloadExecutionStatus,
   PayloadStatusV1
->>>>>>> 75be7d26
 from ../eth1/eth1_monitor import
   ELManager, asEngineExecutionPayload, sendNewPayload, forkchoiceUpdated
 
