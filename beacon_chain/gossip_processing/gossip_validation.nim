# beacon_chain
# Copyright (c) 2019-2023 Status Research & Development GmbH
# Licensed and distributed under either of
#   * MIT license (license terms in the root directory or at http://opensource.org/licenses/MIT).
#   * Apache v2 license (license terms in the root directory or at http://www.apache.org/licenses/LICENSE-2.0).
# at your option. This file may not be copied, modified, or distributed except according to those terms.

{.push raises: [].}

import
  # Status
  chronicles, chronos, metrics,
  stew/results,
  # Internals
  ../spec/datatypes/[phase0, altair, bellatrix],
  ../spec/[
    beaconstate, state_transition_block, forks, helpers, network, signatures],
  ../consensus_object_pools/[
    attestation_pool, blockchain_dag, blob_quarantine, block_quarantine,
    exit_pool, spec_cache, light_client_pool, sync_committee_msg_pool],
  ".."/[beacon_clock],
  ./batch_validation

from ../spec/datatypes/capella import SignedBeaconBlock
from ../spec/datatypes/deneb import SignedBeaconBlock, BLS_MODULUS

from libp2p/protocols/pubsub/pubsub import ValidationResult

export results, ValidationResult

logScope:
  topics = "gossip_checks"

declareCounter beacon_attestations_dropped_queue_full,
  "Number of attestations dropped because queue is full"

declareCounter beacon_aggregates_dropped_queue_full,
  "Number of aggregates dropped because queue is full"

declareCounter beacon_sync_messages_dropped_queue_full,
  "Number of sync committee messages dropped because queue is full"

declareCounter beacon_contributions_dropped_queue_full,
  "Number of sync committee contributions dropped because queue is full"

# This result is a little messy in that it returns Result.ok for
# ValidationResult.Accept and an err for the others - this helps transport
# an error message to callers but could arguably be done in an cleaner way.
type
  ValidationError* = (ValidationResult, cstring)

template errIgnore*(msg: cstring): untyped =
  err((ValidationResult.Ignore, cstring msg))
template errReject*(msg: cstring): untyped =
  err((ValidationResult.Reject, cstring msg))

# Internal checks
# ----------------------------------------------------------------

func check_attestation_block(
    pool: AttestationPool, attestationSlot: Slot, blck: BlockRef):
    Result[void, ValidationError] =
  # The voted-for block must be a descendant of the finalized block, thus it
  # must at least  as new than the finalized checkpoint - in theory it could be
  # equal, but then we're voting for an already-finalized block which is pretty
  # useless - other blocks that are not rooted in the finalized chain will be
  # pruned by the chain dag, and thus we can no longer get a BlockRef for them
  if not (blck.slot > pool.dag.finalizedHead.slot):
    return errIgnore("Voting for already-finalized block")

  # The attestation shouldn't be voting for a block that didn't exist at the
  # time - not in spec, but hard to reason about
  if not (attestationSlot >= blck.slot):
    return errIgnore("Voting for block that didn't exist at the time")

  # We'll also cap it at 4 epochs which is somewhat arbitrary, but puts an
  # upper bound on the processing done to validate the attestation
  # TODO revisit with less arbitrary approach
  if not ((attestationSlot - blck.slot) <= uint64(4 * SLOTS_PER_EPOCH)):
    return errIgnore("Voting for very old block")

  ok()

func check_propagation_slot_range(
    consensusFork: ConsensusFork, msgSlot: Slot, wallTime: BeaconTime):
    Result[Slot, ValidationError] =
  let futureSlot = (wallTime + MAXIMUM_GOSSIP_CLOCK_DISPARITY).toSlot()

  if not futureSlot.afterGenesis or msgSlot > futureSlot.slot:
    return errIgnore("Attestation slot in the future")

  let pastSlot = (wallTime - MAXIMUM_GOSSIP_CLOCK_DISPARITY).toSlot()

  if not pastSlot.afterGenesis:
    return ok(msgSlot)

  if consensusFork < ConsensusFork.Deneb:
    # https://github.com/ethereum/consensus-specs/blob/v1.4.0-beta.1/specs/phase0/p2p-interface.md#configuration
    # The spec value of ATTESTATION_PROPAGATION_SLOT_RANGE is 32, but it can
    # retransmit attestations on the cusp of being out of spec, and which by
    # the time they reach their destination might be out of spec.
    const TIME_IN_FLIGHT_BUFFER = 4
    static: doAssert ATTESTATION_PROPAGATION_SLOT_RANGE > TIME_IN_FLIGHT_BUFFER
    if msgSlot + (ATTESTATION_PROPAGATION_SLOT_RANGE - TIME_IN_FLIGHT_BUFFER) <
        pastSlot.slot:
      return errIgnore("Attestation slot in the past")
  else:
    # https://github.com/ethereum/consensus-specs/blob/v1.4.0-beta.2/specs/deneb/p2p-interface.md#beacon_attestation_subnet_id
    # "[IGNORE] the epoch of attestation.data.slot is either the current or
    # previous epoch (with a MAXIMUM_GOSSIP_CLOCK_DISPARITY allowance) -- i.e.
    # compute_epoch_at_slot(attestation.data.slot) in
    # (get_previous_epoch(state), get_current_epoch(state))"
    #
    # https://github.com/ethereum/consensus-specs/blob/v1.4.0-beta.2/specs/deneb/p2p-interface.md#beacon_aggregate_and_proof
    # "[IGNORE] the epoch of aggregate.data.slot is either the current or
    # previous epoch (with a MAXIMUM_GOSSIP_CLOCK_DISPARITY allowance) -- i.e.
    # compute_epoch_at_slot(aggregate.data.slot) in
    # (get_previous_epoch(state), get_current_epoch(state))"
    if msgSlot.epoch < pastSlot.slot.epoch.get_previous_epoch:
      return errIgnore("Attestation slot in the past")

  ok(msgSlot)

func check_slot_exact(msgSlot: Slot, wallTime: BeaconTime):
    Result[Slot, ValidationError] =
  let futureSlot = (wallTime + MAXIMUM_GOSSIP_CLOCK_DISPARITY).toSlot()

  if not futureSlot.afterGenesis or msgSlot > futureSlot.slot:
    return errIgnore("Sync committee slot in the future")

  let pastSlot = (wallTime - MAXIMUM_GOSSIP_CLOCK_DISPARITY).toSlot()

  if pastSlot.afterGenesis and msgSlot < pastSlot.slot:
    return errIgnore("Sync committee slot in the past")

  ok(msgSlot)

func check_beacon_and_target_block(
    pool: var AttestationPool, data: AttestationData):
    Result[BlockSlot, ValidationError] =
  # The block being voted for (data.beacon_block_root) passes validation - by
  # extension, the target block must at that point also pass validation.
  # The target block is returned.
  # We rely on the chain DAG to have been validated, so check for the existence
  # of the block in the pool.
  let blck = pool.dag.getBlockRef(data.beacon_block_root).valueOr:
    pool.quarantine[].addMissing(data.beacon_block_root)
    return errIgnore("Attestation block unknown")

  # Not in spec - check that rewinding to the state is sane
  ? check_attestation_block(pool, data.slot, blck)

  # [REJECT] The attestation's target block is an ancestor of the block named
  # in the LMD vote -- i.e.
  # get_checkpoint_block(store, attestation.data.beacon_block_root,
  # attestation.data.target.epoch) == attestation.data.target.root
  # the sanity of target.epoch has been checked by check_attestation_slot_target
  let target = blck.atCheckpoint(data.target).valueOr:
    return errReject("Attestation target is not ancestor of LMD vote block")

  ok(target)

func check_aggregation_count(
    attestation: Attestation, singular: bool): Result[void, ValidationError] =
  let ones = attestation.aggregation_bits.countOnes()
  if singular and ones != 1:
    return errReject("Attestation must have a single attestation bit set")
  elif not singular and ones < 1:
    return errReject("Attestation must have at least one attestation bit set")

  ok()

func check_attestation_subnet(
    shufflingRef: ShufflingRef, slot: Slot, committee_index: CommitteeIndex,
    subnet_id: SubnetId): Result[void, ValidationError] =
  let
    expectedSubnet = compute_subnet_for_attestation(
      get_committee_count_per_slot(shufflingRef), slot, committee_index)

  if expectedSubnet != subnet_id:
    return errReject("Attestation not on the correct subnet")

  ok()

# Gossip Validation
# ----------------------------------------------------------------

# Generally, the following rules apply for gossip validation:
#
# [REJECT]
# This doesn't depend on the wall clock or the exact state of the DAG; it's
# an internal consistency/correctness check only, and effectively never has
# false positives. These don't, for example, arise from timeouts.
#
# [IGNORE]
# This may be intermittent, depend on timing or the current state of the DAG.

template checkedReject(
    msg: cstring, strictVerification: bool): untyped =
  if strictVerification:
    raiseAssert $msg
  errReject(msg)

template checkedReject(
    error: ValidationError, strictVerification: bool): untyped =
  doAssert error[0] == ValidationResult.Reject
  if strictVerification:
    raiseAssert $error[1]
  err(error)

template checkedResult*(
    error: ValidationError, strictVerification: bool): untyped =
  if error[0] == ValidationResult.Reject and strictVerification:
    raiseAssert $error[1]
  err(error)

# ChainDAGRef
template checkedReject(
    dag: ChainDAGRef, msg: cstring): untyped =
  checkedReject(msg, strictVerification in dag.updateFlags)

template checkedReject(
    dag: ChainDAGRef, error: ValidationError): untyped =
  checkedReject(error, strictVerification in dag.updateFlags)

template checkedResult(
    dag: ChainDAGRef, error: ValidationError): untyped =
  checkedResult(error, strictVerification in dag.updateFlags)

# AttestationPool
template checkedReject(
    pool: ref AttestationPool, msg: cstring): untyped =
  pool[].dag.checkedReject(msg)

template checkedReject(
    pool: ref AttestationPool, error: ValidationError): untyped =
  pool[].dag.checkedReject(error)

template checkedResult(
    pool: ref AttestationPool, error: ValidationError): untyped =
  pool[].dag.checkedResult(error)

# ValidatorChangePool
template checkedReject(
    pool: ValidatorChangePool, msg: cstring): untyped =
  pool.dag.checkedReject(msg)

template checkedReject(
    pool: ValidatorChangePool, error: ValidationError): untyped =
  pool.dag.checkedReject(error)

template checkedResult(
    pool: ValidatorChangePool, error: ValidationError): untyped =
  pool.dag.checkedResult(error)

template validateBeaconBlockBellatrix(
    signed_beacon_block: phase0.SignedBeaconBlock | altair.SignedBeaconBlock,
    parent: BlockRef): untyped =
  discard

# https://github.com/ethereum/consensus-specs/blob/v1.3.0/specs/bellatrix/p2p-interface.md#beacon_block
template validateBeaconBlockBellatrix(
    signed_beacon_block:
      bellatrix.SignedBeaconBlock |
      capella.SignedBeaconBlock |
      deneb.SignedBeaconBlock,
    parent: BlockRef): untyped =
  # If the execution is enabled for the block -- i.e.
  # is_execution_enabled(state, block.body) then validate the following:
  #
  # `is_execution_enabled(state, block.body)` is
  # `is_merge_transition_block(state, block.body) or is_merge_transition_complete(state)` is
  # `(not is_merge_transition_complete(state) and block.body.execution_payload != ExecutionPayload()) or is_merge_transition_complete(state)` is
  # `is_merge_transition_complete(state) or block.body.execution_payload != ExecutionPayload()` is
  # `is_merge_transition_complete(state) or is_execution_block(block)`
  #
  # `is_merge_transition_complete(state)` tests for
  # `state.latest_execution_payload_header != ExecutionPayloadHeader()`, while
  # https://github.com/ethereum/consensus-specs/blob/v1.3.0/specs/bellatrix/beacon-chain.md#block-processing
  # shows that `state.latest_execution_payload_header` being default or not is
  # exactly equivalent to whether that block's execution payload is default or
  # not, so test cached block information rather than reconstructing a state.
  if  signed_beacon_block.message.is_execution_block or
      not dag.loadExecutionBlockHash(parent).isZero:
    # [REJECT] The block's execution payload timestamp is correct with respect
    # to the slot -- i.e. execution_payload.timestamp ==
    # compute_timestamp_at_slot(state, block.slot).
    let timestampAtSlot =
      withState(dag.headState):
        compute_timestamp_at_slot(
          forkyState.data, signed_beacon_block.message.slot)
    if not (signed_beacon_block.message.body.execution_payload.timestamp ==
        timestampAtSlot):
      quarantine[].addUnviable(signed_beacon_block.root)
      return dag.checkedReject(
        "BeaconBlock: mismatched execution payload timestamp")

  # The condition:
  # [REJECT] The block's parent (defined by `block.parent_root`) passes all
  # validation (excluding execution node verification of the
  # `block.body.execution_payload`).
  # cannot occur here, because Nimbus's optimistic sync waits for either
  # `ACCEPTED` or `SYNCING` from the EL to get this far.

# https://github.com/ethereum/consensus-specs/blob/v1.4.0-beta.2/specs/deneb/p2p-interface.md#blob_sidecar_subnet_id
proc validateBlobSidecar*(
    dag: ChainDAGRef, quarantine: ref Quarantine,
    blobQuarantine: ref BlobQuarantine,sbs: SignedBlobSidecar,
    wallTime: BeaconTime, idx: BlobIndex): Result[void, ValidationError] =

  # [REJECT] The sidecar is for the correct topic --
  # i.e. sidecar.index matches the topic {index}.
  if sbs.message.index != idx:
    return dag.checkedReject("SignedBlobSidecar: mismatched gossip topic index")

  if dag.getBlockRef(sbs.message.block_root).isSome():
    return errIgnore("SignedBlobSidecar: already have block")

  # [IGNORE] The sidecar is not from a future slot (with a
  # MAXIMUM_GOSSIP_CLOCK_DISPARITY allowance) -- i.e. validate that
  # sidecar.slot <= current_slot (a client MAY queue future sidecars
  # for processing at the appropriate slot).
  if not (sbs.message.slot <=
      (wallTime + MAXIMUM_GOSSIP_CLOCK_DISPARITY).slotOrZero):
    return errIgnore("SignedBlobSidecar: slot too high")

  # [IGNORE] The block is from a slot greater than the latest
  # finalized slot -- i.e. validate that
  # signed_beacon_block.message.slot >
  # compute_start_slot_at_epoch(state.finalized_checkpoint.epoch)
  if not (sbs.message.slot > dag.finalizedHead.slot):
    return errIgnore("SignedBlobSidecar: slot already finalized")

  # [IGNORE] The block's parent (defined by block.parent_root) has
  # been seen (via both gossip and non-gossip sources) (a client MAY
  # queue blocks for processing once the parent block is retrieved).
  # [REJECT] The sidecar's block's parent (defined by sidecar.block_parent_root)
  # passes validation.
  let parentRes = dag.getBlockRef(sbs.message.block_parent_root)
  if parentRes.isErr:
    if sbs.message.block_parent_root in quarantine[].unviable:
      return dag.checkedReject("SignedBlobSidecar: parent not validated")
    else:
      return errIgnore("SignedBlobSidecar: parent not found")
  template parent: untyped = parentRes.get

  # [REJECT] The sidecar is from a higher slot than the sidecar's
  # block's parent (defined by sidecar.block_parent_root).
  if sbs.message.slot <= parent.bid.slot:
    return dag.checkedReject("SignedBlobSidecar: slot lower than parents'")

  # [REJECT] The sidecar is proposed by the expected proposer_index
  # for the block's slot in the context of the current shuffling
  # (defined by block_parent_root/slot).  If the proposer_index
  # cannot immediately be verified against the expected shuffling,
  # the sidecar MAY be queued for later processing while proposers
  # for the block's branch are calculated -- in such a case do not
  # REJECT, instead IGNORE this message.
  let
    proposer = getProposer(
      dag, parent, sbs.message.slot).valueOr:
      warn "cannot compute proposer for blob"
      return errIgnore("SignedBlobSidecar: Cannot compute proposer")

  if uint64(proposer) != sbs.message.proposer_index:
    return dag.checkedReject("SignedBlobSidecar: Unexpected proposer")

  # [REJECT] The proposer signature, signed_blob_sidecar.signature,
  # is valid as verified by verify_sidecar_signature.
  if not verify_blob_signature(
    dag.forkAtEpoch(sbs.message.slot.epoch),
    getStateField(dag.headState, genesis_validators_root),
    sbs.message.slot,
    sbs.message,
    dag.validatorKey(proposer).get(),
    sbs.signature):
    return dag.checkedReject("SignedBlobSidecar: invalid blob signature")

  # [IGNORE] The sidecar is the only sidecar with valid signature
  # received for the tuple (sidecar.block_root, sidecar.index).
  if blobQuarantine[].hasBlob(sbs.message):
    return errIgnore(
      "SignedBlobSidecar: already have blob with valid signature")

  ok()


# https://github.com/ethereum/consensus-specs/blob/v1.3.0/specs/phase0/p2p-interface.md#beacon_block
# https://github.com/ethereum/consensus-specs/blob/v1.3.0/specs/bellatrix/p2p-interface.md#beacon_block
proc validateBeaconBlock*(
    dag: ChainDAGRef, quarantine: ref Quarantine,
    signed_beacon_block: ForkySignedBeaconBlock,
    wallTime: BeaconTime, flags: UpdateFlags): Result[void, ValidationError] =
  # In general, checks are ordered from cheap to expensive. Especially, crypto
  # verification could be quite a bit more expensive than the rest. This is an
  # externally easy-to-invoke function by tossing network packets at the node.

  # [IGNORE] The block is not from a future slot (with a
  # MAXIMUM_GOSSIP_CLOCK_DISPARITY allowance) -- i.e. validate that
  # signed_beacon_block.message.slot <= current_slot (a client MAY queue future
  # blocks for processing at the appropriate slot).
  if not (signed_beacon_block.message.slot <=
      (wallTime + MAXIMUM_GOSSIP_CLOCK_DISPARITY).slotOrZero):
    return errIgnore("BeaconBlock: slot too high")

  # [IGNORE] The block is from a slot greater than the latest finalized slot --
  # i.e. validate that signed_beacon_block.message.slot >
  # compute_start_slot_at_epoch(state.finalized_checkpoint.epoch)
  if not (signed_beacon_block.message.slot > dag.finalizedHead.slot):
    return errIgnore("BeaconBlock: slot already finalized")

  # [IGNORE] The block is the first block with valid signature received for the
  # proposer for the slot, signed_beacon_block.message.slot.
  #
  # While this condition is similar to the proposer slashing condition at
  # https://github.com/ethereum/consensus-specs/blob/v1.4.0-beta.1/specs/phase0/validator.md#proposer-slashing
  # it's not identical, and this check does not address slashing:
  #
  # (1) The beacon blocks must be conflicting, i.e. different, for the same
  #     slot and proposer. This check also catches identical blocks.
  #
  # (2) By this point in the function, it's not been checked whether they're
  #     signed yet. As in general, expensive checks should be deferred, this
  #     would add complexity not directly relevant this function.
  #
  # (3) As evidenced by point (1), the similarity in the validation condition
  #     and slashing condition, while not coincidental, aren't similar enough
  #     to combine, as one or the other might drift.
  #
  # (4) Furthermore, this function, as much as possible, simply returns a yes
  #     or no answer, without modifying other state for p2p network interface
  #     validation. Complicating this interface, for the sake of sharing only
  #     couple lines of code, wouldn't be worthwhile.
  #
  # TODO might check unresolved/orphaned blocks too, and this might not see all
  # blocks at a given slot (though, in theory, those get checked elsewhere), or
  # adding metrics that count how often these conditions occur.
  if dag.containsForkBlock(signed_beacon_block.root):
    # The gossip algorithm itself already does one round of hashing to find
    # already-seen data, but it is fairly aggressive about forgetting about
    # what it has seen already
    # "[IGNORE] The block is the first block ..."
    return errIgnore("BeaconBlock: already seen")

  let
    slotBlock = getBlockIdAtSlot(dag, signed_beacon_block.message.slot)

  if slotBlock.isSome() and slotBlock.get().isProposed() and
      slotBlock.get().bid.slot == signed_beacon_block.message.slot:
    let curBlock = dag.getForkedBlock(slotBlock.get().bid)
    if curBlock.isOk():
      let data = curBlock.get()
      if getForkedBlockField(data, proposer_index) ==
            signed_beacon_block.message.proposer_index and
          data.signature.toRaw() != signed_beacon_block.signature.toRaw():
        return errIgnore("BeaconBlock: already proposed in the same slot")

  # [IGNORE] The block's parent (defined by block.parent_root) has been seen
  # (via both gossip and non-gossip sources) (a client MAY queue blocks for
  # processing once the parent block is retrieved).
  #
  # [REJECT] The block's parent (defined by block.parent_root)
  # passes validation.
  let parent = dag.getBlockRef(signed_beacon_block.message.parent_root).valueOr:
    if signed_beacon_block.message.parent_root in quarantine[].unviable:
      quarantine[].addUnviable(signed_beacon_block.root)

      # https://github.com/ethereum/consensus-specs/blob/v1.3.0/specs/bellatrix/p2p-interface.md#beacon_block
      # `is_execution_enabled(state, block.body)` check, but unlike in
      # validateBeaconBlockBellatrix() don't have parent BlockRef.
      if  signed_beacon_block.message.is_execution_block or
          not dag.loadExecutionBlockHash(dag.finalizedHead.blck).isZero:
        # Blocks with execution enabled will be permitted to propagate
        # regardless of the validity of the execution payload. This prevents
        # network segregation between optimistic and non-optimistic nodes.
        #
        # [IGNORE] The block's parent (defined by `block.parent_root`)
        # passes all validation (including execution node verification of the
        # `block.body.execution_payload`).
        return errIgnore("BeaconBlock: ignored, parent from unviable fork")
      else:
        # [REJECT] The block's parent (defined by `block.parent_root`) passes
        # validation.
        return dag.checkedReject(
          "BeaconBlock: rejected, parent from unviable fork")

    # When the parent is missing, we can't validate the block - we'll queue it
    # in the quarantine for later processing
    if (let r = quarantine[].addOrphan(
        dag.finalizedHead.slot,
        ForkedSignedBeaconBlock.init(signed_beacon_block)); r.isErr):
      debug "validateBeaconBlock: could not add orphan",
       blockRoot = shortLog(signed_beacon_block.root),
       blck = shortLog(signed_beacon_block.message),
       err = r.error()
    else:
      debug "Block quarantined",
        blockRoot = shortLog(signed_beacon_block.root),
        blck = shortLog(signed_beacon_block.message),
        signature = shortLog(signed_beacon_block.signature)
    return errIgnore("BeaconBlock: Parent not found")

  # Continues block parent validity checking in optimistic case, where it does
  # appear as a `BlockRef` (and not handled above) but isn't usable for gossip
  # validation.
  validateBeaconBlockBellatrix(signed_beacon_block, parent)

  # [REJECT] The block is from a higher slot than its parent.
  if not (signed_beacon_block.message.slot > parent.bid.slot):
    return dag.checkedReject(
      "BeaconBlock: block not from higher slot than its parent")

  # [REJECT] The current finalized_checkpoint is an ancestor of block -- i.e.
  # get_ancestor(store, block.parent_root,
  # compute_start_slot_at_epoch(store.finalized_checkpoint.epoch)) ==
  # store.finalized_checkpoint.root
  let
    finalized_checkpoint = getStateField(dag.headState, finalized_checkpoint)
    ancestor = get_ancestor(parent, finalized_checkpoint.epoch.start_slot)

  if ancestor.isNil:
    # This shouldn't happen: we should always be able to trace the parent back
    # to the finalized checkpoint (else it wouldn't be in the DAG)
    return errIgnore("BeaconBlock: Can't find ancestor")

  if not (
      finalized_checkpoint.root == ancestor.root or
      finalized_checkpoint.root.isZero):
    quarantine[].addUnviable(signed_beacon_block.root)
    return dag.checkedReject(
      "BeaconBlock: Finalized checkpoint not an ancestor")

  # [REJECT] The block is proposed by the expected proposer_index for the
  # block's slot in the context of the current shuffling (defined by
  # parent_root/slot). If the proposer_index cannot immediately be verified
  # against the expected shuffling, the block MAY be queued for later
  # processing while proposers for the block's branch are calculated -- in such
  # a case do not REJECT, instead IGNORE this message.
  let
    proposer = getProposer(
        dag, parent, signed_beacon_block.message.slot).valueOr:
      warn "cannot compute proposer for message"
      return errIgnore("BeaconBlock: Cannot compute proposer") # internal issue

  if uint64(proposer) != signed_beacon_block.message.proposer_index:
    quarantine[].addUnviable(signed_beacon_block.root)
    return dag.checkedReject("BeaconBlock: Unexpected proposer proposer")

  # [REJECT] The proposer signature, signed_beacon_block.signature, is valid
  # with respect to the proposer_index pubkey.
  if not verify_block_signature(
      dag.forkAtEpoch(signed_beacon_block.message.slot.epoch),
      getStateField(dag.headState, genesis_validators_root),
      signed_beacon_block.message.slot,
      signed_beacon_block.root,
      dag.validatorKey(proposer).get(),
      signed_beacon_block.signature):
    quarantine[].addUnviable(signed_beacon_block.root)
    return dag.checkedReject("BeaconBlock: Invalid proposer signature")

  ok()

# https://github.com/ethereum/consensus-specs/blob/v1.4.0-beta.1/specs/phase0/p2p-interface.md#beacon_attestation_subnet_id
# https://github.com/ethereum/consensus-specs/blob/v1.4.0-beta.2/specs/deneb/p2p-interface.md#beacon_aggregate_and_proof
proc validateAttestation*(
    pool: ref AttestationPool,
    batchCrypto: ref BatchCrypto,
    attestation: Attestation,
    wallTime: BeaconTime,
    subnet_id: SubnetId, checkSignature: bool):
    Future[Result[
      tuple[attesting_index: ValidatorIndex, sig: CookedSig],
      ValidationError]] {.async.} =
  # Some of the checks below have been reordered compared to the spec, to
  # perform the cheap checks first - in particular, we want to avoid loading
  # an `EpochRef` and checking signatures. This reordering might lead to
  # different IGNORE/REJECT results in turn affecting gossip scores.

  # [REJECT] The attestation's epoch matches its target -- i.e.
  # attestation.data.target.epoch ==
  # compute_epoch_at_slot(attestation.data.slot)
  let slot = block:
    let v = check_attestation_slot_target(attestation.data)
    if v.isErr():
      return pool.checkedReject(v.error())
    v.get()

  # attestation.data.slot is within the last ATTESTATION_PROPAGATION_SLOT_RANGE
  # slots (within a MAXIMUM_GOSSIP_CLOCK_DISPARITY allowance) -- i.e.
  # attestation.data.slot + ATTESTATION_PROPAGATION_SLOT_RANGE >= current_slot
  # >= attestation.data.slot (a client MAY queue future attestations for
  # processing at the appropriate slot).
  #
  # https://github.com/ethereum/consensus-specs/blob/v1.4.0-beta.2/specs/deneb/p2p-interface.md#beacon_attestation_subnet_id
  # modifies this for Deneb and newer forks.
  block:
    let v = check_propagation_slot_range(
      pool.dag.cfg.consensusForkAtEpoch(wallTime.slotOrZero.epoch), slot,
      wallTime)
    if v.isErr():  # [IGNORE]
      return err(v.error())

  # The attestation is unaggregated -- that is, it has exactly one
  # participating validator (len([bit for bit in attestation.aggregation_bits
  # if bit == 0b1]) == 1).
  block:
    let v = check_aggregation_count(attestation, singular = true)
    if v.isErr():  # [REJECT]
      return pool.checkedReject(v.error)

  # The block being voted for (attestation.data.beacon_block_root) has been seen
  # (via both gossip and non-gossip sources) (a client MAY queue attestations
  # for processing once block is retrieved).
  # [REJECT] The block being voted for (attestation.data.beacon_block_root)
  # passes validation.
  # [IGNORE] if block is unseen so far and enqueue it in missing blocks
  let target = block:
    let v = check_beacon_and_target_block(pool[], attestation.data)
    if v.isErr():  # [IGNORE/REJECT]
      return pool.checkedResult(v.error)
    v.get()

  # The following rule follows implicitly from that we clear out any
  # unviable blocks from the chain dag:
  #
  # [IGNORE] The current finalized_checkpoint is an ancestor of the block
  # defined by attestation.data.beacon_block_root -- i.e.
  # get_checkpoint_block(store, attestation.data.beacon_block_root,
  # store.finalized_checkpoint.epoch) == store.finalized_checkpoint.root
  let
    shufflingRef =
      pool.dag.getShufflingRef(target.blck, target.slot.epoch, false).valueOr:
        # Target is verified - shouldn't happen
        warn "No shuffling for attestation - report bug",
          attestation = shortLog(attestation), target = shortLog(target)
        return errIgnore("Attestation: no shuffling")

  # [REJECT] The committee index is within the expected range -- i.e.
  # data.index < get_committee_count_per_slot(state, data.target.epoch).
  let committee_index = block:
    let idx = shufflingRef.get_committee_index(attestation.data.index)
    if idx.isErr():
      return pool.checkedReject(
        "Attestation: committee index not within expected range")
    idx.get()

  # [REJECT] The attestation is for the correct subnet -- i.e.
  # compute_subnet_for_attestation(committees_per_slot,
  # attestation.data.slot, attestation.data.index) == subnet_id, where
  # committees_per_slot = get_committee_count_per_slot(state,
  # attestation.data.target.epoch), which may be pre-computed along with the
  # committee information for the signature check.
  block:
    let v = check_attestation_subnet(
      shufflingRef, attestation.data.slot, committee_index, subnet_id)
    if v.isErr():  # [REJECT]
      return pool.checkedReject(v.error)

  # [REJECT] The number of aggregation bits matches the committee size -- i.e.
  # len(attestation.aggregation_bits) == len(get_beacon_committee(state,
  # data.slot, data.index)).
  #
  # This uses the same epochRef as data.target.epoch, because the attestation's
  # epoch matches its target and attestation.data.target.root is an ancestor of
  # attestation.data.beacon_block_root.
  if not (attestation.aggregation_bits.lenu64 == get_beacon_committee_len(
      shufflingRef, attestation.data.slot, committee_index)):
    return pool.checkedReject(
      "Attestation: number of aggregation bits and committee size mismatch")

  let
    fork = pool.dag.forkAtEpoch(attestation.data.slot.epoch)
    attesting_index = get_attesting_indices_one(
      shufflingRef, slot, committee_index, attestation.aggregation_bits)

  # The number of aggregation bits matches the committee size, which ensures
  # this condition holds.
  doAssert attesting_index.isSome(),
    "We've checked bits length and one count already"
  let validator_index = attesting_index.get()

  # There has been no other valid attestation seen on an attestation subnet
  # that has an identical `attestation.data.target.epoch` and participating
  # validator index.
  # Slightly modified to allow only newer attestations than were previously
  # seen (no point in propagating older votes)
  if (pool.nextAttestationEpoch.lenu64 > validator_index.uint64) and
      pool.nextAttestationEpoch[validator_index].subnet >
        attestation.data.target.epoch:
    return errIgnore("Attestation: Validator has already voted in epoch")

  let pubkey = pool.dag.validatorKey(validator_index).valueOr:
    # can't happen, in theory, because we checked the aggregator index above
    return errIgnore("Attestation: cannot find validator pubkey")

  # [REJECT] The signature of `attestation` is valid.

  # In the spec, is_valid_indexed_attestation is used to verify the signature -
  # here, we do a batch verification instead
  let sig =
    if checkSignature:
      # Attestation signatures are batch-verified
      let deferredCrypto = batchCrypto
                             .scheduleAttestationCheck(
                              fork, attestation.data, pubkey,
                              attestation.signature)
      if deferredCrypto.isErr():
        return pool.checkedReject(deferredCrypto.error)

      let (cryptoFut, sig) = deferredCrypto.get()
      # Await the crypto check
      let x = (await cryptoFut)
      case x
      of BatchResult.Invalid:
        return pool.checkedReject("Attestation: invalid signature")
      of BatchResult.Timeout:
        beacon_attestations_dropped_queue_full.inc()
        return errIgnore("Attestation: timeout checking signature")
      of BatchResult.Valid:
        sig # keep going only in this case
    else:
      attestation.signature.load().valueOr:
        return pool.checkedReject("Attestation: unable to load signature")

  # Only valid attestations go in the list, which keeps validator_index
  # in range
  if not (pool.nextAttestationEpoch.lenu64 > validator_index.uint64):
    pool.nextAttestationEpoch.setLen(validator_index.int + 1)
  pool.nextAttestationEpoch[validator_index].subnet =
    attestation.data.target.epoch + 1

  return ok((validator_index, sig))

# https://github.com/ethereum/consensus-specs/blob/v1.4.0-beta.1/specs/phase0/p2p-interface.md#beacon_aggregate_and_proof
# https://github.com/ethereum/consensus-specs/blob/v1.4.0-beta.2/specs/deneb/p2p-interface.md#beacon_aggregate_and_proof
proc validateAggregate*(
    pool: ref AttestationPool,
    batchCrypto: ref BatchCrypto,
    signedAggregateAndProof: SignedAggregateAndProof,
    wallTime: BeaconTime,
    checkSignature = true, checkCover = true):
    Future[Result[
      tuple[attestingIndices: seq[ValidatorIndex], sig: CookedSig],
      ValidationError]] {.async.} =
  # Some of the checks below have been reordered compared to the spec, to
  # perform the cheap checks first - in particular, we want to avoid loading
  # an `EpochRef` and checking signatures. This reordering might lead to
  # different IGNORE/REJECT results in turn affecting gossip scores.

  template aggregate_and_proof: untyped = signedAggregateAndProof.message
  template aggregate: untyped = aggregate_and_proof.aggregate

  # [REJECT] The aggregate attestation's epoch matches its target -- i.e.
  # `aggregate.data.target.epoch == compute_epoch_at_slot(aggregate.data.slot)`
  let slot = block:
    let v = check_attestation_slot_target(aggregate.data)
    if v.isErr():
      return pool.checkedReject(v.error)
    v.get()

  # [IGNORE] aggregate.data.slot is within the last
  # ATTESTATION_PROPAGATION_SLOT_RANGE slots (with a
  # MAXIMUM_GOSSIP_CLOCK_DISPARITY allowance) -- i.e. aggregate.data.slot +
  # ATTESTATION_PROPAGATION_SLOT_RANGE >= current_slot >= aggregate.data.slot
  #
  # https://github.com/ethereum/consensus-specs/blob/v1.4.0-beta.2/specs/deneb/p2p-interface.md#beacon_aggregate_and_proof
  # modifies this for Deneb and newer forks.
  block:
    let v = check_propagation_slot_range(
      pool.dag.cfg.consensusForkAtEpoch(wallTime.slotOrZero.epoch), slot,
      wallTime)
    if v.isErr():  # [IGNORE]
      return err(v.error())

  # [IGNORE] The aggregate is the first valid aggregate received for the
  # aggregator with index aggregate_and_proof.aggregator_index for the epoch
  # aggregate.data.target.epoch.
  # Slightly modified to allow only newer attestations than were previously
  # seen (no point in propagating older votes)
  if (pool.nextAttestationEpoch.lenu64 >
        aggregate_and_proof.aggregator_index) and
      pool.nextAttestationEpoch[
          aggregate_and_proof.aggregator_index].aggregate >
        aggregate.data.target.epoch:
    return errIgnore("Aggregate: validator has already aggregated in epoch")

  # [REJECT] The attestation has participants -- that is,
  # len(get_attesting_indices(state, aggregate.data, aggregate.aggregation_bits)) >= 1.
  #
  # get_attesting_indices() is:
  # committee = get_beacon_committee(state, data.slot, data.index)
  # return set(index for i, index in enumerate(committee) if bits[i])
  #
  # the attestation doesn't have participants is iff either:
  # (1) the aggregation bits are all 0; or
  # (2) the non-zero aggregation bits don't overlap with extant committee
  #     members, i.e. they counts don't match.
  # But (2) would reflect an invalid aggregation in other ways, so reject it
  # either way.
  block:
    let v = check_aggregation_count(aggregate, singular = false)
    if v.isErr():  # [REJECT]
      return pool.checkedReject(v.error)

  # [REJECT] The block being voted for (aggregate.data.beacon_block_root)
  # passes validation.
  # [IGNORE] if block is unseen so far and enqueue it in missing blocks
  let target = block:
    let v = check_beacon_and_target_block(pool[], aggregate.data)
    if v.isErr():  # [IGNORE/REJECT]
      return pool.checkedResult(v.error)
    v.get()

  if checkCover and
      pool[].covers(aggregate.data, aggregate.aggregation_bits):
    # [IGNORE] A valid aggregate attestation defined by
    # `hash_tree_root(aggregate.data)` whose `aggregation_bits` is a non-strict
    # superset has _not_ already been seen.
    # https://github.com/ethereum/consensus-specs/pull/2847
    return errIgnore("Aggregate already covered")

  let
    shufflingRef =
      pool.dag.getShufflingRef(target.blck, target.slot.epoch, false).valueOr:
        # Target is verified - shouldn't happen
        warn "No shuffling for attestation - report bug",
          aggregate = shortLog(aggregate), target = shortLog(target)
        return errIgnore("Aggregate: no shuffling")

  # [REJECT] The committee index is within the expected range -- i.e.
  # data.index < get_committee_count_per_slot(state, data.target.epoch).
  let committee_index = block:
    let idx = shufflingRef.get_committee_index(aggregate.data.index)
    if idx.isErr():
      return pool.checkedReject(
        "Attestation: committee index not within expected range")
    idx.get()

  # [REJECT] aggregate_and_proof.selection_proof selects the validator as an
  # aggregator for the slot -- i.e. is_aggregator(state, aggregate.data.slot,
  # aggregate.data.index, aggregate_and_proof.selection_proof) returns True.
  if not is_aggregator(
      shufflingRef, slot, committee_index, aggregate_and_proof.selection_proof):
    return pool.checkedReject("Aggregate: incorrect aggregator")

  # [REJECT] The aggregator's validator index is within the committee -- i.e.
  # aggregate_and_proof.aggregator_index in get_beacon_committee(state,
  # aggregate.data.slot, aggregate.data.index).

  let aggregator_index =
    ValidatorIndex.init(aggregate_and_proof.aggregator_index).valueOr:
      return pool.checkedReject("Aggregate: invalid aggregator index")

  if aggregator_index notin
      get_beacon_committee(shufflingRef, slot, committee_index):
    return pool.checkedReject(
      "Aggregate: aggregator's validator index not in committee")

  # 1. [REJECT] The aggregate_and_proof.selection_proof is a valid signature
  #    of the aggregate.data.slot by the validator with index
  #    aggregate_and_proof.aggregator_index.
  #    get_slot_signature(state, aggregate.data.slot, privkey)
  # 2. [REJECT] The aggregator signature,
  #    signed_aggregate_and_proof.signature, is valid.
  # 3. [REJECT] The signature of aggregate is valid.

  let
    fork = pool.dag.forkAtEpoch(aggregate.data.slot.epoch)
    attesting_indices = get_attesting_indices(
      shufflingRef, slot, committee_index, aggregate.aggregation_bits)

  let
    sig = if checkSignature:
      let deferredCrypto = batchCrypto
                    .scheduleAggregateChecks(
                      fork, signedAggregateAndProof, pool.dag,
                      attesting_indices
                    )
      if deferredCrypto.isErr():
        return pool.checkedReject(deferredCrypto.error)

      let
        (aggregatorFut, slotFut, aggregateFut, sig) = deferredCrypto.get()

      block:
        # [REJECT] The aggregator signature,
        # signed_aggregate_and_proof.signature, is valid.
        let x = await aggregatorFut
        case x
        of BatchResult.Invalid:
          return pool.checkedReject("Aggregate: invalid aggregator signature")
        of BatchResult.Timeout:
          beacon_aggregates_dropped_queue_full.inc()
          return errIgnore("Aggregate: timeout checking aggregator signature")
        of BatchResult.Valid:
          discard

      block:
        # [REJECT] aggregate_and_proof.selection_proof
        let x = await slotFut
        case x
        of BatchResult.Invalid:
          return pool.checkedReject("Aggregate: invalid slot signature")
        of BatchResult.Timeout:
          beacon_aggregates_dropped_queue_full.inc()
          return errIgnore("Aggregate: timeout checking slot signature")
        of BatchResult.Valid:
          discard

      block:
        # [REJECT] The aggregator signature,
        # signed_aggregate_and_proof.signature, is valid.
        let x = await aggregateFut
        case x
        of BatchResult.Invalid:
          return pool.checkedReject("Aggregate: invalid aggregate signature")
        of BatchResult.Timeout:
          beacon_aggregates_dropped_queue_full.inc()
          return errIgnore("Aggregate: timeout checking aggregate signature")
        of BatchResult.Valid:
          discard
      sig
    else:
      aggregate.signature.load().valueOr:
        return pool.checkedReject("Aggregate: unable to load signature")

  # The following rule follows implicitly from that we clear out any
  # unviable blocks from the chain dag:
  #
  # [IGNORE] The current finalized_checkpoint is an ancestor of the block
  # defined by aggregate.data.beacon_block_root -- i.e.
  # get_checkpoint_block(store, aggregate.data.beacon_block_root,
  # finalized_checkpoint.epoch) == store.finalized_checkpoint.root

  # Only valid aggregates go in the list
  if pool.nextAttestationEpoch.lenu64 <= aggregate_and_proof.aggregator_index:
    pool.nextAttestationEpoch.setLen(
      aggregate_and_proof.aggregator_index.int + 1)
  pool.nextAttestationEpoch[aggregate_and_proof.aggregator_index].aggregate =
    aggregate.data.target.epoch + 1

  return ok((attesting_indices, sig))

# https://github.com/ethereum/consensus-specs/blob/v1.3.0/specs/capella/p2p-interface.md#bls_to_execution_change
proc validateBlsToExecutionChange*(
    pool: ValidatorChangePool, batchCrypto: ref BatchCrypto,
    signed_address_change: SignedBLSToExecutionChange,
    wallEpoch: Epoch): Future[Result[void, ValidationError]] {.async.} =
  # [IGNORE] `current_epoch >= CAPELLA_FORK_EPOCH`, where `current_epoch` is
  # defined by the current wall-clock time.
  if not (wallEpoch >= pool.dag.cfg.CAPELLA_FORK_EPOCH):
    return errIgnore(
      "SignedBLSToExecutionChange: not accepting gossip until Capella")

  # [IGNORE] The `signed_bls_to_execution_change` is the first valid signed bls
  # to execution change received for the validator with index
  # `signed_bls_to_execution_change.message.validator_index`.
  if pool.isSeen(signed_address_change):
    return errIgnore(
      "SignedBLSToExecutionChange: not first valid change for validator index")

  # [REJECT] All of the conditions within `process_bls_to_execution_change`
  # pass validation.
  withState(pool.dag.headState):
    when consensusFork < ConsensusFork.Capella:
      return errIgnore(
        "SignedBLSToExecutionChange: can't validate against pre-Capella state")
    else:
      let res = check_bls_to_execution_change(
        pool.dag.cfg.genesisFork, forkyState.data, signed_address_change,
        {skipBlsValidation})
      if res.isErr:
        return pool.checkedReject(res.error)

      # BLS to execution change signatures are batch-verified
      let deferredCrypto = batchCrypto.scheduleBlsToExecutionChangeCheck(
        pool.dag.cfg.genesisFork, signed_address_change, pool.dag)
      if deferredCrypto.isErr():
        return pool.checkedReject(deferredCrypto.error)

      let (cryptoFut, sig) = deferredCrypto.get()
      case await cryptoFut
      of BatchResult.Invalid:
        return pool.checkedReject(
          "SignedBLSToExecutionChange: invalid signature")
      of BatchResult.Timeout:
        return errIgnore(
          "SignedBLSToExecutionChange: timeout checking signature")
      of BatchResult.Valid:
        discard  # keep going only in this case

  return ok()

# https://github.com/ethereum/consensus-specs/blob/v1.3.0/specs/phase0/p2p-interface.md#attester_slashing
proc validateAttesterSlashing*(
    pool: ValidatorChangePool, attester_slashing: AttesterSlashing):
    Result[void, ValidationError] =
  # [IGNORE] At least one index in the intersection of the attesting indices of
  # each attestation has not yet been seen in any prior attester_slashing (i.e.
  # attester_slashed_indices = set(attestation_1.attesting_indices).intersection(attestation_2.attesting_indices),
  # verify if any(attester_slashed_indices.difference(prior_seen_attester_slashed_indices))).
  if pool.isSeen(attester_slashing):
    return errIgnore(
      "AttesterSlashing: attester-slashed index already attester-slashed")

  # [REJECT] All of the conditions within process_attester_slashing pass
  # validation.
  let attester_slashing_validity =
    check_attester_slashing(pool.dag.headState, attester_slashing, {})
  if attester_slashing_validity.isErr:
    return pool.checkedReject(attester_slashing_validity.error)

  ok()

# https://github.com/ethereum/consensus-specs/blob/v1.3.0/specs/phase0/p2p-interface.md#proposer_slashing
proc validateProposerSlashing*(
    pool: ValidatorChangePool, proposer_slashing: ProposerSlashing):
    Result[void, ValidationError] =
  # Not from spec; the rest of NBC wouldn't have correctly processed it either.
  if proposer_slashing.signed_header_1.message.proposer_index > int.high.uint64:
    return errIgnore("ProposerSlashing: proposer-slashed index too high")

  # [IGNORE] The proposer slashing is the first valid proposer slashing
  # received for the proposer with index
  # proposer_slashing.signed_header_1.message.proposer_index.
  if pool.isSeen(proposer_slashing):
    return errIgnore(
      "ProposerSlashing: proposer-slashed index already proposer-slashed")

  # [REJECT] All of the conditions within process_proposer_slashing
  # pass validation.
  let proposer_slashing_validity =
    check_proposer_slashing(pool.dag.headState, proposer_slashing, {})
  if proposer_slashing_validity.isErr:
    return pool.checkedReject(proposer_slashing_validity.error)

  ok()

# https://github.com/ethereum/consensus-specs/blob/v1.4.0-beta.1/specs/phase0/p2p-interface.md#voluntary_exit
proc validateVoluntaryExit*(
    pool: ValidatorChangePool, signed_voluntary_exit: SignedVoluntaryExit):
    Result[void, ValidationError] =
  # [IGNORE] The voluntary exit is the first valid voluntary exit received for
  # the validator with index signed_voluntary_exit.message.validator_index.
  if signed_voluntary_exit.message.validator_index >=
      getStateField(pool.dag.headState, validators).lenu64:
    return errIgnore("VoluntaryExit: validator index too high")

  # Given that getStateField(pool.dag.headState, validators) is a seq,
  # signed_voluntary_exit.message.validator_index.int is already valid, but
  # check explicitly if one changes that data structure.
  if pool.isSeen(signed_voluntary_exit):
    return errIgnore(
      "VoluntaryExit: validator index already voluntarily exited")

  # [REJECT] All of the conditions within process_voluntary_exit pass
  # validation.
  let voluntary_exit_validity =
    check_voluntary_exit(
      pool.dag.cfg, pool.dag.headState, signed_voluntary_exit, {})
  if voluntary_exit_validity.isErr:
    return pool.checkedReject(voluntary_exit_validity.error)

  # Send notification about new voluntary exit via callback
  if not(isNil(pool.onVoluntaryExitReceived)):
    pool.onVoluntaryExitReceived(signed_voluntary_exit)

  ok()

# https://github.com/ethereum/consensus-specs/blob/v1.4.0-beta.1/specs/altair/p2p-interface.md#sync_committee_subnet_id
proc validateSyncCommitteeMessage*(
    dag: ChainDAGRef,
    quarantine: ref Quarantine,
    batchCrypto: ref BatchCrypto,
    syncCommitteeMsgPool: ref SyncCommitteeMsgPool,
    msg: SyncCommitteeMessage,
    subcommitteeIdx: SyncSubcommitteeIndex,
    wallTime: BeaconTime,
    checkSignature: bool):
    Future[Result[
      (BlockId, CookedSig, seq[uint64]), ValidationError]] {.async.} =
  block:
    # [IGNORE] The message's slot is for the current slot (with a
    # `MAXIMUM_GOSSIP_CLOCK_DISPARITY` allowance), i.e.
    # `sync_committee_message.slot == current_slot`.
    let v = check_slot_exact(msg.slot, wallTime)
    if v.isErr():
      return err(v.error())

  # [REJECT] The subnet_id is valid for the given validator
  # i.e. subnet_id in compute_subnets_for_sync_committee(state, sync_committee_message.validator_index).
  # Note this validation implies the validator is part of the broader
  # current sync committee along with the correct subcommittee.
  # This check also ensures that the validator index is in range
  let positionsInSubcommittee = dag.getSubcommitteePositions(
    msg.slot + 1, subcommitteeIdx, msg.validator_index)

  if positionsInSubcommittee.len == 0:
    return dag.checkedReject(
      "SyncCommitteeMessage: originator not part of sync committee")

  # [IGNORE] The block being signed (`sync_committee_message.beacon_block_root`)
  # has been seen (via both gossip and non-gossip sources) (a client MAY queue
  # sync committee messages for processing once block is received)
  # [REJECT] The block being signed (`sync_committee_message.beacon_block_root`)
  # passes validation.
  let
    blockRoot = msg.beacon_block_root
    blck = dag.getBlockRef(blockRoot).valueOr:
      if blockRoot in quarantine[].unviable:
        return dag.checkedReject("SyncCommitteeMessage: target invalid")
      quarantine[].addMissing(blockRoot)
      return errIgnore("SyncCommitteeMessage: target not found")

  block:
    # [IGNORE] There has been no other valid sync committee message for the
    # declared `slot` for the validator referenced by
    # `sync_committee_message.validator_index`
    #
    # Note this validation is per topic so that for a given slot, multiple
    # messages could be forwarded with the same validator_index as long as
    # the subnet_ids are distinct.
    if syncCommitteeMsgPool[].isSeen(msg, subcommitteeIdx, dag.head.bid):
      return errIgnore("SyncCommitteeMessage: duplicate message")

  # [REJECT] The signature is valid for the message beacon_block_root for the
  # validator referenced by validator_index.
  let
    senderPubKey = dag.validatorKey(msg.validator_index).valueOr:
      return dag.checkedReject("SyncCommitteeMessage: invalid validator index")

  let sig =
    if checkSignature:
      # Attestation signatures are batch-verified
      let deferredCrypto = batchCrypto
                            .scheduleSyncCommitteeMessageCheck(
                              dag.forkAtEpoch(msg.slot.epoch),
                              msg.slot, msg.beacon_block_root,
                              senderPubKey, msg.signature)
      if deferredCrypto.isErr():
        return dag.checkedReject(deferredCrypto.error)

      # Await the crypto check
      let
        (cryptoFut, sig) = deferredCrypto.get()

      let x = (await cryptoFut)
      case x
      of BatchResult.Invalid:
        return dag.checkedReject("SyncCommitteeMessage: invalid signature")
      of BatchResult.Timeout:
        beacon_sync_messages_dropped_queue_full.inc()
        return errIgnore("SyncCommitteeMessage: timeout checking signature")
      of BatchResult.Valid:
        sig # keep going only in this case
    else:
      msg.signature.load().valueOr:
        return dag.checkedReject(
          "SyncCommitteeMessage: unable to load signature")

  return ok((blck.bid, sig, positionsInSubcommittee))

# https://github.com/ethereum/consensus-specs/blob/v1.3.0/specs/altair/p2p-interface.md#sync_committee_contribution_and_proof
proc validateContribution*(
    dag: ChainDAGRef,
    quarantine: ref Quarantine,
    batchCrypto: ref BatchCrypto,
    syncCommitteeMsgPool: ref SyncCommitteeMsgPool,
    msg: SignedContributionAndProof,
    wallTime: BeaconTime,
    checkSignature: bool
): Future[Result[
    (BlockId, CookedSig, seq[ValidatorIndex]), ValidationError]] {.async.} =
  block:
    # [IGNORE] The contribution's slot is for the current slot
    # (with a MAXIMUM_GOSSIP_CLOCK_DISPARITY allowance)
    # i.e. contribution.slot == current_slot.
    let v = check_slot_exact(msg.message.contribution.slot, wallTime)
    if v.isErr():  # [IGNORE]
      return err(v.error())

  # [REJECT] The subcommittee index is in the allowed range
  # i.e. contribution.subcommittee_index < SYNC_COMMITTEE_SUBNET_COUNT.
  let subcommitteeIdx = SyncSubcommitteeIndex.init(
      msg.message.contribution.subcommittee_index).valueOr:
    info "Contribution: subcommittee index too high", msg
    return dag.checkedReject("Contribution: subcommittee index too high")

  # [REJECT] The contribution has participants
  # that is, any(contribution.aggregation_bits).
  if msg.message.contribution.aggregation_bits.isZeros:
    info "Contribution: aggregation bits empty", msg
    return dag.checkedReject("Contribution: aggregation bits empty")

  # [REJECT] contribution_and_proof.selection_proof selects the validator
  # as an aggregator for the slot
  # i.e. is_sync_committee_aggregator(contribution_and_proof.selection_proof)
  # returns True.
  if not is_sync_committee_aggregator(msg.message.selection_proof):
    info "Contribution: invalid selection_proof", msg
    return dag.checkedReject("Contribution: invalid selection_proof")

  # [IGNORE] The sync committee contribution is the first valid
  # contribution received for the aggregator with index
  # contribution_and_proof.aggregator_index for the slot contribution.slot
  # and subcommittee index contribution.subcommittee_index
  # (this requires maintaining a cache of size SYNC_COMMITTEE_SIZE for this
  #  topic that can be flushed after each slot).
  if syncCommitteeMsgPool[].isSeen(msg.message):
    return errIgnore("Contribution: duplicate contribution")

  # [REJECT] The aggregator's validator index is in the declared subcommittee
  # of the current sync committee.
  # i.e. state.validators[contribution_and_proof.aggregator_index].pubkey in
  #      get_sync_subcommittee_pubkeys(state, contribution.subcommittee_index).
  let
    aggregator_index =
      ValidatorIndex.init(msg.message.aggregator_index).valueOr:
        info "Contribution: invalid aggregator index", msg
        return dag.checkedReject("Contribution: invalid aggregator index")
    # TODO we take a copy of the participants to avoid the data going stale
    #      between validation and use - nonetheless, a design that avoids it and
    #      stays safe would be nice
    participants = dag.syncCommitteeParticipants(
<<<<<<< HEAD
      msg.message.contribution.slot, subcommitteeIdx)
    participants2 = dag.syncCommitteeParticipants(
=======
>>>>>>> 8b07f4fd
      msg.message.contribution.slot + 1, subcommitteeIdx)
  if aggregator_index notin participants:
    info "Contribution: aggregator not in subcommittee", msg,
      isIn2 = aggregator_index in participants2
    return dag.checkedReject("Contribution: aggregator not in subcommittee")
  if aggregator_index notin participants2:
    info "Contribution: aggregator not in subcommittee 2", msg,
      isIn1 = aggregator_index in participants

  # [IGNORE] The block being signed
  # (`contribution_and_proof.contribution.beacon_block_root`) has been seen
  # (via both gossip and non-gossip sources) (a client MAY queue sync committee
  # contributions for processing once block is received)
  # [REJECT] The block being signed
  # (`contribution_and_proof.contribution.beacon_block_root`) passes validation.
  let
    blockRoot = msg.message.contribution.beacon_block_root
    blck = dag.getBlockRef(blockRoot).valueOr:
      if blockRoot in quarantine[].unviable:
        info "Contribution: target invalid", msg
        return dag.checkedReject("Contribution: target invalid")
      quarantine[].addMissing(blockRoot)
      return errIgnore("Contribution: target not found")

  # [IGNORE] A valid sync committee contribution with equal `slot`,
  # `beacon_block_root` and `subcommittee_index` whose `aggregation_bits`
  # is non-strict superset has _not_ already been seen.
  if syncCommitteeMsgPool[].covers(msg.message.contribution, blck.bid):
    return errIgnore("Contribution: duplicate contribution")

  let sig = if checkSignature:
    let deferredCrypto = batchCrypto.scheduleContributionChecks(
      dag.forkAtEpoch(msg.message.contribution.slot.epoch),
      msg, subcommitteeIdx, dag)
    if deferredCrypto.isErr():
      info "Contribution: deferredCrypto.error", msg, err = deferredCrypto.error
      return dag.checkedReject(deferredCrypto.error)

    let
      (aggregatorFut, proofFut, contributionFut, sig) = deferredCrypto.get()

    block:
      # [REJECT] The aggregator signature,
      # `signed_contribution_and_proof.signature`, is valid.
      let x = await aggregatorFut
      case x
      of BatchResult.Invalid:
        info "Contribution: invalid aggregator signature", msg
        return dag.checkedReject(
          "Contribution: invalid aggregator signature")
      of BatchResult.Timeout:
        beacon_contributions_dropped_queue_full.inc()
        return errIgnore(
          "Contribution: timeout checking aggregator signature")
      of BatchResult.Valid:
        discard

    block:
      # [REJECT] The `contribution_and_proof.selection_proof`
      # is a valid signature of the `SyncAggregatorSelectionData`
      # derived from the `contribution` by the validator with index
      # `contribution_and_proof.aggregator_index`.
      let x = await proofFut
      case x
      of BatchResult.Invalid:
        info "Contribution: invalid proof", msg
        return dag.checkedReject("Contribution: invalid proof")
      of BatchResult.Timeout:
        beacon_contributions_dropped_queue_full.inc()
        return errIgnore("Contribution: timeout checking proof")
      of BatchResult.Valid:
        discard

    block:
      # [REJECT] The aggregate signature is valid for the message
      # `beacon_block_root` and aggregate pubkey derived from the
      # participation info in `aggregation_bits` for the subcommittee
      # specified by the `contribution.subcommittee_index`.
      let x = await contributionFut
      case x
      of BatchResult.Invalid:
        info "Contribution: invalid contribution signature", msg
        return dag.checkedReject(
          "Contribution: invalid contribution signature")
      of BatchResult.Timeout:
        beacon_contributions_dropped_queue_full.inc()
        return errIgnore(
          "Contribution: timeout checking contribution signature")
      of BatchResult.Valid:
        discard
    sig
  else:
    msg.message.contribution.signature.load().valueOr:
      info "SyncCommitteeMessage: unable to load signature", msg
      return dag.checkedReject("SyncCommitteeMessage: unable to load signature")

  return ok((blck.bid, sig, participants))

# https://github.com/ethereum/consensus-specs/blob/v1.4.0-beta.2/specs/altair/light-client/p2p-interface.md#light_client_finality_update
proc validateLightClientFinalityUpdate*(
    pool: var LightClientPool, dag: ChainDAGRef,
    finality_update: ForkedLightClientFinalityUpdate,
    wallTime: BeaconTime): Result[void, ValidationError] =
  let finalized_slot = withForkyFinalityUpdate(finality_update):
    when lcDataFork > LightClientDataFork.None:
      forkyFinalityUpdate.finalized_header.beacon.slot
    else:
      GENESIS_SLOT
  if finalized_slot <= pool.latestForwardedFinalitySlot:
    # [IGNORE] The `finalized_header.beacon.slot` is greater than that of all
    # previously forwarded `finality_update`s
    return errIgnore("LightClientFinalityUpdate: slot already forwarded")

  let
    signature_slot = withForkyFinalityUpdate(finality_update):
      when lcDataFork > LightClientDataFork.None:
        forkyFinalityUpdate.signature_slot
      else:
        GENESIS_SLOT
    currentTime = wallTime + MAXIMUM_GOSSIP_CLOCK_DISPARITY
    forwardTime = signature_slot.light_client_finality_update_time
  if currentTime < forwardTime:
    # [IGNORE] The `finality_update` is received after the block at
    # `signature_slot` was given enough time to propagate through the network.
    return errIgnore("LightClientFinalityUpdate: received too early")

  if not finality_update.matches(dag.lcDataStore.cache.latest):
    # [IGNORE] The received `finality_update` matches the locally computed one
    # exactly.
    return errIgnore("LightClientFinalityUpdate: not matching local")

  pool.latestForwardedFinalitySlot = finalized_slot
  ok()

# https://github.com/ethereum/consensus-specs/blob/v1.4.0-beta.2/specs/altair/light-client/p2p-interface.md#light_client_optimistic_update
proc validateLightClientOptimisticUpdate*(
    pool: var LightClientPool, dag: ChainDAGRef,
    optimistic_update: ForkedLightClientOptimisticUpdate,
    wallTime: BeaconTime): Result[void, ValidationError] =
  let attested_slot = withForkyOptimisticUpdate(optimistic_update):
    when lcDataFork > LightClientDataFork.None:
      forkyOptimisticUpdate.attested_header.beacon.slot
    else:
      GENESIS_SLOT
  if attested_slot <= pool.latestForwardedOptimisticSlot:
    # [IGNORE] The `attested_header.beacon.slot` is greater than that of all
    # previously forwarded `optimistic_update`s
    return errIgnore("LightClientOptimisticUpdate: slot already forwarded")

  let
    signature_slot = withForkyOptimisticUpdate(optimistic_update):
      when lcDataFork > LightClientDataFork.None:
        forkyOptimisticUpdate.signature_slot
      else:
        GENESIS_SLOT
    currentTime = wallTime + MAXIMUM_GOSSIP_CLOCK_DISPARITY
    forwardTime = signature_slot.light_client_optimistic_update_time
  if currentTime < forwardTime:
    # [IGNORE] The `optimistic_update` is received after the block at
    # `signature_slot` was given enough time to propagate through the network.
    return errIgnore("LightClientOptimisticUpdate: received too early")

  if not optimistic_update.matches(dag.lcDataStore.cache.latest):
    # [IGNORE] The received `optimistic_update` matches the locally computed one
    # exactly.
    return errIgnore("LightClientOptimisticUpdate: not matching local")

  pool.latestForwardedOptimisticSlot = attested_slot
  ok()<|MERGE_RESOLUTION|>--- conflicted
+++ resolved
@@ -1222,19 +1222,10 @@
     #      between validation and use - nonetheless, a design that avoids it and
     #      stays safe would be nice
     participants = dag.syncCommitteeParticipants(
-<<<<<<< HEAD
-      msg.message.contribution.slot, subcommitteeIdx)
-    participants2 = dag.syncCommitteeParticipants(
-=======
->>>>>>> 8b07f4fd
       msg.message.contribution.slot + 1, subcommitteeIdx)
   if aggregator_index notin participants:
-    info "Contribution: aggregator not in subcommittee", msg,
-      isIn2 = aggregator_index in participants2
+    info "Contribution: aggregator not in subcommittee", msg
     return dag.checkedReject("Contribution: aggregator not in subcommittee")
-  if aggregator_index notin participants2:
-    info "Contribution: aggregator not in subcommittee 2", msg,
-      isIn1 = aggregator_index in participants
 
   # [IGNORE] The block being signed
   # (`contribution_and_proof.contribution.beacon_block_root`) has been seen
