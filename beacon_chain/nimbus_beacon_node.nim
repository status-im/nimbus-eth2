# beacon_chain
# Copyright (c) 2018-2023 Status Research & Development GmbH
# Licensed and distributed under either of
#   * MIT license (license terms in the root directory or at https://opensource.org/licenses/MIT).
#   * Apache v2 license (license terms in the root directory or at https://www.apache.org/licenses/LICENSE-2.0).
# at your option. This file may not be copied, modified, or distributed except according to those terms.

{.push raises: [].}

import
  std/[os, random, sequtils, terminal, times],
  chronos, chronicles,
  metrics, metrics/chronos_httpserver,
  stew/[byteutils, io2],
  eth/p2p/discoveryv5/[enr, random2],
  ./consensus_object_pools/blob_quarantine,
  ./consensus_object_pools/vanity_logs/vanity_logs,
  ./networking/[topic_params, network_metadata_downloads],
  ./rpc/[rest_api, state_ttl_cache],
  ./spec/datatypes/[altair, bellatrix, phase0],
  ./spec/[deposit_snapshots, engine_authentication, weak_subjectivity],
  ./validators/[keystore_management, beacon_validators],
  "."/[
    beacon_node, beacon_node_light_client, deposits,
    nimbus_binary_common, statusbar, trusted_node_sync, wallets]

when defined(posix):
  import system/ansi_c

from ./spec/datatypes/deneb import SignedBeaconBlock

from
  libp2p/protocols/pubsub/gossipsub
import
  TopicParams, validateParameters, init

when defined(windows):
  import winlean

  type
    LPCSTR* = cstring
    LPSTR* = cstring

    SERVICE_STATUS* {.final, pure.} = object
      dwServiceType*: DWORD
      dwCurrentState*: DWORD
      dwControlsAccepted*: DWORD
      dwWin32ExitCode*: DWORD
      dwServiceSpecificExitCode*: DWORD
      dwCheckPoint*: DWORD
      dwWaitHint*: DWORD

    SERVICE_STATUS_HANDLE* = DWORD
    LPSERVICE_STATUS* = ptr SERVICE_STATUS
    LPSERVICE_MAIN_FUNCTION* = proc (para1: DWORD, para2: LPSTR) {.stdcall.}

    SERVICE_TABLE_ENTRY* {.final, pure.} = object
      lpServiceName*: LPSTR
      lpServiceProc*: LPSERVICE_MAIN_FUNCTION

    LPSERVICE_TABLE_ENTRY* = ptr SERVICE_TABLE_ENTRY
    LPHANDLER_FUNCTION* = proc (para1: DWORD): WINBOOL{.stdcall.}

  const
    SERVICE_WIN32_OWN_PROCESS = 16
    SERVICE_RUNNING = 4
    SERVICE_STOPPED = 1
    SERVICE_START_PENDING = 2
    SERVICE_STOP_PENDING = 3
    SERVICE_CONTROL_STOP = 1
    SERVICE_CONTROL_PAUSE = 2
    SERVICE_CONTROL_CONTINUE = 3
    SERVICE_CONTROL_INTERROGATE = 4
    SERVICE_ACCEPT_STOP = 1
    NO_ERROR = 0
    SERVICE_NAME = LPCSTR "NIMBUS_BEACON_NODE"

  var
    gSvcStatusHandle: SERVICE_STATUS_HANDLE
    gSvcStatus: SERVICE_STATUS

  proc reportServiceStatus*(dwCurrentState, dwWin32ExitCode, dwWaitHint: DWORD) {.gcsafe.}

  proc StartServiceCtrlDispatcher*(lpServiceStartTable: LPSERVICE_TABLE_ENTRY): WINBOOL{.
      stdcall, dynlib: "advapi32", importc: "StartServiceCtrlDispatcherA".}

  proc SetServiceStatus*(hServiceStatus: SERVICE_STATUS_HANDLE,
                       lpServiceStatus: LPSERVICE_STATUS): WINBOOL{.stdcall,
    dynlib: "advapi32", importc: "SetServiceStatus".}

  proc RegisterServiceCtrlHandler*(lpServiceName: LPCSTR,
                                  lpHandlerProc: LPHANDLER_FUNCTION): SERVICE_STATUS_HANDLE{.
    stdcall, dynlib: "advapi32", importc: "RegisterServiceCtrlHandlerA".}

type
  RpcServer = RpcHttpServer

template init(T: type RpcHttpServer, ip: ValidIpAddress, port: Port): T =
  newRpcHttpServer([initTAddress(ip, port)])

# https://github.com/ethereum/eth2.0-metrics/blob/master/metrics.md#interop-metrics
declareGauge beacon_slot, "Latest slot of the beacon chain state"
declareGauge beacon_current_epoch, "Current epoch"

# Finalization tracking
declareGauge finalization_delay,
  "Epoch delay between scheduled epoch and finalized epoch"

declareGauge ticks_delay,
  "How long does to take to run the onSecond loop"

declareGauge next_action_wait,
  "Seconds until the next attestation will be sent"

logScope: topics = "beacnde"

proc doRunTrustedNodeSync(
    db: BeaconChainDB,
    metadata: Eth2NetworkMetadata,
    databaseDir: string,
    eraDir: string,
    restUrl: string,
    stateId: Option[string],
    trustedBlockRoot: Option[Eth2Digest],
    backfill: bool,
    reindex: bool,
    downloadDepositSnapshot: bool) {.async.} =
  let
    cfg = metadata.cfg
    syncTarget =
      if stateId.isSome:
        if trustedBlockRoot.isSome:
          warn "Ignoring `trustedBlockRoot`, `stateId` is set",
            stateId, trustedBlockRoot
        TrustedNodeSyncTarget(
          kind: TrustedNodeSyncKind.StateId,
          stateId: stateId.get)
      elif trustedBlockRoot.isSome:
        TrustedNodeSyncTarget(
          kind: TrustedNodeSyncKind.TrustedBlockRoot,
          trustedBlockRoot: trustedBlockRoot.get)
      else:
        TrustedNodeSyncTarget(
          kind: TrustedNodeSyncKind.StateId,
          stateId: "finalized")
    genesis =
      if metadata.hasGenesis:
        let genesisBytes = try: await metadata.fetchGenesisBytes()
        except CatchableError as err:
          error "Failed to obtain genesis state",
                source = metadata.genesis.sourceDesc,
                err = err.msg
          quit 1
        newClone(readSszForkedHashedBeaconState(cfg, genesisBytes))
      else: nil

  await db.doTrustedNodeSync(
    cfg,
    databaseDir,
    eraDir,
    restUrl,
    syncTarget,
    backfill,
    reindex,
    downloadDepositSnapshot,
    genesis)

func getVanityLogs(stdoutKind: StdoutLogKind): VanityLogs =
  case stdoutKind
  of StdoutLogKind.Auto: raiseAssert "inadmissable here"
  of StdoutLogKind.Colors:
    VanityLogs(
      onMergeTransitionBlock:          color🐼,
      onFinalizedMergeTransitionBlock: blink🐼,
      onUpgradeToCapella:              color🦉,
      onKnownBlsToExecutionChange:     blink🦉,
      onUpgradeToDeneb:                color🐟)
  of StdoutLogKind.NoColors:
    VanityLogs(
      onMergeTransitionBlock:          mono🐼,
      onFinalizedMergeTransitionBlock: mono🐼,
      onUpgradeToCapella:              mono🦉,
      onKnownBlsToExecutionChange:     mono🦉,
      onUpgradeToDeneb:                mono🐟)
  of StdoutLogKind.Json, StdoutLogKind.None:
    VanityLogs(
      onMergeTransitionBlock:
        (proc() = notice "🐼 Proof of Stake Activated 🐼"),
      onFinalizedMergeTransitionBlock:
        (proc() = notice "🐼 Proof of Stake Finalized 🐼"),
      onUpgradeToCapella:
        (proc() = notice "🦉 Withdrowls now available 🦉"),
      onKnownBlsToExecutionChange:
        (proc() = notice "🦉 BLS to execution changed 🦉"),
      onUpgradeToDeneb:
        (proc() = notice "🐟 Proto-Danksharding is ON 🐟"))

proc loadChainDag(
    config: BeaconNodeConf,
    cfg: RuntimeConfig,
    db: BeaconChainDB,
    eventBus: EventBus,
    validatorMonitor: ref ValidatorMonitor,
    networkGenesisValidatorsRoot: Opt[Eth2Digest]): ChainDAGRef =
  info "Loading block DAG from database", path = config.databaseDir

  var dag: ChainDAGRef
  proc onLightClientFinalityUpdate(data: ForkedLightClientFinalityUpdate) =
    if dag == nil: return
    withForkyFinalityUpdate(data):
      when lcDataFork > LightClientDataFork.None:
        let contextFork =
          dag.cfg.consensusForkAtEpoch(forkyFinalityUpdate.contextEpoch)
        eventBus.finUpdateQueue.emit(
          RestVersioned[ForkedLightClientFinalityUpdate](
            data: data,
            jsonVersion: contextFork,
            sszContext: dag.forkDigests[].atConsensusFork(contextFork)))
  proc onLightClientOptimisticUpdate(data: ForkedLightClientOptimisticUpdate) =
    if dag == nil: return
    withForkyOptimisticUpdate(data):
      when lcDataFork > LightClientDataFork.None:
        let contextFork =
          dag.cfg.consensusForkAtEpoch(forkyOptimisticUpdate.contextEpoch)
        eventBus.optUpdateQueue.emit(
          RestVersioned[ForkedLightClientOptimisticUpdate](
            data: data,
            jsonVersion: contextFork,
            sszContext: dag.forkDigests[].atConsensusFork(contextFork)))

  let
    chainDagFlags =
      if config.strictVerification: {strictVerification}
      else: {}
    onLightClientFinalityUpdateCb =
      if config.lightClientDataServe: onLightClientFinalityUpdate
      else: nil
    onLightClientOptimisticUpdateCb =
      if config.lightClientDataServe: onLightClientOptimisticUpdate
      else: nil
  dag = ChainDAGRef.init(
    cfg, db, validatorMonitor, chainDagFlags, config.eraDir,
    vanityLogs = getVanityLogs(detectTTY(config.logStdout)),
    lcDataConfig = LightClientDataConfig(
      serve: config.lightClientDataServe,
      importMode: config.lightClientDataImportMode,
      maxPeriods: config.lightClientDataMaxPeriods,
      onLightClientFinalityUpdate: onLightClientFinalityUpdateCb,
      onLightClientOptimisticUpdate: onLightClientOptimisticUpdateCb))

  if networkGenesisValidatorsRoot.isSome:
    let databaseGenesisValidatorsRoot =
      getStateField(dag.headState, genesis_validators_root)
    if networkGenesisValidatorsRoot.get != databaseGenesisValidatorsRoot:
      fatal "The specified --data-dir contains data for a different network",
            networkGenesisValidatorsRoot = networkGenesisValidatorsRoot.get,
            databaseGenesisValidatorsRoot,
            dataDir = config.dataDir
      quit 1

  # The first pruning after restart may take a while..
  if config.historyMode == HistoryMode.Prune:
    dag.pruneHistory(true)

  dag

proc checkWeakSubjectivityCheckpoint(
    dag: ChainDAGRef,
    wsCheckpoint: Checkpoint,
    beaconClock: BeaconClock) =
  let
    currentSlot = beaconClock.now.slotOrZero
    isCheckpointStale = not is_within_weak_subjectivity_period(
      dag.cfg, currentSlot, dag.headState, wsCheckpoint)

  if isCheckpointStale:
    error "Weak subjectivity checkpoint is stale",
          currentSlot, checkpoint = wsCheckpoint,
          headStateSlot = getStateField(dag.headState, slot)
    quit 1

proc initFullNode(
    node: BeaconNode,
    rng: ref HmacDrbgContext,
    dag: ChainDAGRef,
    taskpool: TaskPoolPtr,
    getBeaconTime: GetBeaconTimeFn) =
  template config(): auto = node.config

  proc onAttestationReceived(data: Attestation) =
    node.eventBus.attestQueue.emit(data)
  proc onSyncContribution(data: SignedContributionAndProof) =
    node.eventBus.contribQueue.emit(data)
  proc onVoluntaryExitAdded(data: SignedVoluntaryExit) =
    node.eventBus.exitQueue.emit(data)
  proc onBlockAdded(data: ForkedTrustedSignedBeaconBlock) =
    let optimistic =
      if node.currentSlot().epoch() >= dag.cfg.BELLATRIX_FORK_EPOCH:
        some node.dag.is_optimistic(data.toBlockId())
      else:
        none[bool]()
    node.eventBus.blocksQueue.emit(
      EventBeaconBlockObject.init(data, optimistic))
  proc onHeadChanged(data: HeadChangeInfoObject) =
    let eventData =
      if node.currentSlot().epoch() >= dag.cfg.BELLATRIX_FORK_EPOCH:
        var res = data
        res.optimistic = some node.dag.is_optimistic(
          BlockId(slot: data.slot, root: data.block_root))
        res
      else:
        data
    node.eventBus.headQueue.emit(eventData)
  proc onChainReorg(data: ReorgInfoObject) =
    let eventData =
      if node.currentSlot().epoch() >= dag.cfg.BELLATRIX_FORK_EPOCH:
        var res = data
        res.optimistic = some node.dag.is_optimistic(
          BlockId(slot: data.slot, root: data.new_head_block))
        res
      else:
        data
    node.eventBus.reorgQueue.emit(eventData)
  proc makeOnFinalizationCb(
      # This `nimcall` functions helps for keeping track of what
      # needs to be captured by the onFinalization closure.
      eventBus: EventBus,
      elManager: ELManager): OnFinalizedCallback {.nimcall.} =
    static: doAssert (elManager is ref)
    return proc(dag: ChainDAGRef, data: FinalizationInfoObject) =
      if elManager != nil:
        let finalizedEpochRef = dag.getFinalizedEpochRef()
        discard trackFinalizedState(elManager,
                                    finalizedEpochRef.eth1_data,
                                    finalizedEpochRef.eth1_deposit_index)
      node.updateLightClientFromDag()
      let eventData =
        if node.currentSlot().epoch() >= dag.cfg.BELLATRIX_FORK_EPOCH:
          var res = data
          # `slot` in this `BlockId` may be higher than block's actual slot,
          # this is alright for the purpose of calling `is_optimistic`.
          res.optimistic = some node.dag.is_optimistic(
            BlockId(slot: data.epoch.start_slot, root: data.block_root))
          res
        else:
          data
      eventBus.finalQueue.emit(eventData)

  func getLocalHeadSlot(): Slot =
    dag.head.slot

  proc getLocalWallSlot(): Slot =
    node.beaconClock.now.slotOrZero

  func getFirstSlotAtFinalizedEpoch(): Slot =
    dag.finalizedHead.slot

  func getBackfillSlot(): Slot =
    dag.backfill.slot

  func getFrontfillSlot(): Slot =
    max(dag.frontfill.get(BlockId()).slot, dag.horizon)

  let
    quarantine = newClone(
      Quarantine.init())
    attestationPool = newClone(AttestationPool.init(
      dag, quarantine, config.forkChoiceVersion.get, onAttestationReceived))
    syncCommitteeMsgPool = newClone(
      SyncCommitteeMsgPool.init(rng, dag.cfg, onSyncContribution))
    lightClientPool = newClone(
      LightClientPool())
    validatorChangePool = newClone(
      ValidatorChangePool.init(dag, attestationPool, onVoluntaryExitAdded))
    blobQuarantine = newClone(BlobQuarantine())
    consensusManager = ConsensusManager.new(
      dag, attestationPool, quarantine, node.elManager,
      ActionTracker.init(node.network.nodeId, config.subscribeAllSubnets),
      node.dynamicFeeRecipientsStore, config.validatorsDir,
      config.defaultFeeRecipient, config.suggestedGasLimit)
    blockProcessor = BlockProcessor.new(
      config.dumpEnabled, config.dumpDirInvalid, config.dumpDirIncoming,
      rng, taskpool, consensusManager, node.validatorMonitor,
      blobQuarantine, getBeaconTime)
    blockVerifier = proc(signedBlock: ForkedSignedBeaconBlock,
                         blobs: Opt[BlobSidecars], maybeFinalized: bool):
        Future[Result[void, VerifierError]] =
      # The design with a callback for block verification is unusual compared
      # to the rest of the application, but fits with the general approach
      # taken in the sync/request managers - this is an architectural compromise
      # that should probably be reimagined more holistically in the future.
      blockProcessor[].addBlock(
        MsgSource.gossip, signedBlock, blobs, maybeFinalized = maybeFinalized)
    rmanBlockVerifier = proc(signedBlock: ForkedSignedBeaconBlock,
                             maybeFinalized: bool):
        Future[Result[void, VerifierError]] =
      withBlck(signedBlock):
        when typeof(forkyBlck).kind >= ConsensusFork.Deneb:
          if not blobQuarantine[].hasBlobs(forkyBlck):
            # We don't have all the blobs for this block, so we have
            # to put it in blobless quarantine.
            if not quarantine[].addBlobless(dag.finalizedHead.slot, forkyBlck):
              Future.completed(
                Result[void, VerifierError].err(VerifierError.UnviableFork),
                "rmanBlockVerifier")
            else:
              Future.completed(
                Result[void, VerifierError].err(VerifierError.MissingParent),
                "rmanBlockVerifier")
          else:
            let blobs = blobQuarantine[].popBlobs(forkyBlck.root)
            blockProcessor[].addBlock(MsgSource.gossip, signedBlock,
                                      Opt.some(blobs),
                                      maybeFinalized = maybeFinalized)
        else:
          blockProcessor[].addBlock(MsgSource.gossip, signedBlock,
                                    Opt.none(BlobSidecars),
                                    maybeFinalized = maybeFinalized)

    processor = Eth2Processor.new(
      config.doppelgangerDetection,
      blockProcessor, node.validatorMonitor, dag, attestationPool,
      validatorChangePool, node.attachedValidators, syncCommitteeMsgPool,
      lightClientPool, quarantine, blobQuarantine, rng, getBeaconTime, taskpool)
    syncManager = newSyncManager[Peer, PeerId](
      node.network.peerPool,
      dag.cfg.DENEB_FORK_EPOCH, dag.cfg.MIN_EPOCHS_FOR_BLOB_SIDECARS_REQUESTS,
      SyncQueueKind.Forward, getLocalHeadSlot,
      getLocalWallSlot, getFirstSlotAtFinalizedEpoch, getBackfillSlot,
      getFrontfillSlot, dag.tail.slot, blockVerifier)
    backfiller = newSyncManager[Peer, PeerId](
      node.network.peerPool,
      dag.cfg.DENEB_FORK_EPOCH, dag.cfg.MIN_EPOCHS_FOR_BLOB_SIDECARS_REQUESTS,
      SyncQueueKind.Backward, getLocalHeadSlot,
      getLocalWallSlot, getFirstSlotAtFinalizedEpoch, getBackfillSlot,
      getFrontfillSlot, dag.backfill.slot, blockVerifier,
      maxHeadAge = 0)
    router = (ref MessageRouter)(
      processor: processor,
      network: node.network)
    requestManager = RequestManager.init(
      node.network, dag.cfg.DENEB_FORK_EPOCH, getBeaconTime,
      (proc(): bool = syncManager.inProgress),
      quarantine, blobQuarantine, rmanBlockVerifier)

  if node.config.lightClientDataServe:
    proc scheduleSendingLightClientUpdates(slot: Slot) =
      if node.lightClientPool[].broadcastGossipFut != nil:
        return
      if slot <= node.lightClientPool[].latestBroadcastedSlot:
        return
      node.lightClientPool[].latestBroadcastedSlot = slot

      template fut(): auto = node.lightClientPool[].broadcastGossipFut
      fut = node.handleLightClientUpdates(slot)
      fut.addCallback do (p: pointer) {.gcsafe.}:
        fut = nil

    router.onSyncCommitteeMessage = scheduleSendingLightClientUpdates

  dag.setFinalizationCb makeOnFinalizationCb(node.eventBus, node.elManager)
  dag.setBlockCb(onBlockAdded)
  dag.setHeadCb(onHeadChanged)
  dag.setReorgCb(onChainReorg)

  node.dag = dag
  node.blobQuarantine = blobQuarantine
  node.quarantine = quarantine
  node.attestationPool = attestationPool
  node.syncCommitteeMsgPool = syncCommitteeMsgPool
  node.lightClientPool = lightClientPool
  node.validatorChangePool = validatorChangePool
  node.processor = processor
  node.blockProcessor = blockProcessor
  node.consensusManager = consensusManager
  node.requestManager = requestManager
  node.syncManager = syncManager
  node.backfiller = backfiller
  node.router = router

  node.addValidators()

  block:
    # Add in-process validators to the list of "known" validators such that
    # we start with a reasonable ENR
    let wallSlot = node.beaconClock.now().slotOrZero()
    for validator in node.attachedValidators[].validators.values():
      if config.validatorMonitorAuto:
        node.validatorMonitor[].addMonitor(validator.pubkey, validator.index)

      if validator.index.isSome():
        withState(dag.headState):
          let idx = validator.index.get()
          if distinctBase(idx) <= forkyState.data.validators.lenu64:
            template v: auto = forkyState.data.validators.item(idx)
            if  is_active_validator(v, wallSlot.epoch) or
                is_active_validator(v, wallSlot.epoch + 1):
              node.consensusManager[].actionTracker.knownValidators[idx] = wallSlot
            elif is_exited_validator(v, wallSlot.epoch):
              notice "Ignoring exited validator",
                index = idx,
                pubkey = shortLog(v.pubkey)
    let stabilitySubnets =
      node.consensusManager[].actionTracker.stabilitySubnets(wallSlot)
    # Here, we also set the correct ENR should we be in all subnets mode!
    node.network.updateStabilitySubnetMetadata(stabilitySubnets)

  node.network.initBeaconSync(dag, getBeaconTime)

  node.updateValidatorMetrics()

const
  SlashingDbName = "slashing_protection"
  # changing this requires physical file rename as well or history is lost.

proc init*(T: type BeaconNode,
           rng: ref HmacDrbgContext,
           config: BeaconNodeConf,
           metadata: Eth2NetworkMetadata): Future[BeaconNode]
          {.async, raises: [CatchableError].} =
  var taskpool: TaskPoolPtr

  template cfg: auto = metadata.cfg
  template eth1Network: auto = metadata.eth1Network

  try:
    if config.numThreads < 0:
      fatal "The number of threads --numThreads cannot be negative."
      quit 1
    elif config.numThreads == 0:
      taskpool = TaskPoolPtr.new(numThreads = min(countProcessors(), 16))
    else:
      taskpool = TaskPoolPtr.new(numThreads = config.numThreads)

    info "Threadpool started", numThreads = taskpool.numThreads
  except Exception as exc:
    raise newException(Defect, "Failure in taskpool initialization.")

  if metadata.genesis.kind == BakedIn:
    if config.genesisState.isSome:
      warn "The --genesis-state option has no effect on networks with built-in genesis state"

    if config.genesisStateUrl.isSome:
      warn "The --genesis-state-url option has no effect on networks with built-in genesis state"

  let
    eventBus = EventBus(
      blocksQueue: newAsyncEventQueue[EventBeaconBlockObject](),
      headQueue: newAsyncEventQueue[HeadChangeInfoObject](),
      reorgQueue: newAsyncEventQueue[ReorgInfoObject](),
      finUpdateQueue: newAsyncEventQueue[
        RestVersioned[ForkedLightClientFinalityUpdate]](),
      optUpdateQueue: newAsyncEventQueue[
        RestVersioned[ForkedLightClientOptimisticUpdate]](),
      attestQueue: newAsyncEventQueue[Attestation](),
      contribQueue: newAsyncEventQueue[SignedContributionAndProof](),
      exitQueue: newAsyncEventQueue[SignedVoluntaryExit](),
      finalQueue: newAsyncEventQueue[FinalizationInfoObject]()
    )
    db = BeaconChainDB.new(config.databaseDir, cfg, inMemory = false)

  if config.externalBeaconApiUrl.isSome and ChainDAGRef.isInitialized(db).isErr:
    if config.trustedStateRoot.isNone and config.trustedBlockRoot.isNone:
      warn "Ignoring `--external-beacon-api-url`, neither " &
        "`--trusted-block-root` nor `--trusted-state-root` are provided",
        externalBeaconApiUrl = config.externalBeaconApiUrl.get,
        trustedBlockRoot = config.trustedBlockRoot,
        trustedStateRoot = config.trustedStateRoot
    else:
      await db.doRunTrustedNodeSync(
        metadata,
        config.databaseDir,
        config.eraDir,
        config.externalBeaconApiUrl.get,
        config.trustedStateRoot.map do (x: Eth2Digest) -> string:
          "0x" & x.data.toHex,
        config.trustedBlockRoot,
        backfill = false,
        reindex = false,
        downloadDepositSnapshot = false)

  if config.finalizedCheckpointBlock.isSome:
    warn "--finalized-checkpoint-block has been deprecated, ignoring"

  let checkpointState = if config.finalizedCheckpointState.isSome:
    let checkpointStatePath = config.finalizedCheckpointState.get.string
    let tmp = try:
      newClone(readSszForkedHashedBeaconState(
        cfg, readAllBytes(checkpointStatePath).tryGet()))
    except SszError as err:
      fatal "Checkpoint state loading failed",
            err = formatMsg(err, checkpointStatePath)
      quit 1
    except CatchableError as err:
      fatal "Failed to read checkpoint state file", err = err.msg
      quit 1

    if not getStateField(tmp[], slot).is_epoch:
      fatal "--finalized-checkpoint-state must point to a state for an epoch slot",
        slot = getStateField(tmp[], slot)
      quit 1
    tmp
  else:
    nil

  if config.finalizedDepositTreeSnapshot.isSome:
    let
      depositTreeSnapshotPath = config.finalizedDepositTreeSnapshot.get.string
      depositTreeSnapshot = try:
        SSZ.loadFile(depositTreeSnapshotPath, DepositTreeSnapshot)
      except SszError as err:
        fatal "Deposit tree snapshot loading failed",
              err = formatMsg(err, depositTreeSnapshotPath)
        quit 1
      except CatchableError as err:
        fatal "Failed to read deposit tree snapshot file", err = err.msg
        quit 1
    db.putDepositTreeSnapshot(depositTreeSnapshot)

  let engineApiUrls = config.engineApiUrls

  if engineApiUrls.len == 0:
    notice "Running without execution client - validator features disabled (see https://nimbus.guide/eth1.html)"

  var networkGenesisValidatorsRoot = metadata.bakedGenesisValidatorsRoot

  if not ChainDAGRef.isInitialized(db).isOk():
    let genesisState = if checkpointState != nil and getStateField(checkpointState[], slot) == 0:
      checkpointState
    else:
      let genesisBytes = block:
        if metadata.genesis.kind != BakedIn and config.genesisState.isSome:
          let res = io2.readAllBytes(config.genesisState.get.string)
          res.valueOr:
            error "Failed to read genesis state file", err = res.error.ioErrorMsg
            quit 1
        elif metadata.hasGenesis:
          try:
            if metadata.genesis.kind == BakedInUrl:
              info "Obtaining genesis state",
                    sourceUrl = $config.genesisStateUrl.get(parseUri metadata.genesis.url)
            await metadata.fetchGenesisBytes(config.genesisStateUrl)
          except CatchableError as err:
            error "Failed to obtain genesis state",
                  source = metadata.genesis.sourceDesc,
                  err = err.msg
            quit 1
        else:
          @[]

      if genesisBytes.len > 0:
        try:
          newClone readSszForkedHashedBeaconState(cfg, genesisBytes)
        except CatchableError as err:
          error "Invalid genesis state",
                size = genesisBytes.len,
                digest = eth2digest(genesisBytes),
                err = err.msg
          quit 1
      else:
        nil

    if genesisState == nil and checkpointState == nil:
      fatal "No database and no genesis snapshot found. Please supply a genesis.ssz " &
            "with the network configuration"
      quit 1

    if not genesisState.isNil and not checkpointState.isNil:
      if getStateField(genesisState[], genesis_validators_root) !=
          getStateField(checkpointState[], genesis_validators_root):
        fatal "Checkpoint state does not match genesis - check the --network parameter",
          rootFromGenesis = getStateField(
            genesisState[], genesis_validators_root),
          rootFromCheckpoint = getStateField(
            checkpointState[], genesis_validators_root)
        quit 1

    try:
      # Always store genesis state if we have it - this allows reindexing and
      # answering genesis queries
      if not genesisState.isNil:
        ChainDAGRef.preInit(db, genesisState[])
        networkGenesisValidatorsRoot =
          Opt.some(getStateField(genesisState[], genesis_validators_root))

      if not checkpointState.isNil:
        if genesisState.isNil or
            getStateField(checkpointState[], slot) != GENESIS_SLOT:
          ChainDAGRef.preInit(db, checkpointState[])

      doAssert ChainDAGRef.isInitialized(db).isOk(), "preInit should have initialized db"
    except CatchableError as exc:
      error "Failed to initialize database", err = exc.msg
      quit 1
  else:
    if not checkpointState.isNil:
      fatal "A database already exists, cannot start from given checkpoint",
        dataDir = config.dataDir
      quit 1

  # Doesn't use std/random directly, but dependencies might
  randomize(rng[].rand(high(int)))

  # The validatorMonitorTotals flag has been deprecated and should eventually be
  # removed - until then, it's given priority if set so as not to needlessly
  # break existing setups
  let
    validatorMonitor = newClone(ValidatorMonitor.init(
      config.validatorMonitorAuto,
      config.validatorMonitorTotals.get(
        not config.validatorMonitorDetails)))

  for key in config.validatorMonitorPubkeys:
    validatorMonitor[].addMonitor(key, Opt.none(ValidatorIndex))

  let
    dag = loadChainDag(
      config, cfg, db, eventBus,
      validatorMonitor, networkGenesisValidatorsRoot)
    genesisTime = getStateField(dag.headState, genesis_time)
    beaconClock = BeaconClock.init(genesisTime)
    getBeaconTime = beaconClock.getBeaconTimeFn()

  if config.weakSubjectivityCheckpoint.isSome:
    dag.checkWeakSubjectivityCheckpoint(
      config.weakSubjectivityCheckpoint.get, beaconClock)

  let elManager = ELManager.new(
    cfg,
    metadata.depositContractBlock,
    metadata.depositContractBlockHash,
    db,
    engineApiUrls,
    eth1Network)

  if config.rpcEnabled.isSome:
    warn "Nimbus's JSON-RPC server has been removed. This includes the --rpc, --rpc-port, and --rpc-address configuration options. https://nimbus.guide/rest-api.html shows how to enable and configure the REST Beacon API server which replaces it."

  let restServer = if config.restEnabled:
    RestServerRef.init(config.restAddress, config.restPort,
                       config.restAllowedOrigin,
                       validateBeaconApiQueries,
                       config)
  else:
    nil

  let
    netKeys = getPersistentNetKeys(rng[], config)
    nickname = if config.nodeName == "auto": shortForm(netKeys)
               else: config.nodeName
    network = createEth2Node(
      rng, config, netKeys, cfg, dag.forkDigests, getBeaconTime,
      getStateField(dag.headState, genesis_validators_root))

  case config.slashingDbKind
  of SlashingDbKind.v2:
    discard
  of SlashingDbKind.v1:
    error "Slashing DB v1 is no longer supported for writing"
    quit 1
  of SlashingDbKind.both:
    warn "Slashing DB v1 deprecated, writing only v2"

  info "Loading slashing protection database (v2)",
    path = config.validatorsDir()

  proc getValidatorAndIdx(pubkey: ValidatorPubKey): Opt[ValidatorAndIndex] =
    withState(dag.headState):
      getValidator(forkyState().data.validators.asSeq(), pubkey)

  proc getForkForEpoch(epoch: Epoch): Opt[Fork] =
    Opt.some(dag.forkAtEpoch(epoch))

  proc getGenesisRoot(): Eth2Digest =
    getStateField(dag.headState, genesis_validators_root)

  let
    keystoreCache = KeystoreCacheRef.init()
    slashingProtectionDB =
      SlashingProtectionDB.init(
          getStateField(dag.headState, genesis_validators_root),
          config.validatorsDir(), SlashingDbName)
    validatorPool = newClone(ValidatorPool.init(
      slashingProtectionDB, config.doppelgangerDetection))

    keymanagerInitResult = initKeymanagerServer(config, restServer)
    keymanagerHost = if keymanagerInitResult.server != nil:
      newClone KeymanagerHost.init(
        validatorPool,
        keystoreCache,
        rng,
        keymanagerInitResult.token,
        config.validatorsDir,
        config.secretsDir,
        config.defaultFeeRecipient,
        config.suggestedGasLimit,
        config.getPayloadBuilderAddress,
        getValidatorAndIdx,
        getBeaconTime,
        getForkForEpoch,
        getGenesisRoot)
    else: nil

    stateTtlCache =
      if config.restCacheSize > 0:
        StateTtlCache.init(
          cacheSize = config.restCacheSize,
          cacheTtl = chronos.seconds(config.restCacheTtl))
      else:
        nil

  if config.payloadBuilderEnable:
    info "Using external payload builder",
      payloadBuilderUrl = config.payloadBuilderUrl

  let node = BeaconNode(
    nickname: nickname,
    graffitiBytes: if config.graffiti.isSome: config.graffiti.get
                   else: defaultGraffitiBytes(),
    network: network,
    netKeys: netKeys,
    db: db,
    config: config,
    attachedValidators: validatorPool,
    elManager: elManager,
    restServer: restServer,
    keymanagerHost: keymanagerHost,
    keymanagerServer: keymanagerInitResult.server,
    keystoreCache: keystoreCache,
    eventBus: eventBus,
    gossipState: {},
    blocksGossipState: {},
    beaconClock: beaconClock,
    validatorMonitor: validatorMonitor,
    stateTtlCache: stateTtlCache,
    dynamicFeeRecipientsStore: newClone(DynamicFeeRecipientsStore.init()))

  node.initLightClient(
    rng, cfg, dag.forkDigests, getBeaconTime, dag.genesis_validators_root)
  node.initFullNode(
    rng, dag, taskpool, getBeaconTime)

  node.updateLightClientFromDag()

  node

func verifyFinalization(node: BeaconNode, slot: Slot) =
  # Epoch must be >= 4 to check finalization
  const SETTLING_TIME_OFFSET = 1'u64
  let epoch = slot.epoch()

  # Don't static-assert this -- if this isn't called, don't require it
  doAssert SLOTS_PER_EPOCH > SETTLING_TIME_OFFSET

  # Intentionally, loudly assert. Point is to fail visibly and unignorably
  # during testing.
  if epoch >= 4 and slot mod SLOTS_PER_EPOCH > SETTLING_TIME_OFFSET:
    let finalizedEpoch =
      node.dag.finalizedHead.slot.epoch()
    # Finalization rule 234, that has the most lag slots among the cases, sets
    # state.finalized_checkpoint = old_previous_justified_checkpoint.epoch + 3
    # and then state.slot gets incremented, to increase the maximum offset, if
    # finalization occurs every slot, to 4 slots vs scheduledSlot.
    doAssert finalizedEpoch + 4 >= epoch

func subnetLog(v: BitArray): string =
  $toSeq(v.oneIndices())

func forkDigests(node: BeaconNode): auto =
  let forkDigestsArray: array[ConsensusFork, auto] = [
    node.dag.forkDigests.phase0,
    node.dag.forkDigests.altair,
    node.dag.forkDigests.bellatrix,
    node.dag.forkDigests.capella,
    node.dag.forkDigests.deneb]
  forkDigestsArray

<<<<<<< HEAD
# https://github.com/ethereum/consensus-specs/blob/v1.4.0-beta.3/specs/phase0/p2p-interface.md#attestation-subnet-subscription
=======
# https://github.com/ethereum/consensus-specs/blob/v1.4.0-beta.4/specs/phase0/p2p-interface.md#attestation-subnet-subscription
>>>>>>> f48ce6c0
proc updateAttestationSubnetHandlers(node: BeaconNode, slot: Slot) =
  if node.gossipState.card == 0:
    # When disconnected, updateGossipState is responsible for all things
    # subnets - in particular, it will remove subscriptions on the edge where
    # we enter the disconnected state.
    return

  let
    aggregateSubnets =
      node.consensusManager[].actionTracker.aggregateSubnets(slot)
    stabilitySubnets =
      node.consensusManager[].actionTracker.stabilitySubnets(slot)
    subnets = aggregateSubnets + stabilitySubnets

  node.network.updateStabilitySubnetMetadata(stabilitySubnets)

  # Now we know what we should be subscribed to - make it so
  let
    prevSubnets = node.consensusManager[].actionTracker.subscribedSubnets
    unsubscribeSubnets = prevSubnets - subnets
    subscribeSubnets = subnets - prevSubnets

  # Remember what we subscribed to, so we can unsubscribe later
  node.consensusManager[].actionTracker.subscribedSubnets = subnets

  let forkDigests = node.forkDigests()

  for gossipFork in node.gossipState:
    let forkDigest = forkDigests[gossipFork]
    node.network.unsubscribeAttestationSubnets(unsubscribeSubnets, forkDigest)
    node.network.subscribeAttestationSubnets(subscribeSubnets, forkDigest)

  debug "Attestation subnets",
    slot, epoch = slot.epoch, gossipState = node.gossipState,
    stabilitySubnets = subnetLog(stabilitySubnets),
    aggregateSubnets = subnetLog(aggregateSubnets),
    prevSubnets = subnetLog(prevSubnets),
    subscribeSubnets = subnetLog(subscribeSubnets),
    unsubscribeSubnets = subnetLog(unsubscribeSubnets),
    gossipState = node.gossipState

proc updateBlocksGossipStatus*(
    node: BeaconNode, slot: Slot, dagIsBehind: bool) =
  template cfg(): auto = node.dag.cfg

  let
    isBehind =
      if node.shouldSyncOptimistically(slot):
        # If optimistic sync is active, always subscribe to blocks gossip
        false
      else:
        # Use DAG status to determine whether to subscribe for blocks gossip
        dagIsBehind

    targetGossipState = getTargetGossipState(
      slot.epoch, cfg.ALTAIR_FORK_EPOCH, cfg.BELLATRIX_FORK_EPOCH,
      cfg.CAPELLA_FORK_EPOCH, cfg.DENEB_FORK_EPOCH, isBehind)

  template currentGossipState(): auto = node.blocksGossipState
  if currentGossipState == targetGossipState:
    return

  if currentGossipState.card == 0 and targetGossipState.card > 0:
    debug "Enabling blocks topic subscriptions",
      wallSlot = slot, targetGossipState
  elif currentGossipState.card > 0 and targetGossipState.card == 0:
    debug "Disabling blocks topic subscriptions",
      wallSlot = slot
  else:
    # Individual forks added / removed
    discard

  let
    newGossipForks = targetGossipState - currentGossipState
    oldGossipForks = currentGossipState - targetGossipState

  for gossipFork in oldGossipForks:
    let forkDigest = node.dag.forkDigests[].atConsensusFork(gossipFork)
    node.network.unsubscribe(getBeaconBlocksTopic(forkDigest))

  for gossipFork in newGossipForks:
    let forkDigest = node.dag.forkDigests[].atConsensusFork(gossipFork)
    node.network.subscribe(
      getBeaconBlocksTopic(forkDigest), blocksTopicParams,
      enableTopicMetrics = true)

  node.blocksGossipState = targetGossipState

proc addPhase0MessageHandlers(
    node: BeaconNode, forkDigest: ForkDigest, slot: Slot) =
  node.network.subscribe(getAttesterSlashingsTopic(forkDigest), basicParams)
  node.network.subscribe(getProposerSlashingsTopic(forkDigest), basicParams)
  node.network.subscribe(getVoluntaryExitsTopic(forkDigest), basicParams)
  node.network.subscribe(
    getAggregateAndProofsTopic(forkDigest), aggregateTopicParams,
    enableTopicMetrics = true)

  # updateAttestationSubnetHandlers subscribes attestation subnets

proc removePhase0MessageHandlers(node: BeaconNode, forkDigest: ForkDigest) =
  node.network.unsubscribe(getVoluntaryExitsTopic(forkDigest))
  node.network.unsubscribe(getProposerSlashingsTopic(forkDigest))
  node.network.unsubscribe(getAttesterSlashingsTopic(forkDigest))
  node.network.unsubscribe(getAggregateAndProofsTopic(forkDigest))

  for subnet_id in SubnetId:
    node.network.unsubscribe(getAttestationTopic(forkDigest, subnet_id))

  node.consensusManager[].actionTracker.subscribedSubnets = default(AttnetBits)

func hasSyncPubKey(node: BeaconNode, epoch: Epoch): auto =
  # Only used to determine which gossip topics to which to subscribe
  if node.config.subscribeAllSubnets:
    (func(pubkey: ValidatorPubKey): bool {.closure.} = true)
  else:
    (func(pubkey: ValidatorPubKey): bool =
      node.consensusManager[].actionTracker.hasSyncDuty(pubkey, epoch) or
         pubkey in node.attachedValidators[].validators)

func getCurrentSyncCommiteeSubnets(node: BeaconNode, epoch: Epoch): SyncnetBits =
  let syncCommittee = withState(node.dag.headState):
    when consensusFork >= ConsensusFork.Altair:
      forkyState.data.current_sync_committee
    else:
      return static(default(SyncnetBits))

  getSyncSubnets(node.hasSyncPubKey(epoch), syncCommittee)

func getNextSyncCommitteeSubnets(node: BeaconNode, epoch: Epoch): SyncnetBits =
  let syncCommittee = withState(node.dag.headState):
    when consensusFork >= ConsensusFork.Altair:
      forkyState.data.next_sync_committee
    else:
      return static(default(SyncnetBits))

  getSyncSubnets(
    node.hasSyncPubKey((epoch.sync_committee_period + 1).start_slot().epoch),
    syncCommittee)

func getSyncCommitteeSubnets(node: BeaconNode, epoch: Epoch): SyncnetBits =
  let
    subnets = node.getCurrentSyncCommiteeSubnets(epoch)
    epochsToSyncPeriod = nearSyncCommitteePeriod(epoch)

  # The end-slot tracker might call this when it's theoretically applicable,
  # but more than SYNC_COMMITTEE_SUBNET_COUNT epochs from when the next sync
  # committee period begins, in which case `epochsToNextSyncPeriod` is none.
  if  epochsToSyncPeriod.isNone or
      node.dag.cfg.consensusForkAtEpoch(epoch + epochsToSyncPeriod.get) <
        ConsensusFork.Altair:
    return subnets

  subnets + node.getNextSyncCommitteeSubnets(epoch)

proc addAltairMessageHandlers(
    node: BeaconNode, forkDigest: ForkDigest, slot: Slot) =
  node.addPhase0MessageHandlers(forkDigest, slot)

  # If this comes online near sync committee period, it'll immediately get
  # replaced as usual by trackSyncCommitteeTopics, which runs at slot end.
  let syncnets = node.getSyncCommitteeSubnets(slot.epoch)

  for subcommitteeIdx in SyncSubcommitteeIndex:
    if syncnets[subcommitteeIdx]:
      node.network.subscribe(
        getSyncCommitteeTopic(forkDigest, subcommitteeIdx), basicParams)

  node.network.subscribe(
    getSyncCommitteeContributionAndProofTopic(forkDigest), basicParams)

  node.network.updateSyncnetsMetadata(syncnets)

proc addCapellaMessageHandlers(
    node: BeaconNode, forkDigest: ForkDigest, slot: Slot) =
  node.addAltairMessageHandlers(forkDigest, slot)
  node.network.subscribe(getBlsToExecutionChangeTopic(forkDigest), basicParams)

proc addDenebMessageHandlers(
    node: BeaconNode, forkDigest: ForkDigest, slot: Slot) =
  node.addCapellaMessageHandlers(forkDigest, slot)
  for topic in blobSidecarTopics(forkDigest):
    node.network.subscribe(topic, basicParams)

proc removeAltairMessageHandlers(node: BeaconNode, forkDigest: ForkDigest) =
  node.removePhase0MessageHandlers(forkDigest)

  for subcommitteeIdx in SyncSubcommitteeIndex:
    closureScope:
      let idx = subcommitteeIdx
      node.network.unsubscribe(getSyncCommitteeTopic(forkDigest, idx))

  node.network.unsubscribe(
    getSyncCommitteeContributionAndProofTopic(forkDigest))

proc removeCapellaMessageHandlers(node: BeaconNode, forkDigest: ForkDigest) =
  node.removeAltairMessageHandlers(forkDigest)
  node.network.unsubscribe(getBlsToExecutionChangeTopic(forkDigest))

proc removeDenebMessageHandlers(node: BeaconNode, forkDigest: ForkDigest) =
  node.removeCapellaMessageHandlers(forkDigest)
  for topic in blobSidecarTopics(forkDigest):
    node.network.unsubscribe(topic)

proc updateSyncCommitteeTopics(node: BeaconNode, slot: Slot) =
  template lastSyncUpdate: untyped =
    node.consensusManager[].actionTracker.lastSyncUpdate
  if lastSyncUpdate == Opt.some(slot.sync_committee_period()) and
      nearSyncCommitteePeriod(slot.epoch).isNone():
    # No need to update unless we're close to the next sync committee period or
    # new validators were registered with the action tracker
    # TODO we _could_ skip running this in some of the "near" slots, but..
    return

  lastSyncUpdate = Opt.some(slot.sync_committee_period())

  let syncnets = node.getSyncCommitteeSubnets(slot.epoch)

  debug "Updating sync committee subnets",
    syncnets,
    metadata_syncnets = node.network.metadata.syncnets,
    gossipState = node.gossipState

  # Assume that different gossip fork sync committee setups are in sync; this
  # only remains relevant, currently, for one gossip transition epoch, so the
  # consequences of this not being true aren't exceptionally dire, while this
  # allows for bookkeeping simplication.
  if syncnets == node.network.metadata.syncnets:
    return

  let
    newSyncnets =
      syncnets - node.network.metadata.syncnets
    oldSyncnets =
      node.network.metadata.syncnets - syncnets
    forkDigests = node.forkDigests()

  for subcommitteeIdx in SyncSubcommitteeIndex:
    doAssert not (newSyncnets[subcommitteeIdx] and
                  oldSyncnets[subcommitteeIdx])
    for gossipFork in node.gossipState:
      template topic(): auto =
        getSyncCommitteeTopic(forkDigests[gossipFork], subcommitteeIdx)
      if oldSyncnets[subcommitteeIdx]:
        node.network.unsubscribe(topic)
      elif newSyncnets[subcommitteeIdx]:
        node.network.subscribe(topic, basicParams)

  node.network.updateSyncnetsMetadata(syncnets)

proc doppelgangerChecked(node: BeaconNode, epoch: Epoch) =
  if not node.processor[].doppelgangerDetectionEnabled:
    return

  # broadcastStartEpoch is set to FAR_FUTURE_EPOCH when we're not monitoring
  # gossip - it is only viable to assert liveness in epochs where gossip is
  # active
  if epoch > node.processor[].doppelgangerDetection.broadcastStartEpoch:
    for validator in node.attachedValidators[]:
      validator.doppelgangerChecked(epoch - 1)

from ./spec/state_transition_epoch import effective_balance_might_update

proc maybeUpdateActionTrackerNextEpoch(
    node: BeaconNode, forkyState: ForkyHashedBeaconState, nextEpoch: Epoch) =
  if node.consensusManager[].actionTracker.needsUpdate(
      forkyState, nextEpoch):
    template epochRefFallback() =
      let epochRef =
        node.dag.getEpochRef(node.dag.head, nextEpoch, false).expect(
          "Getting head EpochRef should never fail")
      node.consensusManager[].actionTracker.updateActions(
        epochRef.shufflingRef, epochRef.beacon_proposers)

    when forkyState is phase0.HashedBeaconState:
      # The previous_epoch_participation-based logic requires Altair or newer
      epochRefFallback()
    else:
      let
        shufflingRef = node.dag.getShufflingRef(node.dag.head, nextEpoch, false).valueOr:
          # epochRefFallback() won't work in this case either
          return
        nextEpochProposers = get_beacon_proposer_indices(
          forkyState.data, shufflingRef.shuffled_active_validator_indices,
          nextEpoch)
        nextEpochFirstProposer = nextEpochProposers[0].valueOr:
          # All proposers except the first can be more straightforwardly and
          # efficiently (re)computed correctly once in that epoch.
          epochRefFallback()
          return

      # Has to account for potential epoch transition TIMELY_SOURCE_FLAG_INDEX,
      # TIMELY_TARGET_FLAG_INDEX, and inactivity penalties, resulting from spec
      # functions get_flag_index_deltas() and get_inactivity_penalty_deltas().
      #
      # There are no penalties associated with TIMELY_HEAD_FLAG_INDEX, but a
      # reward exists. effective_balance == MAX_EFFECTIVE_BALANCE ensures if
      # even so, then the effective balanace cannot change as a result.
      #
      # It's not truly necessary to avoid all rewards and penalties, but only
      # to bound them to ensure they won't unexpected alter effective balance
      # during the upcoming epoch transition.
      #
      # During genesis epoch, the check for epoch participation is against current,
      # not previous, epoch, and therefore there's a possibility of checking for if
      # a validator has participated in an epoch before it will happen.
      #
      # Because process_rewards_and_penalties() in epoch processing happens
      # before the current/previous participation swap, previous is correct
      # even here, and consistent with what the epoch transition uses.
      #
      # Whilst slashing, proposal, and sync committee rewards and penalties do
      # update the balances as they occur, they don't update effective_balance
      # until the end of epoch, so detect via effective_balance_might_update.
      #
      # On EF mainnet epoch 233906, this matches 99.5% of active validators;
      # with Holesky epoch 2041, 83% of active validators.
      let
        participation_flags =
          forkyState.data.previous_epoch_participation.item(
            nextEpochFirstProposer)
        effective_balance = forkyState.data.validators.item(
          nextEpochFirstProposer).effective_balance

      if  participation_flags.has_flag(TIMELY_SOURCE_FLAG_INDEX) and
          participation_flags.has_flag(TIMELY_TARGET_FLAG_INDEX) and
          effective_balance == MAX_EFFECTIVE_BALANCE and
          forkyState.data.slot.epoch != GENESIS_EPOCH and
          forkyState.data.inactivity_scores.item(
            nextEpochFirstProposer) == 0 and
          not effective_balance_might_update(
            forkyState.data.balances.item(nextEpochFirstProposer),
            effective_balance):
        node.consensusManager[].actionTracker.updateActions(
          shufflingRef, nextEpochProposers)
      else:
        epochRefFallback()

proc updateGossipStatus(node: BeaconNode, slot: Slot) {.async.} =
  ## Subscribe to subnets that we are providing stability for or aggregating
  ## and unsubscribe from the ones that are no longer relevant.

  # Let the tracker know what duties are approaching - this will tell us how
  # many stability subnets we need to be subscribed to and what subnets we'll
  # soon be aggregating - in addition to the in-beacon-node duties, there may
  # also be duties coming from the validator client, but we don't control when
  # these arrive
  await node.registerDuties(slot)

  # We start subscribing to gossip before we're fully synced - this allows time
  # to subscribe before the sync end game
  const
    TOPIC_SUBSCRIBE_THRESHOLD_SLOTS = 64
    HYSTERESIS_BUFFER = 16

  let
    head = node.dag.head
    headDistance =
      if slot > head.slot: (slot - head.slot).uint64
      else: 0'u64
    isBehind =
      headDistance > TOPIC_SUBSCRIBE_THRESHOLD_SLOTS + HYSTERESIS_BUFFER
    targetGossipState =
      getTargetGossipState(
        slot.epoch,
        node.dag.cfg.ALTAIR_FORK_EPOCH,
        node.dag.cfg.BELLATRIX_FORK_EPOCH,
        node.dag.cfg.CAPELLA_FORK_EPOCH,
        node.dag.cfg.DENEB_FORK_EPOCH,
        isBehind)

  doAssert targetGossipState.card <= 2

  let
    newGossipForks = targetGossipState - node.gossipState
    oldGossipForks = node.gossipState - targetGossipState

  doAssert newGossipForks.card <= 2
  doAssert oldGossipForks.card <= 2

  func maxGossipFork(gossipState: GossipState): int =
    var res = -1
    for gossipFork in gossipState:
      res = max(res, gossipFork.int)
    res

  if  maxGossipFork(targetGossipState) < maxGossipFork(node.gossipState) and
      targetGossipState != {}:
    warn "Unexpected clock regression during transition",
      targetGossipState,
      gossipState = node.gossipState

  if node.gossipState.card == 0 and targetGossipState.card > 0:
    # We are synced, so we will connect
    debug "Enabling topic subscriptions",
      wallSlot = slot,
      headSlot = head.slot,
      headDistance, targetGossipState

    node.processor[].setupDoppelgangerDetection(slot)

    # Specially when waiting for genesis, we'll already be synced on startup -
    # it might also happen on a sufficiently fast restart

    # We "know" the actions for the current and the next epoch
    withState(node.dag.headState):
      if node.consensusManager[].actionTracker.needsUpdate(
          forkyState, slot.epoch):
        let epochRef = node.dag.getEpochRef(head, slot.epoch, false).expect(
          "Getting head EpochRef should never fail")
        node.consensusManager[].actionTracker.updateActions(
          epochRef.shufflingRef, epochRef.beacon_proposers)

      node.maybeUpdateActionTrackerNextEpoch(forkyState, slot.epoch + 1)

  if node.gossipState.card > 0 and targetGossipState.card == 0:
    debug "Disabling topic subscriptions",
      wallSlot = slot,
      headSlot = head.slot,
      headDistance

    node.processor[].clearDoppelgangerProtection()

  let forkDigests = node.forkDigests()

  const removeMessageHandlers: array[ConsensusFork, auto] = [
    removePhase0MessageHandlers,
    removeAltairMessageHandlers,
    removeAltairMessageHandlers,  # bellatrix (altair handlers, different forkDigest)
    removeCapellaMessageHandlers,
    removeDenebMessageHandlers
  ]

  for gossipFork in oldGossipForks:
    removeMessageHandlers[gossipFork](node, forkDigests[gossipFork])

  const addMessageHandlers: array[ConsensusFork, auto] = [
    addPhase0MessageHandlers,
    addAltairMessageHandlers,
    addAltairMessageHandlers,  # bellatrix (altair handlers, different forkDigest)
    addCapellaMessageHandlers,
    addDenebMessageHandlers
  ]

  for gossipFork in newGossipForks:
    addMessageHandlers[gossipFork](node, forkDigests[gossipFork], slot)

  node.gossipState = targetGossipState
  node.doppelgangerChecked(slot.epoch)
  node.updateAttestationSubnetHandlers(slot)
  node.updateBlocksGossipStatus(slot, isBehind)
  node.updateLightClientGossipStatus(slot, isBehind)

proc pruneBlobs(node: BeaconNode, slot: Slot) =
  let blobPruneEpoch = (slot.epoch -
                        node.dag.cfg.MIN_EPOCHS_FOR_BLOB_SIDECARS_REQUESTS - 1)
  if slot.is_epoch() and blobPruneEpoch >= node.dag.cfg.DENEB_FORK_EPOCH:
    var blocks: array[SLOTS_PER_EPOCH.int, BlockId]
    var count = 0
    let startIndex = node.dag.getBlockRange(
      blobPruneEpoch.start_slot, 1, blocks.toOpenArray(0, SLOTS_PER_EPOCH - 1))
    for i in startIndex..<SLOTS_PER_EPOCH:
      let blck = node.dag.getForkedBlock(blocks[int(i)]).valueOr: continue
      withBlck(blck):
        when typeof(forkyBlck).kind < ConsensusFork.Deneb: continue
        else:
          for j in 0..len(forkyBlck.message.body.blob_kzg_commitments) - 1:
            if node.db.delBlobSidecar(blocks[int(i)].root, BlobIndex(j)):
              count = count + 1
    debug "pruned blobs", count, blobPruneEpoch

proc onSlotEnd(node: BeaconNode, slot: Slot) {.async.} =
  # Things we do when slot processing has ended and we're about to wait for the
  # next slot

  # By waiting until close before slot end, ensure that preparation for next
  # slot does not interfere with propagation of messages and with VC duties.
  const endOffset = aggregateSlotOffset + nanos(
    (NANOSECONDS_PER_SLOT - aggregateSlotOffset.nanoseconds.uint64).int64 div 2)
  let endCutoff = node.beaconClock.fromNow(slot.start_beacon_time + endOffset)
  if endCutoff.inFuture:
    debug "Waiting for slot end", slot, endCutoff = shortLog(endCutoff.offset)
    await sleepAsync(endCutoff.offset)

  if node.dag.needStateCachesAndForkChoicePruning():
    if node.attachedValidators[].validators.len > 0:
      node.attachedValidators[]
          .slashingProtection
          # pruning is only done if the DB is set to pruning mode.
          .pruneAfterFinalization(
            node.dag.finalizedHead.slot.epoch()
          )

  # Delay part of pruning until latency critical duties are done.
  # The other part of pruning, `pruneBlocksDAG`, is done eagerly.
  # ----
  # This is the last pruning to do as it clears the "needPruning" condition.
  node.consensusManager[].pruneStateCachesAndForkChoice()

  if node.config.historyMode == HistoryMode.Prune:
    if not (slot + 1).is_epoch():
      # The epoch slot already is "heavy" due to the epoch processing, leave
      # the pruning for later
      node.dag.pruneHistory()
      node.pruneBlobs(slot)

  when declared(GC_fullCollect):
    # The slots in the beacon node work as frames in a game: we want to make
    # sure that we're ready for the next one and don't get stuck in lengthy
    # garbage collection tasks when time is of essence in the middle of a slot -
    # while this does not guarantee that we'll never collect during a slot, it
    # makes sure that all the scratch space we used during slot tasks (logging,
    # temporary buffers etc) gets recycled for the next slot that is likely to
    # need similar amounts of memory.
    try:
      GC_fullCollect()
    except Defect as exc:
      raise exc # Reraise to maintain call stack
    except Exception as exc:
      # TODO upstream
      raiseAssert "Unexpected exception during GC collection"

  # Checkpoint the database to clear the WAL file and make sure changes in
  # the database are synced with the filesystem.
  node.db.checkpoint()

  node.syncCommitteeMsgPool[].pruneData(slot)
  if slot.is_epoch:
    node.dynamicFeeRecipientsStore[].pruneOldMappings(slot.epoch)

  # Update upcoming actions - we do this every slot in case a reorg happens
  let head = node.dag.head
  if node.isSynced(head) and head.executionValid:
    withState(node.dag.headState):
      # maybeUpdateActionTrackerNextEpoch might not account for balance changes
      # from the process_rewards_and_penalties() epoch transition but only from
      # process_block() and other per-slot sources. This mainly matters insofar
      # as it might trigger process_effective_balance_updates() changes in that
      # same epoch transition, which function is therefore potentially blind to
      # but which might then affect beacon proposers.
      #
      # Because this runs every slot, it can account naturally for slashings,
      # which affect balances via slash_validator() when they happen, and any
      # missed sync committee participation via process_sync_aggregate(), but
      # attestation penalties for example, need, specific handling.
      # checked by maybeUpdateActionTrackerNextEpoch.
      node.maybeUpdateActionTrackerNextEpoch(forkyState, slot.epoch + 1)

  let
    nextAttestationSlot =
      node.consensusManager[].actionTracker.getNextAttestationSlot(slot)
    nextProposalSlot =
      node.consensusManager[].actionTracker.getNextProposalSlot(slot)
    nextActionWaitTime = saturate(fromNow(
      node.beaconClock, min(nextAttestationSlot, nextProposalSlot)))

  # -1 is a more useful output than 18446744073709551615 as an indicator of
  # no future attestation/proposal known.
  template formatInt64(x: Slot): int64 =
    if x == high(uint64).Slot:
      -1'i64
    else:
      toGaugeValue(x)

  template formatSyncCommitteeStatus(): string =
    let
      syncCommitteeSlot = slot + 1
      slotsToNextSyncCommitteePeriod =
        SLOTS_PER_SYNC_COMMITTEE_PERIOD -
        since_sync_committee_period_start(syncCommitteeSlot)

    # int64 conversion is safe
    doAssert slotsToNextSyncCommitteePeriod <= SLOTS_PER_SYNC_COMMITTEE_PERIOD

    if not node.getCurrentSyncCommiteeSubnets(syncCommitteeSlot.epoch).isZeros:
      "current"
    elif not node.getNextSyncCommitteeSubnets(syncCommitteeSlot.epoch).isZeros:
      "in " & toTimeLeftString(
        SECONDS_PER_SLOT.int64.seconds * slotsToNextSyncCommitteePeriod.int64)
    else:
      "none"

  info "Slot end",
    slot = shortLog(slot),
    nextActionWait =
      if nextAttestationSlot == FAR_FUTURE_SLOT:
        "n/a"
      else:
        shortLog(nextActionWaitTime),
    nextAttestationSlot = formatInt64(nextAttestationSlot),
    nextProposalSlot = formatInt64(nextProposalSlot),
    syncCommitteeDuties = formatSyncCommitteeStatus(),
    head = shortLog(head)

  if nextAttestationSlot != FAR_FUTURE_SLOT:
    next_action_wait.set(nextActionWaitTime.toFloatSeconds)

  let epoch = slot.epoch
  if epoch + 1 >= node.network.forkId.next_fork_epoch:
    # Update 1 epoch early to block non-fork-ready peers
    node.network.updateForkId(epoch, node.dag.genesis_validators_root)

  # When we're not behind schedule, we'll speculatively update the clearance
  # state in anticipation of receiving the next block - we do it after logging
  # slot end since the nextActionWaitTime can be short
  let
    advanceCutoff = node.beaconClock.fromNow(
      slot.start_beacon_time() + chronos.seconds(int(SECONDS_PER_SLOT - 1)))
  if advanceCutoff.inFuture:
    # We wait until there's only a second left before the next slot begins, then
    # we advance the clearance state to the next slot - this gives us a high
    # probability of being prepared for the block that will arrive and the
    # epoch processing that follows
    await sleepAsync(advanceCutoff.offset)
    node.dag.advanceClearanceState()

  # Prepare action tracker for the next slot
  node.consensusManager[].actionTracker.updateSlot(slot + 1)

  # The last thing we do is to perform the subscriptions and unsubscriptions for
  # the next slot, just before that slot starts - because of the advance cuttoff
  # above, this will be done just before the next slot starts
  node.updateSyncCommitteeTopics(slot + 1)

  await node.updateGossipStatus(slot + 1)

func syncStatus(node: BeaconNode, wallSlot: Slot): string =
  let optimistic_head = not node.dag.head.executionValid
  if node.syncManager.inProgress:
    let
      optimisticSuffix =
        if optimistic_head:
          "/opt"
        else:
          ""
      lightClientSuffix =
        if node.consensusManager[].shouldSyncOptimistically(wallSlot):
          " - lc: " & $shortLog(node.consensusManager[].optimisticHead)
        else:
          ""
    node.syncManager.syncStatus & optimisticSuffix & lightClientSuffix
  elif node.backfiller.inProgress:
    "backfill: " & node.backfiller.syncStatus
  elif optimistic_head:
    "synced/opt"
  else:
    "synced"

proc onSlotStart(node: BeaconNode, wallTime: BeaconTime,
                 lastSlot: Slot): Future[bool] {.async.} =
  ## Called at the beginning of a slot - usually every slot, but sometimes might
  ## skip a few in case we're running late.
  ## wallTime: current system time - we will strive to perform all duties up
  ##           to this point in time
  ## lastSlot: the last slot that we successfully processed, so we know where to
  ##           start work from - there might be jumps if processing is delayed
  let
    # The slot we should be at, according to the clock
    wallSlot = wallTime.slotOrZero
    # If everything was working perfectly, the slot that we should be processing
    expectedSlot = lastSlot + 1
    finalizedEpoch = node.dag.finalizedHead.blck.slot.epoch()
    delay = wallTime - expectedSlot.start_beacon_time()

  node.processingDelay = Opt.some(nanoseconds(delay.nanoseconds))

  info "Slot start",
    slot = shortLog(wallSlot),
    epoch = shortLog(wallSlot.epoch),
    sync = node.syncStatus(wallSlot),
    peers = len(node.network.peerPool),
    head = shortLog(node.dag.head),
    finalized = shortLog(getStateField(
      node.dag.headState, finalized_checkpoint)),
    delay = shortLog(delay)

  # Check before any re-scheduling of onSlotStart()
  if checkIfShouldStopAtEpoch(wallSlot, node.config.stopAtEpoch):
    quit(0)

  when defined(windows):
    if node.config.runAsService:
      reportServiceStatus(SERVICE_RUNNING, NO_ERROR, 0)

  beacon_slot.set wallSlot.toGaugeValue
  beacon_current_epoch.set wallSlot.epoch.toGaugeValue

  # both non-negative, so difference can't overflow or underflow int64
  finalization_delay.set(
    wallSlot.epoch.toGaugeValue - finalizedEpoch.toGaugeValue)

  if node.config.strictVerification:
    verifyFinalization(node, wallSlot)

  node.consensusManager[].updateHead(wallSlot)

  await node.handleValidatorDuties(lastSlot, wallSlot)

  await onSlotEnd(node, wallSlot)

  # https://github.com/ethereum/builder-specs/blob/v0.3.0/specs/bellatrix/validator.md#registration-dissemination
  # This specification suggests validators re-submit to builder software every
  # `EPOCHS_PER_VALIDATOR_REGISTRATION_SUBMISSION` epochs.
  if  wallSlot.is_epoch and
      wallSlot.epoch mod EPOCHS_PER_VALIDATOR_REGISTRATION_SUBMISSION == 0:
    asyncSpawn node.registerValidators(wallSlot.epoch)

  return false

proc onSecond(node: BeaconNode, time: Moment) =
  # Nim GC metrics (for the main thread)
  updateThreadMetrics()

  if node.config.stopAtSyncedEpoch != 0 and
      node.dag.head.slot.epoch >= node.config.stopAtSyncedEpoch:
    notice "Shutting down after having reached the target synced epoch"
    bnStatus = BeaconNodeStatus.Stopping

proc runOnSecondLoop(node: BeaconNode) {.async.} =
  const
    sleepTime = chronos.seconds(1)
    nanosecondsIn1s = float(sleepTime.nanoseconds)
  while true:
    let start = chronos.now(chronos.Moment)
    await chronos.sleepAsync(sleepTime)
    let afterSleep = chronos.now(chronos.Moment)
    let sleepTime = afterSleep - start
    node.onSecond(start)
    let finished = chronos.now(chronos.Moment)
    let processingTime = finished - afterSleep
    ticks_delay.set(sleepTime.nanoseconds.float / nanosecondsIn1s)
    trace "onSecond task completed", sleepTime, processingTime

func connectedPeersCount(node: BeaconNode): int =
  len(node.network.peerPool)

proc installRestHandlers(restServer: RestServerRef, node: BeaconNode) =
  restServer.router.installBeaconApiHandlers(node)
  restServer.router.installBuilderApiHandlers(node)
  restServer.router.installConfigApiHandlers(node)
  restServer.router.installDebugApiHandlers(node)
  restServer.router.installEventApiHandlers(node)
  restServer.router.installNimbusApiHandlers(node)
  restServer.router.installNodeApiHandlers(node)
  restServer.router.installValidatorApiHandlers(node)
  if node.dag.lcDataStore.serve:
    restServer.router.installLightClientApiHandlers(node)

from ./spec/datatypes/capella import SignedBeaconBlock

proc installMessageValidators(node: BeaconNode) =
  # These validators stay around the whole time, regardless of which specific
  # subnets are subscribed to during any given epoch.
  let forkDigests = node.dag.forkDigests

  for fork in ConsensusFork:
    withConsensusFork(fork):
      let digest = forkDigests[].atConsensusFork(consensusFork)

      # beacon_block
      # https://github.com/ethereum/consensus-specs/blob/v1.4.0-beta.1/specs/phase0/p2p-interface.md#beacon_block
      node.network.addValidator(
        getBeaconBlocksTopic(digest), proc (
          signedBlock: consensusFork.SignedBeaconBlock
        ): ValidationResult =
          if node.shouldSyncOptimistically(node.currentSlot):
            toValidationResult(
              node.optimisticProcessor.processSignedBeaconBlock(
                signedBlock))
          else:
            toValidationResult(
              node.processor[].processSignedBeaconBlock(
                MsgSource.gossip, signedBlock)))

      # beacon_attestation_{subnet_id}
      # https://github.com/ethereum/consensus-specs/blob/v1.4.0-beta.1/specs/phase0/p2p-interface.md#beacon_attestation_subnet_id
      for it in SubnetId:
        closureScope:  # Needed for inner `proc`; don't lift it out of loop.
          let subnet_id = it
          node.network.addAsyncValidator(
            getAttestationTopic(digest, subnet_id), proc (
              attestation: Attestation
            ): Future[ValidationResult] {.async.} =
              return toValidationResult(
                await node.processor.processAttestation(
                  MsgSource.gossip, attestation, subnet_id)))

      # beacon_aggregate_and_proof
      # https://github.com/ethereum/consensus-specs/blob/v1.3.0/specs/phase0/p2p-interface.md#beacon_aggregate_and_proof
      node.network.addAsyncValidator(
        getAggregateAndProofsTopic(digest), proc (
          signedAggregateAndProof: SignedAggregateAndProof
        ): Future[ValidationResult] {.async.} =
          return toValidationResult(
            await node.processor.processSignedAggregateAndProof(
              MsgSource.gossip, signedAggregateAndProof)))

      # attester_slashing
<<<<<<< HEAD
      # https://github.com/ethereum/consensus-specs/blob/v1.4.0-beta.3/specs/phase0/p2p-interface.md#attester_slashing
=======
      # https://github.com/ethereum/consensus-specs/blob/v1.4.0-beta.4/specs/phase0/p2p-interface.md#attester_slashing
>>>>>>> f48ce6c0
      node.network.addValidator(
        getAttesterSlashingsTopic(digest), proc (
          attesterSlashing: AttesterSlashing
        ): ValidationResult =
          toValidationResult(
            node.processor[].processAttesterSlashing(
              MsgSource.gossip, attesterSlashing)))

      # proposer_slashing
      # https://github.com/ethereum/consensus-specs/blob/v1.4.0-beta.1/specs/phase0/p2p-interface.md#proposer_slashing
      node.network.addValidator(
        getProposerSlashingsTopic(digest), proc (
          proposerSlashing: ProposerSlashing
        ): ValidationResult =
          toValidationResult(
            node.processor[].processProposerSlashing(
              MsgSource.gossip, proposerSlashing)))

      # voluntary_exit
      # https://github.com/ethereum/consensus-specs/blob/v1.4.0-beta.1/specs/phase0/p2p-interface.md#voluntary_exit
      node.network.addValidator(
        getVoluntaryExitsTopic(digest), proc (
          signedVoluntaryExit: SignedVoluntaryExit
        ): ValidationResult =
          toValidationResult(
            node.processor[].processSignedVoluntaryExit(
              MsgSource.gossip, signedVoluntaryExit)))

      when consensusFork >= ConsensusFork.Altair:
        # sync_committee_{subnet_id}
        # https://github.com/ethereum/consensus-specs/blob/v1.4.0-beta.1/specs/altair/p2p-interface.md#sync_committee_subnet_id
        for subcommitteeIdx in SyncSubcommitteeIndex:
          closureScope:  # Needed for inner `proc`; don't lift it out of loop.
            let idx = subcommitteeIdx
            node.network.addAsyncValidator(
              getSyncCommitteeTopic(digest, idx), proc (
                msg: SyncCommitteeMessage
              ): Future[ValidationResult] {.async.} =
                return toValidationResult(
                  await node.processor.processSyncCommitteeMessage(
                    MsgSource.gossip, msg, idx)))

        # sync_committee_contribution_and_proof
<<<<<<< HEAD
        # https://github.com/ethereum/consensus-specs/blob/v1.4.0-beta.3/specs/altair/p2p-interface.md#sync_committee_contribution_and_proof
=======
        # https://github.com/ethereum/consensus-specs/blob/v1.4.0-beta.4/specs/altair/p2p-interface.md#sync_committee_contribution_and_proof
>>>>>>> f48ce6c0
        node.network.addAsyncValidator(
          getSyncCommitteeContributionAndProofTopic(digest), proc (
            msg: SignedContributionAndProof
          ): Future[ValidationResult] {.async.} =
            return toValidationResult(
              await node.processor.processSignedContributionAndProof(
                MsgSource.gossip, msg)))

      when consensusFork >= ConsensusFork.Capella:
<<<<<<< HEAD
        # https://github.com/ethereum/consensus-specs/blob/v1.4.0-beta.3/specs/capella/p2p-interface.md#bls_to_execution_change
=======
        # https://github.com/ethereum/consensus-specs/blob/v1.4.0-beta.4/specs/capella/p2p-interface.md#bls_to_execution_change
>>>>>>> f48ce6c0
        node.network.addAsyncValidator(
          getBlsToExecutionChangeTopic(digest), proc (
            msg: SignedBLSToExecutionChange
          ): Future[ValidationResult] {.async.} =
            return toValidationResult(
              await node.processor.processBlsToExecutionChange(
                MsgSource.gossip, msg)))

      when consensusFork >= ConsensusFork.Deneb:
        # blob_sidecar_{subnet_id}
        # https://github.com/ethereum/consensus-specs/blob/v1.4.0-beta.4/specs/deneb/p2p-interface.md#blob_sidecar_subnet_id
        for it in BlobId:
          closureScope:  # Needed for inner `proc`; don't lift it out of loop.
            let subnet_id = it
            node.network.addValidator(
              getBlobSidecarTopic(digest, subnet_id), proc (
                blobSidecar: deneb.BlobSidecar
              ): ValidationResult =
                toValidationResult(
                  node.processor[].processBlobSidecar(
                    MsgSource.gossip, blobSidecar, subnet_id)))

  node.installLightClientMessageValidators()

proc stop(node: BeaconNode) =
  bnStatus = BeaconNodeStatus.Stopping
  notice "Graceful shutdown"
  if not node.config.inProcessValidators:
    try:
      node.vcProcess.close()
    except Exception as exc:
      warn "Couldn't close vc process", msg = exc.msg
  try:
    waitFor node.network.stop()
  except CatchableError as exc:
    warn "Couldn't stop network", msg = exc.msg

  node.attachedValidators[].slashingProtection.close()
  node.attachedValidators[].close()
  node.db.close()
  notice "Databases closed"

proc startBackfillTask(node: BeaconNode) {.async.} =
  while node.dag.needsBackfill:
    if not node.syncManager.inProgress:
      # Only start the backfiller if it's needed _and_ head sync has completed -
      # if we lose sync after having synced head, we could stop the backfilller,
      # but this should be a fringe case - might as well keep the logic simple for
      # now
      node.backfiller.start()
      return

    await sleepAsync(chronos.seconds(2))

proc run(node: BeaconNode) {.raises: [CatchableError].} =
  bnStatus = BeaconNodeStatus.Running

  if not isNil(node.restServer):
    node.restServer.installRestHandlers(node)
    node.restServer.start()

  if not isNil(node.keymanagerServer):
    doAssert not isNil(node.keymanagerHost)
    node.keymanagerServer.router.installKeymanagerHandlers(node.keymanagerHost[])
    if node.keymanagerServer != node.restServer:
      node.keymanagerServer.start()

  let
    wallTime = node.beaconClock.now()
    wallSlot = wallTime.slotOrZero()

  node.startLightClient()
  node.requestManager.start()
  node.syncManager.start()

  if node.dag.needsBackfill(): asyncSpawn node.startBackfillTask()

  waitFor node.updateGossipStatus(wallSlot)

  for web3signerUrl in node.config.web3SignerUrls:
    # TODO
    # The current strategy polls all remote signers independently
    # from each other which may lead to some race conditions of
    # validators are migrated from one signer to another
    # (because the updates to our validator pool are not atomic).
    # Consider using different strategies that would detect such
    # race conditions.
    asyncSpawn node.pollForDynamicValidators(
      web3signerUrl, node.config.web3signerUpdateInterval)

  asyncSpawn runSlotLoop(node, wallTime, onSlotStart)
  asyncSpawn runOnSecondLoop(node)
  asyncSpawn runQueueProcessingLoop(node.blockProcessor)
  asyncSpawn runKeystoreCachePruningLoop(node.keystoreCache)

  # main event loop
  while bnStatus == BeaconNodeStatus.Running:
    poll() # if poll fails, the network is broken

  # time to say goodbye
  node.stop()

var gPidFile: string
proc createPidFile(filename: string) {.raises: [IOError].} =
  writeFile filename, $os.getCurrentProcessId()
  gPidFile = filename
  addQuitProc proc {.noconv.} = discard io2.removeFile(gPidFile)

proc initializeNetworking(node: BeaconNode) {.async.} =
  node.installMessageValidators()

  info "Listening to incoming network requests"
  await node.network.startListening()

  let addressFile = node.config.dataDir / "beacon_node.enr"
  writeFile(addressFile, node.network.announcedENR.toURI)

  await node.network.start()

proc start*(node: BeaconNode) {.raises: [CatchableError].} =
  let
    head = node.dag.head
    finalizedHead = node.dag.finalizedHead
    genesisTime = node.beaconClock.fromNow(start_beacon_time(Slot 0))

  notice "Starting beacon node",
    version = fullVersionStr,
    nimVersion = NimVersion,
    enr = node.network.announcedENR.toURI,
    peerId = $node.network.switch.peerInfo.peerId,
    timeSinceFinalization =
      node.beaconClock.now() - finalizedHead.slot.start_beacon_time(),
    head = shortLog(head),
    justified = shortLog(getStateField(
      node.dag.headState, current_justified_checkpoint)),
    finalized = shortLog(getStateField(
      node.dag.headState, finalized_checkpoint)),
    finalizedHead = shortLog(finalizedHead),
    SLOTS_PER_EPOCH,
    SECONDS_PER_SLOT,
    SPEC_VERSION,
    dataDir = node.config.dataDir.string,
    validators = node.attachedValidators[].count

  if genesisTime.inFuture:
    notice "Waiting for genesis", genesisIn = genesisTime.offset

  waitFor node.initializeNetworking()

  node.elManager.start()
  node.run()

func formatGwei(amount: uint64): string =
  # TODO This is implemented in a quite a silly way.
  # Better routines for formatting decimal numbers
  # should exists somewhere else.
  let
    eth = amount div 1000000000
    remainder = amount mod 1000000000

  result = $eth
  if remainder != 0:
    result.add '.'
    let remainderStr = $remainder
    for i in remainderStr.len ..< 9:
      result.add '0'
    result.add remainderStr
    while result[^1] == '0':
      result.setLen(result.len - 1)

when not defined(windows):
  proc initStatusBar(node: BeaconNode) {.raises: [ValueError].} =
    if not isatty(stdout): return
    if not node.config.statusBarEnabled: return

    try:
      enableTrueColors()
    except Exception as exc: # TODO Exception
      error "Couldn't enable colors", err = exc.msg

    proc dataResolver(expr: string): string {.raises: [].} =
      template justified: untyped = node.dag.head.atEpochStart(
        getStateField(
          node.dag.headState, current_justified_checkpoint).epoch)
      # TODO:
      # We should introduce a general API for resolving dot expressions
      # such as `db.latest_block.slot` or `metrics.connected_peers`.
      # Such an API can be shared between the RPC back-end, CLI tools
      # such as ncli, a potential GraphQL back-end and so on.
      # The status bar feature would allow the user to specify an
      # arbitrary expression that is resolvable through this API.
      case expr.toLowerAscii
      of "version":
        versionAsStr

      of "full_version":
        fullVersionStr

      of "connected_peers":
        $(node.connectedPeersCount)

      of "head_root":
        shortLog(node.dag.head.root)
      of "head_epoch":
        $(node.dag.head.slot.epoch)
      of "head_epoch_slot":
        $(node.dag.head.slot.since_epoch_start)
      of "head_slot":
        $(node.dag.head.slot)

      of "justifed_root":
        shortLog(justified.blck.root)
      of "justifed_epoch":
        $(justified.slot.epoch)
      of "justifed_epoch_slot":
        $(justified.slot.since_epoch_start)
      of "justifed_slot":
        $(justified.slot)

      of "finalized_root":
        shortLog(node.dag.finalizedHead.blck.root)
      of "finalized_epoch":
        $(node.dag.finalizedHead.slot.epoch)
      of "finalized_epoch_slot":
        $(node.dag.finalizedHead.slot.since_epoch_start)
      of "finalized_slot":
        $(node.dag.finalizedHead.slot)

      of "epoch":
        $node.currentSlot.epoch

      of "epoch_slot":
        $(node.currentSlot.since_epoch_start)

      of "slot":
        $node.currentSlot

      of "slots_per_epoch":
        $SLOTS_PER_EPOCH

      of "slot_trailing_digits":
        var slotStr = $node.currentSlot
        if slotStr.len > 3: slotStr = slotStr[^3..^1]
        slotStr

      of "attached_validators_balance":
        formatGwei(node.attachedValidatorBalanceTotal)

      of "sync_status":
        node.syncStatus(node.currentSlot)
      else:
        # We ignore typos for now and just render the expression
        # as it was written. TODO: come up with a good way to show
        # an error message to the user.
        "$" & expr

    var statusBar = StatusBarView.init(
      node.config.statusBarContents,
      dataResolver)

    when compiles(defaultChroniclesStream.outputs[0].writer):
      let tmp = defaultChroniclesStream.outputs[0].writer

      defaultChroniclesStream.outputs[0].writer =
        proc (logLevel: LogLevel, msg: LogOutputStr) {.raises: [].} =
          try:
            # p.hidePrompt
            erase statusBar
            # p.writeLine msg
            tmp(logLevel, msg)
            render statusBar
            # p.showPrompt
          except Exception as e: # render raises Exception
            logLoggingFailure(cstring(msg), e)

    proc statusBarUpdatesPollingLoop() {.async.} =
      try:
        while true:
          update statusBar
          erase statusBar
          render statusBar
          await sleepAsync(chronos.seconds(1))
      except CatchableError as exc:
        warn "Failed to update status bar, no further updates", err = exc.msg

    asyncSpawn statusBarUpdatesPollingLoop()

proc doRunBeaconNode(config: var BeaconNodeConf, rng: ref HmacDrbgContext) {.raises: [CatchableError].} =
  info "Launching beacon node",
      version = fullVersionStr,
      bls_backend = $BLS_BACKEND,
      cmdParams = commandLineParams(),
      config

  template ignoreDeprecatedOption(option: untyped): untyped =
    if config.option.isSome:
      warn "Config option is deprecated",
        option = config.option.get
  ignoreDeprecatedOption requireEngineAPI
  ignoreDeprecatedOption safeSlotsToImportOptimistically
  ignoreDeprecatedOption terminalTotalDifficultyOverride
  ignoreDeprecatedOption optimistic
  ignoreDeprecatedOption validatorMonitorTotals
  ignoreDeprecatedOption web3ForcePolling

  createPidFile(config.dataDir.string / "beacon_node.pid")

  config.createDumpDirs()

  if config.metricsEnabled:
    let metricsAddress = config.metricsAddress
    notice "Starting metrics HTTP server",
      url = "http://" & $metricsAddress & ":" & $config.metricsPort & "/metrics"
    try:
      startMetricsHttpServer($metricsAddress, config.metricsPort)
    except CatchableError as exc:
      raise exc
    except Exception as exc:
      raiseAssert exc.msg # TODO fix metrics

  # Nim GC metrics (for the main thread) will be collected in onSecond(), but
  # we disable piggy-backing on other metrics here.
  setSystemMetricsAutomaticUpdate(false)

  # There are no managed event loops in here, to do a graceful shutdown, but
  # letting the default Ctrl+C handler exit is safe, since we only read from
  # the db.
  let metadata = config.loadEth2Network()

  # Updating the config based on the metadata certainly is not beautiful but it
  # works
  for node in metadata.bootstrapNodes:
    config.bootstrapNodes.add node
  if config.forkChoiceVersion.isNone:
    config.forkChoiceVersion =
      if metadata.cfg.DENEB_FORK_EPOCH != FAR_FUTURE_EPOCH:
        # https://github.com/ethereum/pm/issues/844#issuecomment-1673359012
        some(ForkChoiceVersion.Pr3431)
      else:
        some(ForkChoiceVersion.Stable)

  ## Ctrl+C handling
  proc controlCHandler() {.noconv.} =
    when defined(windows):
      # workaround for https://github.com/nim-lang/Nim/issues/4057
      try:
        setupForeignThreadGc()
      except Exception as exc: raiseAssert exc.msg # shouldn't happen
    notice "Shutting down after having received SIGINT"
    bnStatus = BeaconNodeStatus.Stopping
  try:
    setControlCHook(controlCHandler)
  except Exception as exc: # TODO Exception
    warn "Cannot set ctrl-c handler", msg = exc.msg

  # equivalent SIGTERM handler
  when defined(posix):
    proc SIGTERMHandler(signal: cint) {.noconv.} =
      notice "Shutting down after having received SIGTERM"
      bnStatus = BeaconNodeStatus.Stopping
    c_signal(ansi_c.SIGTERM, SIGTERMHandler)

  if metadata.cfg.DENEB_FORK_EPOCH != FAR_FUTURE_EPOCH:
    let res =
      if config.trustedSetupFile.isNone:
        conf.loadKzgTrustedSetup()
      else:
        conf.loadKzgTrustedSetup(config.trustedSetupFile.get)
    if res.isErr():
      raiseAssert res.error()

  let node = waitFor BeaconNode.init(rng, config, metadata)

  if bnStatus == BeaconNodeStatus.Stopping:
    return

  when not defined(windows):
    # This status bar can lock a Windows terminal emulator, blocking the whole
    # event loop (seen on Windows 10, with a default MSYS2 terminal).
    initStatusBar(node)

  if node.nickname != "":
    dynamicLogScope(node = node.nickname): node.start()
  else:
    node.start()

proc doRecord(config: BeaconNodeConf, rng: var HmacDrbgContext) {.
    raises: [CatchableError].} =
  case config.recordCmd:
  of RecordCmd.create:
    let netKeys = getPersistentNetKeys(rng, config)

    var fieldPairs: seq[FieldPair]
    for field in config.fields:
      let fieldPair = field.split(":")
      if fieldPair.len > 1:
        fieldPairs.add(toFieldPair(fieldPair[0], hexToSeqByte(fieldPair[1])))
      else:
        fatal "Invalid field pair"
        quit QuitFailure

    let record = enr.Record.init(
      config.seqNumber,
      netKeys.seckey.asEthKey,
      some(ValidIpAddress.init config.ipExt),
      some(config.tcpPortExt),
      some(config.udpPortExt),
      fieldPairs).expect("Record within size limits")

    echo record.toURI()

  of RecordCmd.print:
    echo $config.recordPrint

proc doWeb3Cmd(config: BeaconNodeConf, rng: var HmacDrbgContext)
    {.raises: [CatchableError].} =
  case config.web3Cmd:
  of Web3Cmd.test:
    let metadata = config.loadEth2Network()

    waitFor testWeb3Provider(config.web3TestUrl,
                             metadata.cfg.DEPOSIT_CONTRACT_ADDRESS,
                             rng.loadJwtSecret(config, allowCreate = true))

proc doSlashingExport(conf: BeaconNodeConf) {.raises: [IOError].}=
  let
    dir = conf.validatorsDir()
    filetrunc = SlashingDbName
  # TODO: Make it read-only https://github.com/status-im/nim-eth/issues/312
  let db = SlashingProtectionDB.loadUnchecked(dir, filetrunc, readOnly = false)

  let interchange = conf.exportedInterchangeFile.string
  db.exportSlashingInterchange(interchange, conf.exportedValidators)
  echo "Export finished: '", dir/filetrunc & ".sqlite3" , "' into '", interchange, "'"

proc doSlashingImport(conf: BeaconNodeConf) {.raises: [SerializationError, IOError].} =
  let
    dir = conf.validatorsDir()
    filetrunc = SlashingDbName
  # TODO: Make it read-only https://github.com/status-im/nim-eth/issues/312

  let interchange = conf.importedInterchangeFile.string

  var spdir: SPDIR
  try:
    spdir = Json.loadFile(interchange, SPDIR,
                          requireAllFields = true)
  except SerializationError as err:
    writeStackTrace()
    stderr.write $Json & " load issue for file \"", interchange, "\"\n"
    stderr.write err.formatMsg(interchange), "\n"
    quit 1

  # Open DB and handle migration from v1 to v2 if needed
  let db = SlashingProtectionDB.init(
    genesis_validators_root = Eth2Digest spdir.metadata.genesis_validators_root,
    basePath = dir,
    dbname = filetrunc,
    modes = {kCompleteArchive}
  )

  # Now import the slashing interchange file
  # Failures mode:
  # - siError can only happen with invalid genesis_validators_root which would be caught above
  # - siPartial can happen for invalid public keys, slashable blocks, slashable votes
  let status = db.inclSPDIR(spdir)
  doAssert status in {siSuccess, siPartial}

  echo "Import finished: '", interchange, "' into '", dir/filetrunc & ".sqlite3", "'"

proc doSlashingInterchange(conf: BeaconNodeConf) {.raises: [CatchableError].} =
  case conf.slashingdbCmd
  of SlashProtCmd.`export`:
    conf.doSlashingExport()
  of SlashProtCmd.`import`:
    conf.doSlashingImport()

proc handleStartUpCmd(config: var BeaconNodeConf) {.raises: [CatchableError].} =
  # Single RNG instance for the application - will be seeded on construction
  # and avoid using system resources (such as urandom) after that
  let rng = HmacDrbgContext.new()

  case config.cmd
  of BNStartUpCmd.noCommand: doRunBeaconNode(config, rng)
  of BNStartUpCmd.deposits: doDeposits(config, rng[])
  of BNStartUpCmd.wallets: doWallets(config, rng[])
  of BNStartUpCmd.record: doRecord(config, rng[])
  of BNStartUpCmd.web3: doWeb3Cmd(config, rng[])
  of BNStartUpCmd.slashingdb: doSlashingInterchange(config)
  of BNStartUpCmd.trustedNodeSync:
    if config.blockId.isSome():
      error "--blockId option has been removed - use --state-id instead!"
      quit 1

    let
      metadata = loadEth2Network(config)
      db = BeaconChainDB.new(config.databaseDir, metadata.cfg, inMemory = false)
    waitFor db.doRunTrustedNodeSync(
      metadata,
      config.databaseDir,
      config.eraDir,
      config.trustedNodeUrl,
      config.stateId,
      config.lcTrustedBlockRoot,
      config.backfillBlocks,
      config.reindex,
      config.downloadDepositSnapshot)
    db.close()

{.pop.} # TODO moduletests exceptions

when defined(windows):
  proc reportServiceStatus*(dwCurrentState, dwWin32ExitCode, dwWaitHint: DWORD) {.gcsafe.} =
    gSvcStatus.dwCurrentState = dwCurrentState
    gSvcStatus.dwWin32ExitCode = dwWin32ExitCode
    gSvcStatus.dwWaitHint = dwWaitHint
    if dwCurrentState == SERVICE_START_PENDING:
      gSvcStatus.dwControlsAccepted = 0
    else:
      gSvcStatus.dwControlsAccepted = SERVICE_ACCEPT_STOP

    # TODO
    # We can use non-zero values for the `dwCheckPoint` parameter to report
    # progress during lengthy operations such as start-up and shut down.
    gSvcStatus.dwCheckPoint = 0

    # Report the status of the service to the SCM.
    let status = SetServiceStatus(gSvcStatusHandle, addr gSvcStatus)
    debug "Service status updated", status

  proc serviceControlHandler(dwCtrl: DWORD): WINBOOL {.stdcall.} =
    case dwCtrl
    of SERVICE_CONTROL_STOP:
      # We re reporting that we plan stop the service in 10 seconds
      reportServiceStatus(SERVICE_STOP_PENDING, NO_ERROR, 10_000)
      bnStatus = BeaconNodeStatus.Stopping
    of SERVICE_CONTROL_PAUSE, SERVICE_CONTROL_CONTINUE:
      warn "The Nimbus service cannot be paused and resimed"
    of SERVICE_CONTROL_INTERROGATE:
      # The default behavior is correct.
      # The service control manager will report our last status.
      discard
    else:
      debug "Service received an unexpected user-defined control message",
            msg = dwCtrl

  proc serviceMainFunction(dwArgc: DWORD, lpszArgv: LPSTR) {.stdcall.} =
    # The service is launched in a fresh thread created by Windows, so
    # we must initialize the Nim GC here
    setupForeignThreadGc()

    gSvcStatusHandle = RegisterServiceCtrlHandler(
      SERVICE_NAME,
      serviceControlHandler)

    gSvcStatus.dwServiceType = SERVICE_WIN32_OWN_PROCESS
    gSvcStatus.dwServiceSpecificExitCode = 0
    reportServiceStatus(SERVICE_RUNNING, NO_ERROR, 0)

    info "Service thread started"

    var config = makeBannerAndConfig(clientId, BeaconNodeConf)
    handleStartUpCmd(config)

    info "Service thread stopped"
    reportServiceStatus(SERVICE_STOPPED, NO_ERROR, 0) # we have to report back when we stopped!

programMain:
  var config = makeBannerAndConfig(clientId, BeaconNodeConf)

  if not(checkAndCreateDataDir(string(config.dataDir))):
    # We are unable to access/create data folder or data folder's
    # permissions are insecure.
    quit QuitFailure

  setupFileLimits()
  setupLogging(config.logLevel, config.logStdout, config.logFile)

  ## This Ctrl+C handler exits the program in non-graceful way.
  ## It's responsible for handling Ctrl+C in sub-commands such
  ## as `wallets *` and `deposits *`. In a regular beacon node
  ## run, it will be overwritten later with a different handler
  ## performing a graceful exit.
  proc exitImmediatelyOnCtrlC() {.noconv.} =
    when defined(windows):
      # workaround for https://github.com/nim-lang/Nim/issues/4057
      setupForeignThreadGc()
    # in case a password prompt disabled echoing
    resetStdin()
    echo "" # If we interrupt during an interactive prompt, this
            # will move the cursor to the next line
    notice "Shutting down after having received SIGINT"
    quit 0
  setControlCHook(exitImmediatelyOnCtrlC)
  # equivalent SIGTERM handler
  when defined(posix):
    proc exitImmediatelyOnSIGTERM(signal: cint) {.noconv.} =
      notice "Shutting down after having received SIGTERM"
      quit 0
    c_signal(ansi_c.SIGTERM, exitImmediatelyOnSIGTERM)

  when defined(windows):
    if config.runAsService:
      var dispatchTable = [
        SERVICE_TABLE_ENTRY(lpServiceName: SERVICE_NAME, lpServiceProc: serviceMainFunction),
        SERVICE_TABLE_ENTRY(lpServiceName: nil, lpServiceProc: nil) # last entry must be nil
      ]

      let status = StartServiceCtrlDispatcher(LPSERVICE_TABLE_ENTRY(addr dispatchTable[0]))
      if status == 0:
        fatal "Failed to start Windows service", errorCode = getLastError()
        quit 1
    else:
      handleStartUpCmd(config)
  else:
    handleStartUpCmd(config)<|MERGE_RESOLUTION|>--- conflicted
+++ resolved
@@ -875,11 +875,7 @@
     node.dag.forkDigests.deneb]
   forkDigestsArray
 
-<<<<<<< HEAD
-# https://github.com/ethereum/consensus-specs/blob/v1.4.0-beta.3/specs/phase0/p2p-interface.md#attestation-subnet-subscription
-=======
 # https://github.com/ethereum/consensus-specs/blob/v1.4.0-beta.4/specs/phase0/p2p-interface.md#attestation-subnet-subscription
->>>>>>> f48ce6c0
 proc updateAttestationSubnetHandlers(node: BeaconNode, slot: Slot) =
   if node.gossipState.card == 0:
     # When disconnected, updateGossipState is responsible for all things
@@ -1677,11 +1673,7 @@
               MsgSource.gossip, signedAggregateAndProof)))
 
       # attester_slashing
-<<<<<<< HEAD
-      # https://github.com/ethereum/consensus-specs/blob/v1.4.0-beta.3/specs/phase0/p2p-interface.md#attester_slashing
-=======
       # https://github.com/ethereum/consensus-specs/blob/v1.4.0-beta.4/specs/phase0/p2p-interface.md#attester_slashing
->>>>>>> f48ce6c0
       node.network.addValidator(
         getAttesterSlashingsTopic(digest), proc (
           attesterSlashing: AttesterSlashing
@@ -1725,11 +1717,7 @@
                     MsgSource.gossip, msg, idx)))
 
         # sync_committee_contribution_and_proof
-<<<<<<< HEAD
-        # https://github.com/ethereum/consensus-specs/blob/v1.4.0-beta.3/specs/altair/p2p-interface.md#sync_committee_contribution_and_proof
-=======
         # https://github.com/ethereum/consensus-specs/blob/v1.4.0-beta.4/specs/altair/p2p-interface.md#sync_committee_contribution_and_proof
->>>>>>> f48ce6c0
         node.network.addAsyncValidator(
           getSyncCommitteeContributionAndProofTopic(digest), proc (
             msg: SignedContributionAndProof
@@ -1739,11 +1727,7 @@
                 MsgSource.gossip, msg)))
 
       when consensusFork >= ConsensusFork.Capella:
-<<<<<<< HEAD
-        # https://github.com/ethereum/consensus-specs/blob/v1.4.0-beta.3/specs/capella/p2p-interface.md#bls_to_execution_change
-=======
         # https://github.com/ethereum/consensus-specs/blob/v1.4.0-beta.4/specs/capella/p2p-interface.md#bls_to_execution_change
->>>>>>> f48ce6c0
         node.network.addAsyncValidator(
           getBlsToExecutionChangeTopic(digest), proc (
             msg: SignedBLSToExecutionChange
