# beacon_chain
# Copyright (c) 2018-2024 Status Research & Development GmbH
# Licensed and distributed under either of
#   * MIT license (license terms in the root directory or at https://opensource.org/licenses/MIT).
#   * Apache v2 license (license terms in the root directory or at https://www.apache.org/licenses/LICENSE-2.0).
# at your option. This file may not be copied, modified, or distributed except according to those terms.

{.push raises: [].}

import
  std/[os, random, terminal, times],
  chronos, chronicles,
  metrics, metrics/chronos_httpserver,
  stew/[byteutils, io2],
  eth/p2p/discoveryv5/[enr, random2],
  ./consensus_object_pools/blob_quarantine,
  ./consensus_object_pools/vanity_logs/vanity_logs,
  ./networking/[topic_params, network_metadata_downloads],
  ./rpc/[rest_api, state_ttl_cache],
  ./spec/datatypes/[altair, bellatrix, phase0],
  ./spec/[deposit_snapshots, engine_authentication, weak_subjectivity],
  ./sync/[sync_protocol, light_client_protocol],
  ./validators/[keystore_management, beacon_validators],
  "."/[
    beacon_node, beacon_node_light_client, deposits,
    nimbus_binary_common, statusbar, trusted_node_sync, wallets]

when defined(posix):
  import system/ansi_c

from ./spec/datatypes/deneb import SignedBeaconBlock

from
  libp2p/protocols/pubsub/gossipsub
import
  TopicParams, validateParameters, init

logScope: topics = "beacnde"

# https://github.com/ethereum/eth2.0-metrics/blob/master/metrics.md#interop-metrics
declareGauge beacon_slot, "Latest slot of the beacon chain state"
declareGauge beacon_current_epoch, "Current epoch"

# Finalization tracking
declareGauge finalization_delay,
  "Epoch delay between scheduled epoch and finalized epoch"

declareGauge ticks_delay,
  "How long does to take to run the onSecond loop"

declareGauge next_action_wait,
  "Seconds until the next attestation will be sent"

declareGauge next_proposal_wait,
  "Seconds until the next proposal will be sent, or Inf if not known"

declareGauge sync_committee_active,
  "1 if there are current sync committee duties, 0 otherwise"

declareCounter db_checkpoint_seconds,
  "Time spent checkpointing the database to clear the WAL file"

proc fetchGenesisState(
    metadata: Eth2NetworkMetadata,
    genesisState = none(InputFile),
    genesisStateUrl = none(Uri)
): Future[ref ForkedHashedBeaconState] {.async: (raises: []).} =
  let genesisBytes =
    if metadata.genesis.kind != BakedIn and genesisState.isSome:
      let res = io2.readAllBytes(genesisState.get.string)
      res.valueOr:
        error "Failed to read genesis state file", err = res.error.ioErrorMsg
        quit 1
    elif metadata.hasGenesis:
      try:
        if metadata.genesis.kind == BakedInUrl:
          info "Obtaining genesis state",
               sourceUrl = $genesisStateUrl
                 .get(parseUri metadata.genesis.url)
        await metadata.fetchGenesisBytes(genesisStateUrl)
      except CatchableError as err:
        error "Failed to obtain genesis state",
              source = metadata.genesis.sourceDesc,
              err = err.msg
        quit 1
    else:
      @[]

  if genesisBytes.len > 0:
    try:
      newClone readSszForkedHashedBeaconState(metadata.cfg, genesisBytes)
    except CatchableError as err:
      error "Invalid genesis state",
            size = genesisBytes.len,
            digest = eth2digest(genesisBytes),
            err = err.msg
      quit 1
  else:
    nil

proc doRunTrustedNodeSync(
    db: BeaconChainDB,
    metadata: Eth2NetworkMetadata,
    databaseDir: string,
    eraDir: string,
    restUrl: string,
    stateId: Option[string],
    trustedBlockRoot: Option[Eth2Digest],
    backfill: bool,
    reindex: bool,
    downloadDepositSnapshot: bool,
    genesisState: ref ForkedHashedBeaconState) {.async.} =
  let syncTarget =
    if stateId.isSome:
      if trustedBlockRoot.isSome:
        warn "Ignoring `trustedBlockRoot`, `stateId` is set",
          stateId, trustedBlockRoot
      TrustedNodeSyncTarget(
        kind: TrustedNodeSyncKind.StateId,
        stateId: stateId.get)
    elif trustedBlockRoot.isSome:
      TrustedNodeSyncTarget(
        kind: TrustedNodeSyncKind.TrustedBlockRoot,
        trustedBlockRoot: trustedBlockRoot.get)
    else:
      TrustedNodeSyncTarget(
        kind: TrustedNodeSyncKind.StateId,
        stateId: "finalized")

  await db.doTrustedNodeSync(
    metadata.cfg,
    databaseDir,
    eraDir,
    restUrl,
    syncTarget,
    backfill,
    reindex,
    downloadDepositSnapshot,
    genesisState)

func getVanityLogs(stdoutKind: StdoutLogKind): VanityLogs =
  case stdoutKind
  of StdoutLogKind.Auto: raiseAssert "inadmissable here"
  of StdoutLogKind.Colors:
    VanityLogs(
      onMergeTransitionBlock:          bellatrixColor,
      onFinalizedMergeTransitionBlock: bellatrixBlink,
      onUpgradeToCapella:              capellaColor,
      onKnownBlsToExecutionChange:     capellaBlink,
      onUpgradeToDeneb:                denebColor,
      onUpgradeToElectra:              electraColor)
  of StdoutLogKind.NoColors:
    VanityLogs(
      onMergeTransitionBlock:          bellatrixMono,
      onFinalizedMergeTransitionBlock: bellatrixMono,
      onUpgradeToCapella:              capellaMono,
      onKnownBlsToExecutionChange:     capellaMono,
      onUpgradeToDeneb:                denebMono,
      onUpgradeToElectra:              electraMono)
  of StdoutLogKind.Json, StdoutLogKind.None:
    VanityLogs(
      onMergeTransitionBlock:
        (proc() = notice "🐼 Proof of Stake Activated 🐼"),
      onFinalizedMergeTransitionBlock:
        (proc() = notice "🐼 Proof of Stake Finalized 🐼"),
      onUpgradeToCapella:
        (proc() = notice "🦉 Withdrowls now available 🦉"),
      onKnownBlsToExecutionChange:
        (proc() = notice "🦉 BLS to execution changed 🦉"),
      onUpgradeToDeneb:
        (proc() = notice "🐟 Proto-Danksharding is ON 🐟"),
      onUpgradeToElectra:
        (proc() = notice "🦒 [PH] Electra 🦒"))

func getVanityMascot(consensusFork: ConsensusFork): string =
  case consensusFork
  of ConsensusFork.Electra:
    "🦒"
  of ConsensusFork.Deneb:
    "🐟"
  of ConsensusFork.Capella:
    "🦉"
  of ConsensusFork.Bellatrix:
    "🐼"
  of ConsensusFork.Altair:
    "✨"
  of ConsensusFork.Phase0:
    "🦏"

proc loadChainDag(
    config: BeaconNodeConf,
    cfg: RuntimeConfig,
    db: BeaconChainDB,
    eventBus: EventBus,
    validatorMonitor: ref ValidatorMonitor,
    networkGenesisValidatorsRoot: Opt[Eth2Digest]): ChainDAGRef =
  info "Loading block DAG from database", path = config.databaseDir

  var dag: ChainDAGRef
  proc onLightClientFinalityUpdate(data: ForkedLightClientFinalityUpdate) =
    if dag == nil: return
    withForkyFinalityUpdate(data):
      when lcDataFork > LightClientDataFork.None:
        let contextFork =
          dag.cfg.consensusForkAtEpoch(forkyFinalityUpdate.contextEpoch)
        eventBus.finUpdateQueue.emit(
          RestVersioned[ForkedLightClientFinalityUpdate](
            data: data,
            jsonVersion: contextFork,
            sszContext: dag.forkDigests[].atConsensusFork(contextFork)))
  proc onLightClientOptimisticUpdate(data: ForkedLightClientOptimisticUpdate) =
    if dag == nil: return
    withForkyOptimisticUpdate(data):
      when lcDataFork > LightClientDataFork.None:
        let contextFork =
          dag.cfg.consensusForkAtEpoch(forkyOptimisticUpdate.contextEpoch)
        eventBus.optUpdateQueue.emit(
          RestVersioned[ForkedLightClientOptimisticUpdate](
            data: data,
            jsonVersion: contextFork,
            sszContext: dag.forkDigests[].atConsensusFork(contextFork)))

  let
    chainDagFlags =
      if config.strictVerification: {strictVerification}
      else: {}
    onLightClientFinalityUpdateCb =
      if config.lightClientDataServe: onLightClientFinalityUpdate
      else: nil
    onLightClientOptimisticUpdateCb =
      if config.lightClientDataServe: onLightClientOptimisticUpdate
      else: nil
  dag = ChainDAGRef.init(
    cfg, db, validatorMonitor, chainDagFlags, config.eraDir,
    vanityLogs = getVanityLogs(detectTTY(config.logStdout)),
    lcDataConfig = LightClientDataConfig(
      serve: config.lightClientDataServe,
      importMode: config.lightClientDataImportMode,
      maxPeriods: config.lightClientDataMaxPeriods,
      onLightClientFinalityUpdate: onLightClientFinalityUpdateCb,
      onLightClientOptimisticUpdate: onLightClientOptimisticUpdateCb))

  if networkGenesisValidatorsRoot.isSome:
    let databaseGenesisValidatorsRoot =
      getStateField(dag.headState, genesis_validators_root)
    if networkGenesisValidatorsRoot.get != databaseGenesisValidatorsRoot:
      fatal "The specified --data-dir contains data for a different network",
            networkGenesisValidatorsRoot = networkGenesisValidatorsRoot.get,
            databaseGenesisValidatorsRoot,
            dataDir = config.dataDir
      quit 1

  # The first pruning after restart may take a while..
  if config.historyMode == HistoryMode.Prune:
    dag.pruneHistory(true)

  dag

proc checkWeakSubjectivityCheckpoint(
    dag: ChainDAGRef,
    wsCheckpoint: Checkpoint,
    beaconClock: BeaconClock) =
  let
    currentSlot = beaconClock.now.slotOrZero
    isCheckpointStale = not is_within_weak_subjectivity_period(
      dag.cfg, currentSlot, dag.headState, wsCheckpoint)

  if isCheckpointStale:
    error "Weak subjectivity checkpoint is stale",
          currentSlot, checkpoint = wsCheckpoint,
          headStateSlot = getStateField(dag.headState, slot)
    quit 1

from ./spec/state_transition_block import kzg_commitment_to_versioned_hash

proc initFullNode(
    node: BeaconNode,
    rng: ref HmacDrbgContext,
    dag: ChainDAGRef,
    taskpool: TaskPoolPtr,
    getBeaconTime: GetBeaconTimeFn) {.async.} =
  template config(): auto = node.config

  proc onAttestationReceived(data: phase0.Attestation) =
    node.eventBus.attestQueue.emit(data)
  proc onSyncContribution(data: SignedContributionAndProof) =
    node.eventBus.contribQueue.emit(data)
  proc onVoluntaryExitAdded(data: SignedVoluntaryExit) =
    node.eventBus.exitQueue.emit(data)
  proc onBLSToExecutionChangeAdded(data: SignedBLSToExecutionChange) =
    node.eventBus.blsToExecQueue.emit(data)
  proc onProposerSlashingAdded(data: ProposerSlashing) =
    node.eventBus.propSlashQueue.emit(data)
  proc onAttesterSlashingAdded(data: phase0.AttesterSlashing) =
    node.eventBus.attSlashQueue.emit(data)
  proc onBlobSidecarAdded(data: BlobSidecar) =
    node.eventBus.blobSidecarQueue.emit(
      BlobSidecarInfoObject(
        block_root: hash_tree_root(data.signed_block_header.message),
        index: data.index,
        slot: data.signed_block_header.message.slot,
        kzg_commitment: data.kzg_commitment,
        versioned_hash:
          data.kzg_commitment.kzg_commitment_to_versioned_hash.to0xHex))
  proc onBlockAdded(data: ForkedTrustedSignedBeaconBlock) =
    let optimistic =
      if node.currentSlot().epoch() >= dag.cfg.BELLATRIX_FORK_EPOCH:
        some node.dag.is_optimistic(data.toBlockId())
      else:
        none[bool]()
    node.eventBus.blocksQueue.emit(
      EventBeaconBlockObject.init(data, optimistic))
  proc onHeadChanged(data: HeadChangeInfoObject) =
    let eventData =
      if node.currentSlot().epoch() >= dag.cfg.BELLATRIX_FORK_EPOCH:
        var res = data
        res.optimistic = some node.dag.is_optimistic(
          BlockId(slot: data.slot, root: data.block_root))
        res
      else:
        data
    node.eventBus.headQueue.emit(eventData)
  proc onChainReorg(data: ReorgInfoObject) =
    let eventData =
      if node.currentSlot().epoch() >= dag.cfg.BELLATRIX_FORK_EPOCH:
        var res = data
        res.optimistic = some node.dag.is_optimistic(
          BlockId(slot: data.slot, root: data.new_head_block))
        res
      else:
        data
    node.eventBus.reorgQueue.emit(eventData)
  proc makeOnFinalizationCb(
      # This `nimcall` functions helps for keeping track of what
      # needs to be captured by the onFinalization closure.
      eventBus: EventBus,
      elManager: ELManager): OnFinalizedCallback {.nimcall.} =
    static: doAssert (elManager is ref)
    return proc(dag: ChainDAGRef, data: FinalizationInfoObject) =
      if elManager != nil:
        let finalizedEpochRef = dag.getFinalizedEpochRef()
        discard trackFinalizedState(elManager,
                                    finalizedEpochRef.eth1_data,
                                    finalizedEpochRef.eth1_deposit_index)
      node.updateLightClientFromDag()
      let eventData =
        if node.currentSlot().epoch() >= dag.cfg.BELLATRIX_FORK_EPOCH:
          var res = data
          # `slot` in this `BlockId` may be higher than block's actual slot,
          # this is alright for the purpose of calling `is_optimistic`.
          res.optimistic = some node.dag.is_optimistic(
            BlockId(slot: data.epoch.start_slot, root: data.block_root))
          res
        else:
          data
      eventBus.finalQueue.emit(eventData)

  func getLocalHeadSlot(): Slot =
    dag.head.slot

  proc getLocalWallSlot(): Slot =
    node.beaconClock.now.slotOrZero

  func getFirstSlotAtFinalizedEpoch(): Slot =
    dag.finalizedHead.slot

  func getBackfillSlot(): Slot =
    if dag.backfill.parent_root != dag.tail.root:
      dag.backfill.slot
    else:
      dag.tail.slot

  func getFrontfillSlot(): Slot =
    max(dag.frontfill.get(BlockId()).slot, dag.horizon)

<<<<<<< HEAD
  func isBlockKnown(blockRoot: Eth2Digest): bool =
    dag.getBlockRef(blockRoot).isSome
=======
  proc isWithinWeakSubjectivityPeriod(): bool =
    let
      currentSlot = node.beaconClock.now().slotOrZero()
      checkpoint = Checkpoint(
        epoch: epoch(getStateField(node.dag.headState, slot)),
        root: getStateField(node.dag.headState, latest_block_header).state_root)
    is_within_weak_subjectivity_period(node.dag.cfg, currentSlot,
                                       node.dag.headState, checkpoint)

  proc eventWaiter(): Future[void] {.async: (raises: [CancelledError]).} =
    await node.shutdownEvent.wait()
    bnStatus = BeaconNodeStatus.Stopping

  asyncSpawn eventWaiter()
>>>>>>> 99f657e5

  let
    quarantine = newClone(
      Quarantine.init())
    attestationPool = newClone(AttestationPool.init(
      dag, quarantine, config.forkChoiceVersion.get, onAttestationReceived))
    syncCommitteeMsgPool = newClone(
      SyncCommitteeMsgPool.init(rng, dag.cfg, onSyncContribution))
    lightClientPool = newClone(
      LightClientPool())
    validatorChangePool = newClone(ValidatorChangePool.init(
      dag, attestationPool, onVoluntaryExitAdded, onBLSToExecutionChangeAdded,
      onProposerSlashingAdded, onAttesterSlashingAdded))
    blobQuarantine = newClone(BlobQuarantine.init(onBlobSidecarAdded))
    consensusManager = ConsensusManager.new(
      dag, attestationPool, quarantine, node.elManager,
      ActionTracker.init(node.network.nodeId, config.subscribeAllSubnets),
      node.dynamicFeeRecipientsStore, config.validatorsDir,
      config.defaultFeeRecipient, config.suggestedGasLimit)
    blockProcessor = BlockProcessor.new(
      config.dumpEnabled, config.dumpDirInvalid, config.dumpDirIncoming,
      rng, taskpool, consensusManager, node.validatorMonitor,
      blobQuarantine, getBeaconTime)
    blockVerifier = proc(signedBlock: ForkedSignedBeaconBlock,
                         blobs: Opt[BlobSidecars], maybeFinalized: bool):
        Future[Result[void, VerifierError]] {.async: (raises: [CancelledError], raw: true).} =
      # The design with a callback for block verification is unusual compared
      # to the rest of the application, but fits with the general approach
      # taken in the sync/request managers - this is an architectural compromise
      # that should probably be reimagined more holistically in the future.
      blockProcessor[].addBlock(
        MsgSource.gossip, signedBlock, blobs, maybeFinalized = maybeFinalized)
    branchDiscoveryBlockVerifier = proc(
        signedBlock: ForkedSignedBeaconBlock,
        blobs: Opt[BlobSidecars]
    ): Future[Result[void, VerifierError]] {.async: (raises: [
        CancelledError], raw: true).} =
      blockProcessor[].addBlock(
        MsgSource.gossip, signedBlock, blobs, maybeFinalized = false)
    rmanBlockVerifier = proc(signedBlock: ForkedSignedBeaconBlock,
                             maybeFinalized: bool):
        Future[Result[void, VerifierError]] {.async: (raises: [CancelledError]).} =
      withBlck(signedBlock):
        when consensusFork >= ConsensusFork.Deneb:
          if not blobQuarantine[].hasBlobs(forkyBlck):
            # We don't have all the blobs for this block, so we have
            # to put it in blobless quarantine.
            if not quarantine[].addBlobless(dag.finalizedHead.slot, forkyBlck):
              err(VerifierError.UnviableFork)
            else:
              err(VerifierError.MissingParent)
          else:
            let blobs = blobQuarantine[].popBlobs(forkyBlck.root, forkyBlck)
            await blockProcessor[].addBlock(MsgSource.gossip, signedBlock,
                                      Opt.some(blobs),
                                      maybeFinalized = maybeFinalized)
        else:
          await blockProcessor[].addBlock(MsgSource.gossip, signedBlock,
                                    Opt.none(BlobSidecars),
                                    maybeFinalized = maybeFinalized)
    rmanBlockLoader = proc(
        blockRoot: Eth2Digest): Opt[ForkedTrustedSignedBeaconBlock] =
      dag.getForkedBlock(blockRoot)
    rmanBlobLoader = proc(
        blobId: BlobIdentifier): Opt[ref BlobSidecar] =
      var blob_sidecar = BlobSidecar.new()
      if dag.db.getBlobSidecar(blobId.block_root, blobId.index, blob_sidecar[]):
        Opt.some blob_sidecar
      else:
        Opt.none(ref BlobSidecar)

    processor = Eth2Processor.new(
      config.doppelgangerDetection,
      blockProcessor, node.validatorMonitor, dag, attestationPool,
      validatorChangePool, node.attachedValidators, syncCommitteeMsgPool,
      lightClientPool, quarantine, blobQuarantine, rng, getBeaconTime, taskpool)
<<<<<<< HEAD
    branchDiscovery = BranchDiscovery[Peer, PeerId].new(
      node.network.peerPool, getFirstSlotAtFinalizedEpoch, isBlockKnown,
      branchDiscoveryBlockVerifier)
    fallbackSyncer = proc(peer: Peer) =
      branchDiscovery.transferOwnership(peer)
=======
    syncManagerFlags =
      if node.config.longRangeSync != LongRangeSyncMode.Lenient:
        {SyncManagerFlag.NoGenesisSync}
      else:
        {}
>>>>>>> 99f657e5
    syncManager = newSyncManager[Peer, PeerId](
      node.network.peerPool,
      dag.cfg.DENEB_FORK_EPOCH, dag.cfg.MIN_EPOCHS_FOR_BLOB_SIDECARS_REQUESTS,
      SyncQueueKind.Forward, getLocalHeadSlot,
      getLocalWallSlot, getFirstSlotAtFinalizedEpoch, getBackfillSlot,
<<<<<<< HEAD
      getFrontfillSlot, dag.tail.slot, blockVerifier, fallbackSyncer)
=======
      getFrontfillSlot, isWithinWeakSubjectivityPeriod,
      dag.tail.slot, blockVerifier,
      shutdownEvent = node.shutdownEvent,
      flags = syncManagerFlags)
>>>>>>> 99f657e5
    backfiller = newSyncManager[Peer, PeerId](
      node.network.peerPool,
      dag.cfg.DENEB_FORK_EPOCH, dag.cfg.MIN_EPOCHS_FOR_BLOB_SIDECARS_REQUESTS,
      SyncQueueKind.Backward, getLocalHeadSlot,
      getLocalWallSlot, getFirstSlotAtFinalizedEpoch, getBackfillSlot,
      getFrontfillSlot, isWithinWeakSubjectivityPeriod,
      dag.backfill.slot, blockVerifier, maxHeadAge = 0,
      shutdownEvent = node.shutdownEvent,
      flags = syncManagerFlags)
    router = (ref MessageRouter)(
      processor: processor,
      network: node.network)
    requestManager = RequestManager.init(
      node.network, dag.cfg.DENEB_FORK_EPOCH, getBeaconTime,
      (proc(): bool = syncManager.inProgress),
      quarantine, blobQuarantine, rmanBlockVerifier,
      rmanBlockLoader, rmanBlobLoader)

  if node.config.lightClientDataServe:
    proc scheduleSendingLightClientUpdates(slot: Slot) =
      if node.lightClientPool[].broadcastGossipFut != nil:
        return
      if slot <= node.lightClientPool[].latestBroadcastedSlot:
        return
      node.lightClientPool[].latestBroadcastedSlot = slot

      template fut(): auto = node.lightClientPool[].broadcastGossipFut
      fut = node.handleLightClientUpdates(slot)
      fut.addCallback do (p: pointer) {.gcsafe.}:
        fut = nil

    router.onSyncCommitteeMessage = scheduleSendingLightClientUpdates

  dag.setFinalizationCb makeOnFinalizationCb(node.eventBus, node.elManager)
  dag.setBlockCb(onBlockAdded)
  dag.setHeadCb(onHeadChanged)
  dag.setReorgCb(onChainReorg)

  node.dag = dag
  node.blobQuarantine = blobQuarantine
  node.quarantine = quarantine
  node.attestationPool = attestationPool
  node.syncCommitteeMsgPool = syncCommitteeMsgPool
  node.lightClientPool = lightClientPool
  node.validatorChangePool = validatorChangePool
  node.processor = processor
  node.blockProcessor = blockProcessor
  node.consensusManager = consensusManager
  node.requestManager = requestManager
  node.syncManager = syncManager
  node.backfiller = backfiller
  node.branchDiscovery = branchDiscovery
  node.router = router

  await node.addValidators()

  block:
    # Add in-process validators to the list of "known" validators such that
    # we start with a reasonable ENR
    let wallSlot = node.beaconClock.now().slotOrZero()
    for validator in node.attachedValidators[].validators.values():
      if config.validatorMonitorAuto:
        node.validatorMonitor[].addMonitor(validator.pubkey, validator.index)

      if validator.index.isSome():
        withState(dag.headState):
          let idx = validator.index.get()
          if distinctBase(idx) <= forkyState.data.validators.lenu64:
            template v: auto = forkyState.data.validators.item(idx)
            if  is_active_validator(v, wallSlot.epoch) or
                is_active_validator(v, wallSlot.epoch + 1):
              node.consensusManager[].actionTracker.knownValidators[idx] = wallSlot
            elif is_exited_validator(v, wallSlot.epoch):
              notice "Ignoring exited validator",
                index = idx,
                pubkey = shortLog(v.pubkey)
    let stabilitySubnets =
      node.consensusManager[].actionTracker.stabilitySubnets(wallSlot)
    # Here, we also set the correct ENR should we be in all subnets mode!
    node.network.updateStabilitySubnetMetadata(stabilitySubnets)

  node.network.registerProtocol(
    PeerSync, PeerSync.NetworkState.init(
      node.dag,
      node.beaconClock.getBeaconTimeFn(),
  ))

  node.network.registerProtocol(
    BeaconSync, BeaconSync.NetworkState.init(node.dag))

  if node.dag.lcDataStore.serve:
    node.network.registerProtocol(
      LightClientSync, LightClientSync.NetworkState.init(node.dag))

  node.updateValidatorMetrics()

const
  SlashingDbName = "slashing_protection"
  # changing this requires physical file rename as well or history is lost.

proc init*(T: type BeaconNode,
           rng: ref HmacDrbgContext,
           config: BeaconNodeConf,
           metadata: Eth2NetworkMetadata): Future[BeaconNode]
          {.async.} =
  var taskpool: TaskPoolPtr

  template cfg: auto = metadata.cfg
  template eth1Network: auto = metadata.eth1Network

  if not(isDir(config.databaseDir)):
    # If database directory missing, we going to use genesis state to check
    # for weak_subjectivity_period.
    let
      genesisState =
        await fetchGenesisState(
          metadata, config.genesisState, config.genesisStateUrl)
      genesisTime = getStateField(genesisState[], genesis_time)
      beaconClock = BeaconClock.init(genesisTime).valueOr:
        fatal "Invalid genesis time in genesis state", genesisTime
        quit 1
      currentSlot = beaconClock.now().slotOrZero()
      checkpoint = Checkpoint(
        epoch: epoch(getStateField(genesisState[], slot)),
        root: getStateField(genesisState[], latest_block_header).state_root)
    if config.longRangeSync == LongRangeSyncMode.Light:
      if not is_within_weak_subjectivity_period(metadata.cfg, currentSlot,
                                                genesisState[], checkpoint):
        fatal WeakSubjectivityLogMessage, current_slot = currentSlot
        quit 1

  try:
    if config.numThreads < 0:
      fatal "The number of threads --numThreads cannot be negative."
      quit 1
    elif config.numThreads == 0:
      taskpool = TaskPoolPtr.new(numThreads = min(countProcessors(), 16))
    else:
      taskpool = TaskPoolPtr.new(numThreads = config.numThreads)

    info "Threadpool started", numThreads = taskpool.numThreads
  except Exception:
    raise newException(Defect, "Failure in taskpool initialization.")

  if metadata.genesis.kind == BakedIn:
    if config.genesisState.isSome:
      warn "The --genesis-state option has no effect on networks with built-in genesis state"

    if config.genesisStateUrl.isSome:
      warn "The --genesis-state-url option has no effect on networks with built-in genesis state"

  let
    eventBus = EventBus(
      headQueue: newAsyncEventQueue[HeadChangeInfoObject](),
      blocksQueue: newAsyncEventQueue[EventBeaconBlockObject](),
      attestQueue: newAsyncEventQueue[phase0.Attestation](),
      exitQueue: newAsyncEventQueue[SignedVoluntaryExit](),
      blsToExecQueue: newAsyncEventQueue[SignedBLSToExecutionChange](),
      propSlashQueue: newAsyncEventQueue[ProposerSlashing](),
      attSlashQueue: newAsyncEventQueue[AttesterSlashing](),
      blobSidecarQueue: newAsyncEventQueue[BlobSidecarInfoObject](),
      finalQueue: newAsyncEventQueue[FinalizationInfoObject](),
      reorgQueue: newAsyncEventQueue[ReorgInfoObject](),
      contribQueue: newAsyncEventQueue[SignedContributionAndProof](),
      finUpdateQueue: newAsyncEventQueue[
        RestVersioned[ForkedLightClientFinalityUpdate]](),
      optUpdateQueue: newAsyncEventQueue[
        RestVersioned[ForkedLightClientOptimisticUpdate]]())
    db = BeaconChainDB.new(config.databaseDir, cfg, inMemory = false)

  if config.externalBeaconApiUrl.isSome and ChainDAGRef.isInitialized(db).isErr:
    var genesisState: ref ForkedHashedBeaconState
    let trustedBlockRoot =
      if config.trustedStateRoot.isSome or config.trustedBlockRoot.isSome:
        config.trustedBlockRoot
      elif cfg.ALTAIR_FORK_EPOCH == GENESIS_EPOCH:
        # Sync can be bootstrapped from the genesis block root
        genesisState = await fetchGenesisState(
          metadata, config.genesisState, config.genesisStateUrl)
        if genesisState != nil:
          let genesisBlockRoot = get_initial_beacon_block(genesisState[]).root
          notice "Neither `--trusted-block-root` nor `--trusted-state-root` " &
            "provided with `--external-beacon-api-url`, " &
            "falling back to genesis block root",
            externalBeaconApiUrl = config.externalBeaconApiUrl.get,
            trustedBlockRoot = config.trustedBlockRoot,
            trustedStateRoot = config.trustedStateRoot,
            genesisBlockRoot = $genesisBlockRoot
          some genesisBlockRoot
        else:
          none[Eth2Digest]()
      else:
        none[Eth2Digest]()
    if config.trustedStateRoot.isNone and trustedBlockRoot.isNone:
      warn "Ignoring `--external-beacon-api-url`, neither " &
        "`--trusted-block-root` nor `--trusted-state-root` provided",
        externalBeaconApiUrl = config.externalBeaconApiUrl.get,
        trustedBlockRoot = config.trustedBlockRoot,
        trustedStateRoot = config.trustedStateRoot
    else:
      if genesisState == nil:
        genesisState = await fetchGenesisState(
          metadata, config.genesisState, config.genesisStateUrl)
      await db.doRunTrustedNodeSync(
        metadata,
        config.databaseDir,
        config.eraDir,
        config.externalBeaconApiUrl.get,
        config.trustedStateRoot.map do (x: Eth2Digest) -> string:
          "0x" & x.data.toHex,
        trustedBlockRoot,
        backfill = false,
        reindex = false,
        downloadDepositSnapshot = false,
        genesisState)

  if config.finalizedCheckpointBlock.isSome:
    warn "--finalized-checkpoint-block has been deprecated, ignoring"

  let checkpointState = if config.finalizedCheckpointState.isSome:
    let checkpointStatePath = config.finalizedCheckpointState.get.string
    let tmp = try:
      newClone(readSszForkedHashedBeaconState(
        cfg, readAllBytes(checkpointStatePath).tryGet()))
    except SszError as err:
      fatal "Checkpoint state loading failed",
            err = formatMsg(err, checkpointStatePath)
      quit 1
    except CatchableError as err:
      fatal "Failed to read checkpoint state file", err = err.msg
      quit 1

    if not getStateField(tmp[], slot).is_epoch:
      fatal "--finalized-checkpoint-state must point to a state for an epoch slot",
        slot = getStateField(tmp[], slot)
      quit 1
    tmp
  else:
    nil

  if config.finalizedDepositTreeSnapshot.isSome:
    let
      depositTreeSnapshotPath = config.finalizedDepositTreeSnapshot.get.string
      snapshot =
        try:
          SSZ.loadFile(depositTreeSnapshotPath, DepositTreeSnapshot)
        except SszError as err:
          fatal "Deposit tree snapshot loading failed",
                err = formatMsg(err, depositTreeSnapshotPath)
          quit 1
        except CatchableError as err:
          fatal "Failed to read deposit tree snapshot file", err = err.msg
          quit 1
      depositContractSnapshot = DepositContractSnapshot.init(snapshot).valueOr:
        fatal "Invalid deposit tree snapshot file"
        quit 1
    db.putDepositContractSnapshot(depositContractSnapshot)

  let engineApiUrls = config.engineApiUrls

  if engineApiUrls.len == 0:
    notice "Running without execution client - validator features disabled (see https://nimbus.guide/eth1.html)"

  var networkGenesisValidatorsRoot = metadata.bakedGenesisValidatorsRoot

  if not ChainDAGRef.isInitialized(db).isOk():
    let genesisState =
      if checkpointState != nil and
          getStateField(checkpointState[], slot) == 0:
        checkpointState
      else:
        await fetchGenesisState(
          metadata, config.genesisState, config.genesisStateUrl)

    if genesisState == nil and checkpointState == nil:
      fatal "No database and no genesis snapshot found. Please supply a genesis.ssz " &
            "with the network configuration"
      quit 1

    if not genesisState.isNil and not checkpointState.isNil:
      if getStateField(genesisState[], genesis_validators_root) !=
          getStateField(checkpointState[], genesis_validators_root):
        fatal "Checkpoint state does not match genesis - check the --network parameter",
          rootFromGenesis = getStateField(
            genesisState[], genesis_validators_root),
          rootFromCheckpoint = getStateField(
            checkpointState[], genesis_validators_root)
        quit 1

    try:
      # Always store genesis state if we have it - this allows reindexing and
      # answering genesis queries
      if not genesisState.isNil:
        ChainDAGRef.preInit(db, genesisState[])
        networkGenesisValidatorsRoot =
          Opt.some(getStateField(genesisState[], genesis_validators_root))

      if not checkpointState.isNil:
        if genesisState.isNil or
            getStateField(checkpointState[], slot) != GENESIS_SLOT:
          ChainDAGRef.preInit(db, checkpointState[])

      doAssert ChainDAGRef.isInitialized(db).isOk(), "preInit should have initialized db"
    except CatchableError as exc:
      error "Failed to initialize database", err = exc.msg
      quit 1
  else:
    if not checkpointState.isNil:
      fatal "A database already exists, cannot start from given checkpoint",
        dataDir = config.dataDir
      quit 1

  # Doesn't use std/random directly, but dependencies might
  randomize(rng[].rand(high(int)))

  # The validatorMonitorTotals flag has been deprecated and should eventually be
  # removed - until then, it's given priority if set so as not to needlessly
  # break existing setups
  let
    validatorMonitor = newClone(ValidatorMonitor.init(
      config.validatorMonitorAuto,
      config.validatorMonitorTotals.get(
        not config.validatorMonitorDetails)))

  for key in config.validatorMonitorPubkeys:
    validatorMonitor[].addMonitor(key, Opt.none(ValidatorIndex))

  let
    dag = loadChainDag(
      config, cfg, db, eventBus,
      validatorMonitor, networkGenesisValidatorsRoot)
    genesisTime = getStateField(dag.headState, genesis_time)
    beaconClock = BeaconClock.init(genesisTime).valueOr:
      fatal "Invalid genesis time in state", genesisTime
      quit 1

    getBeaconTime = beaconClock.getBeaconTimeFn()

  if config.weakSubjectivityCheckpoint.isSome:
    dag.checkWeakSubjectivityCheckpoint(
      config.weakSubjectivityCheckpoint.get, beaconClock)

  let elManager = ELManager.new(
    cfg,
    metadata.depositContractBlock,
    metadata.depositContractBlockHash,
    db,
    engineApiUrls,
    eth1Network)

  if config.rpcEnabled.isSome:
    warn "Nimbus's JSON-RPC server has been removed. This includes the --rpc, --rpc-port, and --rpc-address configuration options. https://nimbus.guide/rest-api.html shows how to enable and configure the REST Beacon API server which replaces it."

  let restServer = if config.restEnabled:
    RestServerRef.init(config.restAddress, config.restPort,
                       config.restAllowedOrigin,
                       validateBeaconApiQueries,
                       nimbusAgentStr,
                       config)
  else:
    nil

  let
    netKeys = getPersistentNetKeys(rng[], config)
    nickname = if config.nodeName == "auto": shortForm(netKeys)
               else: config.nodeName
    network = createEth2Node(
      rng, config, netKeys, cfg, dag.forkDigests, getBeaconTime,
      getStateField(dag.headState, genesis_validators_root))

  case config.slashingDbKind
  of SlashingDbKind.v2:
    discard
  of SlashingDbKind.v1:
    error "Slashing DB v1 is no longer supported for writing"
    quit 1
  of SlashingDbKind.both:
    warn "Slashing DB v1 deprecated, writing only v2"

  info "Loading slashing protection database (v2)",
    path = config.validatorsDir()

  proc getValidatorAndIdx(pubkey: ValidatorPubKey): Opt[ValidatorAndIndex] =
    withState(dag.headState):
      getValidator(forkyState().data.validators.asSeq(), pubkey)

  func getCapellaForkVersion(): Opt[Version] =
    Opt.some(cfg.CAPELLA_FORK_VERSION)

  func getDenebForkEpoch(): Opt[Epoch] =
    Opt.some(cfg.DENEB_FORK_EPOCH)

  func getElectraForkEpoch(): Opt[Epoch] =
    Opt.some(cfg.ELECTRA_FORK_EPOCH)

  proc getForkForEpoch(epoch: Epoch): Opt[Fork] =
    Opt.some(dag.forkAtEpoch(epoch))

  proc getGenesisRoot(): Eth2Digest =
    getStateField(dag.headState, genesis_validators_root)

  let
    keystoreCache = KeystoreCacheRef.init()
    slashingProtectionDB =
      SlashingProtectionDB.init(
          getStateField(dag.headState, genesis_validators_root),
          config.validatorsDir(), SlashingDbName)
    validatorPool = newClone(ValidatorPool.init(
      slashingProtectionDB, config.doppelgangerDetection))

    keymanagerInitResult = initKeymanagerServer(config, restServer)
    keymanagerHost = if keymanagerInitResult.server != nil:
      newClone KeymanagerHost.init(
        validatorPool,
        keystoreCache,
        rng,
        keymanagerInitResult.token,
        config.validatorsDir,
        config.secretsDir,
        config.defaultFeeRecipient,
        config.suggestedGasLimit,
        config.defaultGraffitiBytes,
        config.getPayloadBuilderAddress,
        getValidatorAndIdx,
        getBeaconTime,
        getCapellaForkVersion,
        getDenebForkEpoch,
        getForkForEpoch,
        getGenesisRoot)
    else: nil

    stateTtlCache =
      if config.restCacheSize > 0:
        StateTtlCache.init(
          cacheSize = config.restCacheSize,
          cacheTtl = chronos.seconds(config.restCacheTtl))
      else:
        nil

  if config.payloadBuilderEnable:
    info "Using external payload builder",
      payloadBuilderUrl = config.payloadBuilderUrl

  let node = BeaconNode(
    nickname: nickname,
    graffitiBytes: if config.graffiti.isSome: config.graffiti.get
                   else: defaultGraffitiBytes(),
    network: network,
    netKeys: netKeys,
    db: db,
    config: config,
    attachedValidators: validatorPool,
    elManager: elManager,
    restServer: restServer,
    keymanagerHost: keymanagerHost,
    keymanagerServer: keymanagerInitResult.server,
    keystoreCache: keystoreCache,
    eventBus: eventBus,
    gossipState: {},
    blocksGossipState: {},
    beaconClock: beaconClock,
    validatorMonitor: validatorMonitor,
    stateTtlCache: stateTtlCache,
    shutdownEvent: newAsyncEvent(),
    dynamicFeeRecipientsStore: newClone(DynamicFeeRecipientsStore.init()))

  node.initLightClient(
    rng, cfg, dag.forkDigests, getBeaconTime, dag.genesis_validators_root)
  await node.initFullNode(rng, dag, taskpool, getBeaconTime)

  node.updateLightClientFromDag()

  node

func verifyFinalization(node: BeaconNode, slot: Slot) =
  # Epoch must be >= 4 to check finalization
  const SETTLING_TIME_OFFSET = 1'u64
  let epoch = slot.epoch()

  # Don't static-assert this -- if this isn't called, don't require it
  doAssert SLOTS_PER_EPOCH > SETTLING_TIME_OFFSET

  # Intentionally, loudly assert. Point is to fail visibly and unignorably
  # during testing.
  if epoch >= 4 and slot mod SLOTS_PER_EPOCH > SETTLING_TIME_OFFSET:
    let finalizedEpoch =
      node.dag.finalizedHead.slot.epoch()
    # Finalization rule 234, that has the most lag slots among the cases, sets
    # state.finalized_checkpoint = old_previous_justified_checkpoint.epoch + 3
    # and then state.slot gets incremented, to increase the maximum offset, if
    # finalization occurs every slot, to 4 slots vs scheduledSlot.
    doAssert finalizedEpoch + 4 >= epoch

from std/sequtils import toSeq

func subnetLog(v: BitArray): string =
  $toSeq(v.oneIndices())

func forkDigests(node: BeaconNode): auto =
  let forkDigestsArray: array[ConsensusFork, auto] = [
    node.dag.forkDigests.phase0,
    node.dag.forkDigests.altair,
    node.dag.forkDigests.bellatrix,
    node.dag.forkDigests.capella,
    node.dag.forkDigests.deneb,
    node.dag.forkDigests.electra]
  forkDigestsArray

# https://github.com/ethereum/consensus-specs/blob/v1.4.0-beta.5/specs/phase0/p2p-interface.md#attestation-subnet-subscription
proc updateAttestationSubnetHandlers(node: BeaconNode, slot: Slot) =
  if node.gossipState.card == 0:
    # When disconnected, updateBlocksGossipStatus is responsible for all things
    # subnets - in particular, it will remove subscriptions on the edge where
    # we enter the disconnected state.
    return

  let
    aggregateSubnets =
      node.consensusManager[].actionTracker.aggregateSubnets(slot)
    stabilitySubnets =
      node.consensusManager[].actionTracker.stabilitySubnets(slot)
    subnets = aggregateSubnets + stabilitySubnets

  node.network.updateStabilitySubnetMetadata(stabilitySubnets)

  # Now we know what we should be subscribed to - make it so
  let
    prevSubnets = node.consensusManager[].actionTracker.subscribedSubnets
    unsubscribeSubnets = prevSubnets - subnets
    subscribeSubnets = subnets - prevSubnets

  # Remember what we subscribed to, so we can unsubscribe later
  node.consensusManager[].actionTracker.subscribedSubnets = subnets

  let forkDigests = node.forkDigests()

  for gossipFork in node.gossipState:
    let forkDigest = forkDigests[gossipFork]
    node.network.unsubscribeAttestationSubnets(unsubscribeSubnets, forkDigest)
    node.network.subscribeAttestationSubnets(subscribeSubnets, forkDigest)

  debug "Attestation subnets",
    slot, epoch = slot.epoch, gossipState = node.gossipState,
    stabilitySubnets = subnetLog(stabilitySubnets),
    aggregateSubnets = subnetLog(aggregateSubnets),
    prevSubnets = subnetLog(prevSubnets),
    subscribeSubnets = subnetLog(subscribeSubnets),
    unsubscribeSubnets = subnetLog(unsubscribeSubnets),
    gossipState = node.gossipState

proc updateBlocksGossipStatus*(
    node: BeaconNode, slot: Slot, dagIsBehind: bool) =
  template cfg(): auto = node.dag.cfg

  let
    isBehind =
      if node.shouldSyncOptimistically(slot):
        # If optimistic sync is active, always subscribe to blocks gossip
        false
      else:
        # Use DAG status to determine whether to subscribe for blocks gossip
        dagIsBehind

    targetGossipState = getTargetGossipState(
      slot.epoch, cfg.ALTAIR_FORK_EPOCH, cfg.BELLATRIX_FORK_EPOCH,
      cfg.CAPELLA_FORK_EPOCH, cfg.DENEB_FORK_EPOCH, cfg.ELECTRA_FORK_EPOCH,
      isBehind)

  template currentGossipState(): auto = node.blocksGossipState
  if currentGossipState == targetGossipState:
    return

  if currentGossipState.card == 0 and targetGossipState.card > 0:
    debug "Enabling blocks topic subscriptions",
      wallSlot = slot, targetGossipState
  elif currentGossipState.card > 0 and targetGossipState.card == 0:
    debug "Disabling blocks topic subscriptions",
      wallSlot = slot
  else:
    # Individual forks added / removed
    discard

  let
    newGossipForks = targetGossipState - currentGossipState
    oldGossipForks = currentGossipState - targetGossipState

  for gossipFork in oldGossipForks:
    let forkDigest = node.dag.forkDigests[].atConsensusFork(gossipFork)
    node.network.unsubscribe(getBeaconBlocksTopic(forkDigest))

  for gossipFork in newGossipForks:
    let forkDigest = node.dag.forkDigests[].atConsensusFork(gossipFork)
    node.network.subscribe(
      getBeaconBlocksTopic(forkDigest), blocksTopicParams,
      enableTopicMetrics = true)

  node.blocksGossipState = targetGossipState

proc addPhase0MessageHandlers(
    node: BeaconNode, forkDigest: ForkDigest, slot: Slot) =
  node.network.subscribe(getAttesterSlashingsTopic(forkDigest), basicParams)
  node.network.subscribe(getProposerSlashingsTopic(forkDigest), basicParams)
  node.network.subscribe(getVoluntaryExitsTopic(forkDigest), basicParams)
  node.network.subscribe(
    getAggregateAndProofsTopic(forkDigest), aggregateTopicParams,
    enableTopicMetrics = true)

  # updateAttestationSubnetHandlers subscribes attestation subnets

proc removePhase0MessageHandlers(node: BeaconNode, forkDigest: ForkDigest) =
  node.network.unsubscribe(getVoluntaryExitsTopic(forkDigest))
  node.network.unsubscribe(getProposerSlashingsTopic(forkDigest))
  node.network.unsubscribe(getAttesterSlashingsTopic(forkDigest))
  node.network.unsubscribe(getAggregateAndProofsTopic(forkDigest))

  for subnet_id in SubnetId:
    node.network.unsubscribe(getAttestationTopic(forkDigest, subnet_id))

  node.consensusManager[].actionTracker.subscribedSubnets = default(AttnetBits)

func hasSyncPubKey(node: BeaconNode, epoch: Epoch): auto =
  # Only used to determine which gossip topics to which to subscribe
  if node.config.subscribeAllSubnets:
    (func(pubkey: ValidatorPubKey): bool {.closure.} = true)
  else:
    (func(pubkey: ValidatorPubKey): bool =
      node.consensusManager[].actionTracker.hasSyncDuty(pubkey, epoch) or
         pubkey in node.attachedValidators[].validators)

func getCurrentSyncCommiteeSubnets(node: BeaconNode, epoch: Epoch): SyncnetBits =
  let syncCommittee = withState(node.dag.headState):
    when consensusFork >= ConsensusFork.Altair:
      forkyState.data.current_sync_committee
    else:
      return static(default(SyncnetBits))

  getSyncSubnets(node.hasSyncPubKey(epoch), syncCommittee)

func getNextSyncCommitteeSubnets(node: BeaconNode, epoch: Epoch): SyncnetBits =
  let syncCommittee = withState(node.dag.headState):
    when consensusFork >= ConsensusFork.Altair:
      forkyState.data.next_sync_committee
    else:
      return static(default(SyncnetBits))

  getSyncSubnets(
    node.hasSyncPubKey((epoch.sync_committee_period + 1).start_slot().epoch),
    syncCommittee)

func getSyncCommitteeSubnets(node: BeaconNode, epoch: Epoch): SyncnetBits =
  let
    subnets = node.getCurrentSyncCommiteeSubnets(epoch)
    epochsToSyncPeriod = nearSyncCommitteePeriod(epoch)

  # The end-slot tracker might call this when it's theoretically applicable,
  # but more than SYNC_COMMITTEE_SUBNET_COUNT epochs from when the next sync
  # committee period begins, in which case `epochsToNextSyncPeriod` is none.
  if  epochsToSyncPeriod.isNone or
      node.dag.cfg.consensusForkAtEpoch(epoch + epochsToSyncPeriod.get) <
        ConsensusFork.Altair:
    return subnets

  subnets + node.getNextSyncCommitteeSubnets(epoch)

proc addAltairMessageHandlers(
    node: BeaconNode, forkDigest: ForkDigest, slot: Slot) =
  node.addPhase0MessageHandlers(forkDigest, slot)

  # If this comes online near sync committee period, it'll immediately get
  # replaced as usual by trackSyncCommitteeTopics, which runs at slot end.
  let syncnets = node.getSyncCommitteeSubnets(slot.epoch)

  for subcommitteeIdx in SyncSubcommitteeIndex:
    if syncnets[subcommitteeIdx]:
      node.network.subscribe(
        getSyncCommitteeTopic(forkDigest, subcommitteeIdx), basicParams)

  node.network.subscribe(
    getSyncCommitteeContributionAndProofTopic(forkDigest), basicParams)

  node.network.updateSyncnetsMetadata(syncnets)

proc addCapellaMessageHandlers(
    node: BeaconNode, forkDigest: ForkDigest, slot: Slot) =
  node.addAltairMessageHandlers(forkDigest, slot)
  node.network.subscribe(getBlsToExecutionChangeTopic(forkDigest), basicParams)

proc addDenebMessageHandlers(
    node: BeaconNode, forkDigest: ForkDigest, slot: Slot) =
  node.addCapellaMessageHandlers(forkDigest, slot)
  for topic in blobSidecarTopics(forkDigest):
    node.network.subscribe(topic, basicParams)

proc addElectraMessageHandlers(
    node: BeaconNode, forkDigest: ForkDigest, slot: Slot) =
  node.addDenebMessageHandlers(forkDigest, slot)

proc removeAltairMessageHandlers(node: BeaconNode, forkDigest: ForkDigest) =
  node.removePhase0MessageHandlers(forkDigest)

  for subcommitteeIdx in SyncSubcommitteeIndex:
    closureScope:
      let idx = subcommitteeIdx
      node.network.unsubscribe(getSyncCommitteeTopic(forkDigest, idx))

  node.network.unsubscribe(
    getSyncCommitteeContributionAndProofTopic(forkDigest))

proc removeCapellaMessageHandlers(node: BeaconNode, forkDigest: ForkDigest) =
  node.removeAltairMessageHandlers(forkDigest)
  node.network.unsubscribe(getBlsToExecutionChangeTopic(forkDigest))

proc removeDenebMessageHandlers(node: BeaconNode, forkDigest: ForkDigest) =
  node.removeCapellaMessageHandlers(forkDigest)
  for topic in blobSidecarTopics(forkDigest):
    node.network.unsubscribe(topic)

proc removeElectraMessageHandlers(node: BeaconNode, forkDigest: ForkDigest) =
  node.removeDenebMessageHandlers(forkDigest)

proc updateSyncCommitteeTopics(node: BeaconNode, slot: Slot) =
  template lastSyncUpdate: untyped =
    node.consensusManager[].actionTracker.lastSyncUpdate
  if lastSyncUpdate == Opt.some(slot.sync_committee_period()) and
      nearSyncCommitteePeriod(slot.epoch).isNone():
    # No need to update unless we're close to the next sync committee period or
    # new validators were registered with the action tracker
    # TODO we _could_ skip running this in some of the "near" slots, but..
    return

  lastSyncUpdate = Opt.some(slot.sync_committee_period())

  let syncnets = node.getSyncCommitteeSubnets(slot.epoch)

  debug "Updating sync committee subnets",
    syncnets,
    metadata_syncnets = node.network.metadata.syncnets,
    gossipState = node.gossipState

  # Assume that different gossip fork sync committee setups are in sync; this
  # only remains relevant, currently, for one gossip transition epoch, so the
  # consequences of this not being true aren't exceptionally dire, while this
  # allows for bookkeeping simplication.
  if syncnets == node.network.metadata.syncnets:
    return

  let
    newSyncnets =
      syncnets - node.network.metadata.syncnets
    oldSyncnets =
      node.network.metadata.syncnets - syncnets
    forkDigests = node.forkDigests()

  for subcommitteeIdx in SyncSubcommitteeIndex:
    doAssert not (newSyncnets[subcommitteeIdx] and
                  oldSyncnets[subcommitteeIdx])
    for gossipFork in node.gossipState:
      template topic(): auto =
        getSyncCommitteeTopic(forkDigests[gossipFork], subcommitteeIdx)
      if oldSyncnets[subcommitteeIdx]:
        node.network.unsubscribe(topic)
      elif newSyncnets[subcommitteeIdx]:
        node.network.subscribe(topic, basicParams)

  node.network.updateSyncnetsMetadata(syncnets)

proc doppelgangerChecked(node: BeaconNode, epoch: Epoch) =
  if not node.processor[].doppelgangerDetectionEnabled:
    return

  # broadcastStartEpoch is set to FAR_FUTURE_EPOCH when we're not monitoring
  # gossip - it is only viable to assert liveness in epochs where gossip is
  # active
  if epoch > node.processor[].doppelgangerDetection.broadcastStartEpoch:
    for validator in node.attachedValidators[]:
      validator.doppelgangerChecked(epoch - 1)

from ./spec/state_transition_epoch import effective_balance_might_update

proc maybeUpdateActionTrackerNextEpoch(
    node: BeaconNode, forkyState: ForkyHashedBeaconState, nextEpoch: Epoch) =
  if node.consensusManager[].actionTracker.needsUpdate(
      forkyState, nextEpoch):
    template epochRefFallback() =
      let epochRef =
        node.dag.getEpochRef(node.dag.head, nextEpoch, false).expect(
          "Getting head EpochRef should never fail")
      node.consensusManager[].actionTracker.updateActions(
        epochRef.shufflingRef, epochRef.beacon_proposers)

    when forkyState is phase0.HashedBeaconState:
      # The previous_epoch_participation-based logic requires Altair or newer
      epochRefFallback()
    else:
      let
        shufflingRef = node.dag.getShufflingRef(node.dag.head, nextEpoch, false).valueOr:
          # epochRefFallback() won't work in this case either
          return
        nextEpochProposers = get_beacon_proposer_indices(
          forkyState.data, shufflingRef.shuffled_active_validator_indices,
          nextEpoch)
        nextEpochFirstProposer = nextEpochProposers[0].valueOr:
          # All proposers except the first can be more straightforwardly and
          # efficiently (re)computed correctly once in that epoch.
          epochRefFallback()
          return

      # Has to account for potential epoch transition TIMELY_SOURCE_FLAG_INDEX,
      # TIMELY_TARGET_FLAG_INDEX, and inactivity penalties, resulting from spec
      # functions get_flag_index_deltas() and get_inactivity_penalty_deltas().
      #
      # There are no penalties associated with TIMELY_HEAD_FLAG_INDEX, but a
      # reward exists. effective_balance == MAX_EFFECTIVE_BALANCE.Gwei ensures
      # if even so, then the effective balance cannot change as a result.
      #
      # It's not truly necessary to avoid all rewards and penalties, but only
      # to bound them to ensure they won't unexpected alter effective balance
      # during the upcoming epoch transition.
      #
      # During genesis epoch, the check for epoch participation is against
      # current, not previous, epoch, and therefore there's a possibility of
      # checking for if a validator has participated in an epoch before it will
      # happen.
      #
      # Because process_rewards_and_penalties() in epoch processing happens
      # before the current/previous participation swap, previous is correct
      # even here, and consistent with what the epoch transition uses.
      #
      # Whilst slashing, proposal, and sync committee rewards and penalties do
      # update the balances as they occur, they don't update effective_balance
      # until the end of epoch, so detect via effective_balance_might_update.
      #
      # On EF mainnet epoch 233906, this matches 99.5% of active validators;
      # with Holesky epoch 2041, 83% of active validators.
      let
        participation_flags =
          forkyState.data.previous_epoch_participation.item(
            nextEpochFirstProposer)
        effective_balance = forkyState.data.validators.item(
          nextEpochFirstProposer).effective_balance

      if  participation_flags.has_flag(TIMELY_SOURCE_FLAG_INDEX) and
          participation_flags.has_flag(TIMELY_TARGET_FLAG_INDEX) and
          effective_balance == MAX_EFFECTIVE_BALANCE.Gwei and
          forkyState.data.slot.epoch != GENESIS_EPOCH and
          forkyState.data.inactivity_scores.item(
            nextEpochFirstProposer) == 0 and
          not effective_balance_might_update(
            forkyState.data.balances.item(nextEpochFirstProposer),
            effective_balance):
        node.consensusManager[].actionTracker.updateActions(
          shufflingRef, nextEpochProposers)
      else:
        epochRefFallback()

proc updateGossipStatus(node: BeaconNode, slot: Slot) {.async.} =
  ## Subscribe to subnets that we are providing stability for or aggregating
  ## and unsubscribe from the ones that are no longer relevant.

  # Let the tracker know what duties are approaching - this will tell us how
  # many stability subnets we need to be subscribed to and what subnets we'll
  # soon be aggregating - in addition to the in-beacon-node duties, there may
  # also be duties coming from the validator client, but we don't control when
  # these arrive
  await node.registerDuties(slot)

  # We start subscribing to gossip before we're fully synced - this allows time
  # to subscribe before the sync end game
  const
    TOPIC_SUBSCRIBE_THRESHOLD_SLOTS = 64
    HYSTERESIS_BUFFER = 16

  func distanceTo(headSlot: Slot, wallSlot: Slot): uint64 =
    if wallSlot > headSlot: (wallSlot - headSlot).uint64
    else: 0'u64

  static: doAssert high(ConsensusFork) == ConsensusFork.Electra

  let
    head = node.dag.head
    headDistance = head.slot.distanceTo(slot)
    distance =
      if node.dag.incrementalState != nil and
          node.dag.incrementalState[].latest_block_id == head.bid:
        let incrementalSlot = getStateField(node.dag.incrementalState[], slot)
        incrementalSlot.distanceTo(slot)
      else:
        headDistance
    isBehind = distance > TOPIC_SUBSCRIBE_THRESHOLD_SLOTS + HYSTERESIS_BUFFER
    targetGossipState =
      getTargetGossipState(
        slot.epoch,
        node.dag.cfg.ALTAIR_FORK_EPOCH,
        node.dag.cfg.BELLATRIX_FORK_EPOCH,
        node.dag.cfg.CAPELLA_FORK_EPOCH,
        node.dag.cfg.DENEB_FORK_EPOCH,
        node.dag.cfg.ELECTRA_FORK_EPOCH,
        isBehind)

  doAssert targetGossipState.card <= 2

  let
    newGossipForks = targetGossipState - node.gossipState
    oldGossipForks = node.gossipState - targetGossipState

  doAssert newGossipForks.card <= 2
  doAssert oldGossipForks.card <= 2

  func maxGossipFork(gossipState: GossipState): int =
    var res = -1
    for gossipFork in gossipState:
      res = max(res, gossipFork.int)
    res

  if  maxGossipFork(targetGossipState) < maxGossipFork(node.gossipState) and
      targetGossipState != {}:
    warn "Unexpected clock regression during transition",
      targetGossipState,
      gossipState = node.gossipState

  if node.gossipState.card == 0 and targetGossipState.card > 0:
    # We are synced, so we will connect
    debug "Enabling topic subscriptions",
      wallSlot = slot,
      headSlot = head.slot,
      headDistance, targetGossipState

    node.processor[].setupDoppelgangerDetection(slot)

    # Specially when waiting for genesis, we'll already be synced on startup -
    # it might also happen on a sufficiently fast restart

    # We "know" the actions for the current and the next epoch
    withState(node.dag.headState):
      if node.consensusManager[].actionTracker.needsUpdate(
          forkyState, slot.epoch):
        let epochRef = node.dag.getEpochRef(head, slot.epoch, false).expect(
          "Getting head EpochRef should never fail")
        node.consensusManager[].actionTracker.updateActions(
          epochRef.shufflingRef, epochRef.beacon_proposers)

      node.maybeUpdateActionTrackerNextEpoch(forkyState, slot.epoch + 1)

  if node.gossipState.card > 0 and targetGossipState.card == 0:
    debug "Disabling topic subscriptions",
      wallSlot = slot,
      headSlot = head.slot,
      headDistance

    node.processor[].clearDoppelgangerProtection()

  let forkDigests = node.forkDigests()

  const removeMessageHandlers: array[ConsensusFork, auto] = [
    removePhase0MessageHandlers,
    removeAltairMessageHandlers,
    removeAltairMessageHandlers,  # bellatrix (altair handlers, different forkDigest)
    removeCapellaMessageHandlers,
    removeDenebMessageHandlers,
    removeElectraMessageHandlers
  ]

  for gossipFork in oldGossipForks:
    removeMessageHandlers[gossipFork](node, forkDigests[gossipFork])

  const addMessageHandlers: array[ConsensusFork, auto] = [
    addPhase0MessageHandlers,
    addAltairMessageHandlers,
    addAltairMessageHandlers,  # bellatrix (altair handlers, different forkDigest)
    addCapellaMessageHandlers,
    addDenebMessageHandlers,
    addElectraMessageHandlers
  ]

  for gossipFork in newGossipForks:
    addMessageHandlers[gossipFork](node, forkDigests[gossipFork], slot)

  node.gossipState = targetGossipState
  node.doppelgangerChecked(slot.epoch)
  node.updateAttestationSubnetHandlers(slot)
  node.updateBlocksGossipStatus(slot, isBehind)
  node.updateLightClientGossipStatus(slot, isBehind)

proc pruneBlobs(node: BeaconNode, slot: Slot) =
  let blobPruneEpoch = (slot.epoch -
                        node.dag.cfg.MIN_EPOCHS_FOR_BLOB_SIDECARS_REQUESTS - 1)
  if slot.is_epoch() and blobPruneEpoch >= node.dag.cfg.DENEB_FORK_EPOCH:
    var blocks: array[SLOTS_PER_EPOCH.int, BlockId]
    var count = 0
    let startIndex = node.dag.getBlockRange(
      blobPruneEpoch.start_slot, 1, blocks.toOpenArray(0, SLOTS_PER_EPOCH - 1))
    for i in startIndex..<SLOTS_PER_EPOCH:
      let blck = node.dag.getForkedBlock(blocks[int(i)]).valueOr: continue
      withBlck(blck):
        when typeof(forkyBlck).kind < ConsensusFork.Deneb: continue
        else:
          for j in 0..len(forkyBlck.message.body.blob_kzg_commitments) - 1:
            if node.db.delBlobSidecar(blocks[int(i)].root, BlobIndex(j)):
              count = count + 1
    debug "pruned blobs", count, blobPruneEpoch

proc onSlotEnd(node: BeaconNode, slot: Slot) {.async.} =
  # Things we do when slot processing has ended and we're about to wait for the
  # next slot

  # By waiting until close before slot end, ensure that preparation for next
  # slot does not interfere with propagation of messages and with VC duties.
  const endOffset = aggregateSlotOffset + nanos(
    (NANOSECONDS_PER_SLOT - aggregateSlotOffset.nanoseconds.uint64).int64 div 2)
  let endCutoff = node.beaconClock.fromNow(slot.start_beacon_time + endOffset)
  if endCutoff.inFuture:
    debug "Waiting for slot end", slot, endCutoff = shortLog(endCutoff.offset)
    await sleepAsync(endCutoff.offset)

  if node.dag.needStateCachesAndForkChoicePruning():
    if node.attachedValidators[].validators.len > 0:
      node.attachedValidators[]
          .slashingProtection
          # pruning is only done if the DB is set to pruning mode.
          .pruneAfterFinalization(
            node.dag.finalizedHead.slot.epoch()
          )

  # Delay part of pruning until latency critical duties are done.
  # The other part of pruning, `pruneBlocksDAG`, is done eagerly.
  # ----
  # This is the last pruning to do as it clears the "needPruning" condition.
  node.consensusManager[].pruneStateCachesAndForkChoice()

  if node.config.historyMode == HistoryMode.Prune:
    if not (slot + 1).is_epoch():
      # The epoch slot already is "heavy" due to the epoch processing, leave
      # the pruning for later
      node.dag.pruneHistory()
      node.pruneBlobs(slot)

  when declared(GC_fullCollect):
    # The slots in the beacon node work as frames in a game: we want to make
    # sure that we're ready for the next one and don't get stuck in lengthy
    # garbage collection tasks when time is of essence in the middle of a slot -
    # while this does not guarantee that we'll never collect during a slot, it
    # makes sure that all the scratch space we used during slot tasks (logging,
    # temporary buffers etc) gets recycled for the next slot that is likely to
    # need similar amounts of memory.
    try:
      GC_fullCollect()
    except Defect as exc:
      raise exc # Reraise to maintain call stack
    except Exception:
      # TODO upstream
      raiseAssert "Unexpected exception during GC collection"
  let gcCollectionTick = Moment.now()

  # Checkpoint the database to clear the WAL file and make sure changes in
  # the database are synced with the filesystem.
  node.db.checkpoint()
  let
    dbCheckpointTick = Moment.now()
    dbCheckpointDur = dbCheckpointTick - gcCollectionTick
  db_checkpoint_seconds.inc(dbCheckpointDur.toFloatSeconds)
  if dbCheckpointDur >= MinSignificantProcessingDuration:
    info "Database checkpointed", dur = dbCheckpointDur
  else:
    debug "Database checkpointed", dur = dbCheckpointDur

  node.syncCommitteeMsgPool[].pruneData(slot)
  if slot.is_epoch:
    node.dynamicFeeRecipientsStore[].pruneOldMappings(slot.epoch)

  # Update upcoming actions - we do this every slot in case a reorg happens
  let head = node.dag.head
  if node.isSynced(head) and head.executionValid:
    withState(node.dag.headState):
      # maybeUpdateActionTrackerNextEpoch might not account for balance changes
      # from the process_rewards_and_penalties() epoch transition but only from
      # process_block() and other per-slot sources. This mainly matters insofar
      # as it might trigger process_effective_balance_updates() changes in that
      # same epoch transition, which function is therefore potentially blind to
      # but which might then affect beacon proposers.
      #
      # Because this runs every slot, it can account naturally for slashings,
      # which affect balances via slash_validator() when they happen, and any
      # missed sync committee participation via process_sync_aggregate(), but
      # attestation penalties for example, need, specific handling.
      # checked by maybeUpdateActionTrackerNextEpoch.
      node.maybeUpdateActionTrackerNextEpoch(forkyState, slot.epoch + 1)

  let
    nextAttestationSlot =
      node.consensusManager[].actionTracker.getNextAttestationSlot(slot)
    nextProposalSlot =
      node.consensusManager[].actionTracker.getNextProposalSlot(slot)
    nextActionSlot = min(nextAttestationSlot, nextProposalSlot)
    nextActionWaitTime = saturate(fromNow(node.beaconClock, nextActionSlot))

  # -1 is a more useful output than 18446744073709551615 as an indicator of
  # no future attestation/proposal known.
  template formatInt64(x: Slot): int64 =
    if x == high(uint64).Slot:
      -1'i64
    else:
      toGaugeValue(x)

  let
    syncCommitteeSlot = slot + 1
    syncCommitteeEpoch = syncCommitteeSlot.epoch
    inCurrentSyncCommittee =
      not node.getCurrentSyncCommiteeSubnets(syncCommitteeEpoch).isZeros()

  template formatSyncCommitteeStatus(): string =
    if inCurrentSyncCommittee:
      "current"
    elif not node.getNextSyncCommitteeSubnets(syncCommitteeEpoch).isZeros():
      let slotsToNextSyncCommitteePeriod =
        SLOTS_PER_SYNC_COMMITTEE_PERIOD -
        since_sync_committee_period_start(syncCommitteeSlot)
      # int64 conversion is safe
      doAssert slotsToNextSyncCommitteePeriod <= SLOTS_PER_SYNC_COMMITTEE_PERIOD
      "in " & toTimeLeftString(
        SECONDS_PER_SLOT.int64.seconds * slotsToNextSyncCommitteePeriod.int64)
    else:
      "none"

  info "Slot end",
    slot = shortLog(slot),
    nextActionWait =
      if nextActionSlot == FAR_FUTURE_SLOT:
        "n/a"
      else:
        shortLog(nextActionWaitTime),
    nextAttestationSlot = formatInt64(nextAttestationSlot),
    nextProposalSlot = formatInt64(nextProposalSlot),
    syncCommitteeDuties = formatSyncCommitteeStatus(),
    head = shortLog(head)

  if nextActionSlot != FAR_FUTURE_SLOT:
    next_action_wait.set(nextActionWaitTime.toFloatSeconds)

  next_proposal_wait.set(
    if nextProposalSlot != FAR_FUTURE_SLOT:
      saturate(fromNow(node.beaconClock, nextProposalSlot)).toFloatSeconds()
    else:
      Inf)

  sync_committee_active.set(if inCurrentSyncCommittee: 1 else: 0)

  let epoch = slot.epoch
  if epoch + 1 >= node.network.forkId.next_fork_epoch:
    # Update 1 epoch early to block non-fork-ready peers
    node.network.updateForkId(epoch, node.dag.genesis_validators_root)

  if node.config.proposeStale:
    # If the chain has halted, we have to ensure that the EL gets synced
    # so that we can perform validator duties again
    if not node.dag.head.executionValid and not node.dag.chainIsProgressing():
      let
        beaconHead = node.attestationPool[].getBeaconHead(head)
        blck = node.dag.getForkedBlock(beaconHead.blck.bid)
      if blck.isSome:
        withBlck(blck.get):
          when consensusFork >= ConsensusFork.Bellatrix:
            if forkyBlck.message.is_execution_block and
                not forkyBlck.message.body.execution_payload.block_hash.isZero:
              # Both `engine_newPayload` and `engine_forkchoiceUpdated` are
              # needed because the EL may have discarded the block since the
              # last time that the stale branch was requested to be head
              discard await node.elManager
                .newExecutionPayload(forkyBlck.message)
              discard await node.consensusManager
                .updateExecutionClientHead(beaconHead)

    # If the chain head is far behind, we have to advance it incrementally
    # to avoid lag spikes when performing validator duties
    if node.syncStatus(head) == ChainSyncStatus.Degraded:
      let incrementalTick = Moment.now()
      if node.dag.incrementalState == nil:
        node.dag.incrementalState = assignClone(node.dag.headState)
      elif node.dag.incrementalState[].latest_block_id != node.dag.head.bid:
        node.dag.incrementalState[].assign(node.dag.headState)
      else:
        let
          incrementalSlot = getStateField(node.dag.incrementalState[], slot)
          maxSlot = max(incrementalSlot, slot + 1)
          nextSlot = min((incrementalSlot.epoch + 1).start_slot, maxSlot)
        var
          cache: StateCache
          info: ForkedEpochInfo
        node.dag.advanceSlots(
          node.dag.incrementalState[], nextSlot, true, cache, info)
      let incrementalSlot = getStateField(node.dag.incrementalState[], slot)
      info "Head state is behind, catching up",
        headSlot = node.dag.head.slot,
        progressSlot = incrementalSlot,
        wallSlot = slot,
        dur = Moment.now() - incrementalTick

  # When we're not behind schedule, we'll speculatively update the clearance
  # state in anticipation of receiving the next block - we do it after
  # logging slot end since the nextActionWaitTime can be short
  let advanceCutoff = node.beaconClock.fromNow(
    slot.start_beacon_time() + chronos.seconds(int(SECONDS_PER_SLOT - 1)))
  if advanceCutoff.inFuture:
    # We wait until there's only a second left before the next slot begins, then
    # we advance the clearance state to the next slot - this gives us a high
    # probability of being prepared for the block that will arrive and the
    # epoch processing that follows
    await sleepAsync(advanceCutoff.offset)
    node.dag.advanceClearanceState()

  # Prepare action tracker for the next slot
  node.consensusManager[].actionTracker.updateSlot(slot + 1)

  # The last thing we do is to perform the subscriptions and unsubscriptions for
  # the next slot, just before that slot starts - because of the advance cuttoff
  # above, this will be done just before the next slot starts
  node.updateSyncCommitteeTopics(slot + 1)

  await node.updateGossipStatus(slot + 1)

  # Branch discovery module is only used to support ongoing sync manager tasks
  if not node.syncManager.inProgress:
    await node.branchDiscovery.stop()

  # Light client is stopped while branch discovery is ongoing
  if node.branchDiscovery.state != BranchDiscoveryState.Stopped:
    await node.stopLightClient()
  else:
    node.startLightClient()

func formatNextConsensusFork(
    node: BeaconNode, withVanityArt = false): Opt[string] =
  let consensusFork =
    node.dag.cfg.consensusForkAtEpoch(node.dag.head.slot.epoch)
  if consensusFork == ConsensusFork.high:
    return Opt.none(string)
  let
    nextConsensusFork = consensusFork.succ()
    nextForkEpoch = node.dag.cfg.consensusForkEpoch(nextConsensusFork)
  if nextForkEpoch == FAR_FUTURE_EPOCH:
    return Opt.none(string)
  Opt.some(
    (if withVanityArt: nextConsensusFork.getVanityMascot & " " else: "") &
    $nextConsensusFork & ":" & $nextForkEpoch)

func syncStatus(node: BeaconNode, wallSlot: Slot): string =
  let optimisticHead = not node.dag.head.executionValid
  if node.syncManager.inProgress:
    let
      degradedSuffix =
        case node.branchDiscovery.state
        of BranchDiscoveryState.Active:
          "/discovering"
        of BranchDiscoveryState.Suspended:
          "/degraded"
        of BranchDiscoveryState.Stopped:
          ""
      optimisticSuffix =
        if optimisticHead:
          "/opt"
        else:
          ""
      lightClientSuffix =
        if node.consensusManager[].shouldSyncOptimistically(wallSlot):
          " - lc: " & $shortLog(node.consensusManager[].optimisticHead)
        else:
          ""
      catchingUpSuffix =
        if node.dag.incrementalState != nil:
          let
            headSlot = node.dag.head.slot
            incrementalSlot = getStateField(node.dag.incrementalState[], slot)
            progress =
              (incrementalSlot - headSlot).float /
              max(wallSlot - headSlot, 1).float * 100.float
          " - catching up: " &
            formatFloat(progress, ffDecimal, precision = 2) & "%"
        else:
          ""
    node.syncManager.syncStatus & degradedSuffix & optimisticSuffix &
      lightClientSuffix & catchingUpSuffix
  elif node.backfiller.inProgress:
    "backfill: " & node.backfiller.syncStatus
  elif optimisticHead:
    "synced/opt"
  else:
    "synced"

when defined(windows):
  from winservice import establishWindowsService, reportServiceStatusSuccess

proc onSlotStart(node: BeaconNode, wallTime: BeaconTime,
                 lastSlot: Slot): Future[bool] {.async.} =
  ## Called at the beginning of a slot - usually every slot, but sometimes might
  ## skip a few in case we're running late.
  ## wallTime: current system time - we will strive to perform all duties up
  ##           to this point in time
  ## lastSlot: the last slot that we successfully processed, so we know where to
  ##           start work from - there might be jumps if processing is delayed
  let
    # The slot we should be at, according to the clock
    wallSlot = wallTime.slotOrZero
    # If everything was working perfectly, the slot that we should be processing
    expectedSlot = lastSlot + 1
    finalizedEpoch = node.dag.finalizedHead.blck.slot.epoch()
    delay = wallTime - expectedSlot.start_beacon_time()

  node.processingDelay = Opt.some(nanoseconds(delay.nanoseconds))

  block:
    logScope:
      slot = shortLog(wallSlot)
      epoch = shortLog(wallSlot.epoch)
      sync = node.syncStatus(wallSlot)
      peers = len(node.network.peerPool)
      head = shortLog(node.dag.head)
      finalized = shortLog(getStateField(
        node.dag.headState, finalized_checkpoint))
      delay = shortLog(delay)
    let nextConsensusForkDescription = node.formatNextConsensusFork()
    if nextConsensusForkDescription.isNone:
      info "Slot start"
    else:
      info "Slot start", nextFork = nextConsensusForkDescription.get

  # Check before any re-scheduling of onSlotStart()
  if checkIfShouldStopAtEpoch(wallSlot, node.config.stopAtEpoch):
    quit(0)

  when defined(windows):
    if node.config.runAsService:
      reportServiceStatusSuccess()

  beacon_slot.set wallSlot.toGaugeValue
  beacon_current_epoch.set wallSlot.epoch.toGaugeValue

  # both non-negative, so difference can't overflow or underflow int64
  finalization_delay.set(
    wallSlot.epoch.toGaugeValue - finalizedEpoch.toGaugeValue)

  if node.config.strictVerification:
    verifyFinalization(node, wallSlot)

  node.consensusManager[].updateHead(wallSlot)

  await node.handleValidatorDuties(lastSlot, wallSlot)

  await onSlotEnd(node, wallSlot)

  # https://github.com/ethereum/builder-specs/blob/v0.4.0/specs/bellatrix/validator.md#registration-dissemination
  # This specification suggests validators re-submit to builder software every
  # `EPOCHS_PER_VALIDATOR_REGISTRATION_SUBMISSION` epochs.
  if  wallSlot.is_epoch and
      wallSlot.epoch mod EPOCHS_PER_VALIDATOR_REGISTRATION_SUBMISSION == 0:
    asyncSpawn node.registerValidators(wallSlot.epoch)

  return false

proc onSecond(node: BeaconNode, time: Moment) =
  # Nim GC metrics (for the main thread)
  updateThreadMetrics()

  if node.config.stopAtSyncedEpoch != 0 and
      node.dag.head.slot.epoch >= node.config.stopAtSyncedEpoch:
    notice "Shutting down after having reached the target synced epoch"
    bnStatus = BeaconNodeStatus.Stopping

proc runOnSecondLoop(node: BeaconNode) {.async.} =
  const
    sleepTime = chronos.seconds(1)
    nanosecondsIn1s = float(sleepTime.nanoseconds)
  while true:
    let start = chronos.now(chronos.Moment)
    await chronos.sleepAsync(sleepTime)
    let afterSleep = chronos.now(chronos.Moment)
    let sleepTime = afterSleep - start
    node.onSecond(start)
    let finished = chronos.now(chronos.Moment)
    let processingTime = finished - afterSleep
    ticks_delay.set(sleepTime.nanoseconds.float / nanosecondsIn1s)
    trace "onSecond task completed", sleepTime, processingTime

func connectedPeersCount(node: BeaconNode): int =
  len(node.network.peerPool)

proc installRestHandlers(restServer: RestServerRef, node: BeaconNode) =
  restServer.router.installBeaconApiHandlers(node)
  restServer.router.installBuilderApiHandlers(node)
  restServer.router.installConfigApiHandlers(node)
  restServer.router.installDebugApiHandlers(node)
  restServer.router.installEventApiHandlers(node)
  restServer.router.installNimbusApiHandlers(node)
  restServer.router.installNodeApiHandlers(node)
  restServer.router.installValidatorApiHandlers(node)
  if node.dag.lcDataStore.serve:
    restServer.router.installLightClientApiHandlers(node)

from ./spec/datatypes/capella import SignedBeaconBlock

proc installMessageValidators(node: BeaconNode) =
  # These validators stay around the whole time, regardless of which specific
  # subnets are subscribed to during any given epoch.
  let forkDigests = node.dag.forkDigests

  for fork in ConsensusFork:
    withConsensusFork(fork):
      let digest = forkDigests[].atConsensusFork(consensusFork)

      # beacon_block
      # https://github.com/ethereum/consensus-specs/blob/v1.4.0-beta.1/specs/phase0/p2p-interface.md#beacon_block
      node.network.addValidator(
        getBeaconBlocksTopic(digest), proc (
          signedBlock: consensusFork.SignedBeaconBlock
        ): ValidationResult =
          if node.shouldSyncOptimistically(node.currentSlot):
            toValidationResult(
              node.optimisticProcessor.processSignedBeaconBlock(
                signedBlock))
          else:
            toValidationResult(
              node.processor[].processSignedBeaconBlock(
                MsgSource.gossip, signedBlock)))

      # beacon_attestation_{subnet_id}
      # https://github.com/ethereum/consensus-specs/blob/v1.4.0-beta.5/specs/phase0/p2p-interface.md#beacon_attestation_subnet_id
      when consensusFork >= ConsensusFork.Electra:
        for it in SubnetId:
          closureScope:  # Needed for inner `proc`; don't lift it out of loop.
            let subnet_id = it
            node.network.addAsyncValidator(
              getAttestationTopic(digest, subnet_id), proc (
                attestation: electra.Attestation
              ): Future[ValidationResult] {.
                  async: (raises: [CancelledError]).} =
                return toValidationResult(
                  await node.processor.processAttestation(
                    MsgSource.gossip, attestation, subnet_id,
                    checkSignature = true, checkValidator = false)))
      else:
        for it in SubnetId:
          closureScope:  # Needed for inner `proc`; don't lift it out of loop.
            let subnet_id = it
            node.network.addAsyncValidator(
              getAttestationTopic(digest, subnet_id), proc (
                attestation: phase0.Attestation
              ): Future[ValidationResult] {.
                  async: (raises: [CancelledError]).} =
                return toValidationResult(
                  await node.processor.processAttestation(
                    MsgSource.gossip, attestation, subnet_id,
                    checkSignature = true, checkValidator = false)))

      # beacon_aggregate_and_proof
      # https://github.com/ethereum/consensus-specs/blob/v1.4.0-beta.4/specs/phase0/p2p-interface.md#beacon_aggregate_and_proof
      when consensusFork >= ConsensusFork.Electra:
        node.network.addAsyncValidator(
          getAggregateAndProofsTopic(digest), proc (
            signedAggregateAndProof: electra.SignedAggregateAndProof
          ): Future[ValidationResult] {.async: (raises: [CancelledError]).} =
            return toValidationResult(
              await node.processor.processSignedAggregateAndProof(
                MsgSource.gossip, signedAggregateAndProof)))
      else:
        node.network.addAsyncValidator(
          getAggregateAndProofsTopic(digest), proc (
            signedAggregateAndProof: phase0.SignedAggregateAndProof
          ): Future[ValidationResult] {.async: (raises: [CancelledError]).} =
            return toValidationResult(
              await node.processor.processSignedAggregateAndProof(
                MsgSource.gossip, signedAggregateAndProof)))

      # attester_slashing
      # https://github.com/ethereum/consensus-specs/blob/v1.4.0-beta.5/specs/phase0/p2p-interface.md#attester_slashing
      node.network.addValidator(
        getAttesterSlashingsTopic(digest), proc (
          attesterSlashing: phase0.AttesterSlashing
        ): ValidationResult =
          toValidationResult(
            node.processor[].processAttesterSlashing(
              MsgSource.gossip, attesterSlashing)))

      # proposer_slashing
      # https://github.com/ethereum/consensus-specs/blob/v1.4.0-beta.5/specs/phase0/p2p-interface.md#proposer_slashing
      node.network.addValidator(
        getProposerSlashingsTopic(digest), proc (
          proposerSlashing: ProposerSlashing
        ): ValidationResult =
          toValidationResult(
            node.processor[].processProposerSlashing(
              MsgSource.gossip, proposerSlashing)))

      # voluntary_exit
      # https://github.com/ethereum/consensus-specs/blob/v1.4.0-beta.5/specs/phase0/p2p-interface.md#voluntary_exit
      node.network.addValidator(
        getVoluntaryExitsTopic(digest), proc (
          signedVoluntaryExit: SignedVoluntaryExit
        ): ValidationResult =
          toValidationResult(
            node.processor[].processSignedVoluntaryExit(
              MsgSource.gossip, signedVoluntaryExit)))

      when consensusFork >= ConsensusFork.Altair:
        # sync_committee_{subnet_id}
        # https://github.com/ethereum/consensus-specs/blob/v1.4.0/specs/altair/p2p-interface.md#sync_committee_subnet_id
        for subcommitteeIdx in SyncSubcommitteeIndex:
          closureScope:  # Needed for inner `proc`; don't lift it out of loop.
            let idx = subcommitteeIdx
            node.network.addAsyncValidator(
              getSyncCommitteeTopic(digest, idx), proc (
                msg: SyncCommitteeMessage
              ): Future[ValidationResult] {.async: (raises: [CancelledError]).} =
                return toValidationResult(
                  await node.processor.processSyncCommitteeMessage(
                    MsgSource.gossip, msg, idx)))

        # sync_committee_contribution_and_proof
        # https://github.com/ethereum/consensus-specs/blob/v1.4.0/specs/altair/p2p-interface.md#sync_committee_contribution_and_proof
        node.network.addAsyncValidator(
          getSyncCommitteeContributionAndProofTopic(digest), proc (
            msg: SignedContributionAndProof
          ): Future[ValidationResult] {.async: (raises: [CancelledError]).} =
            return toValidationResult(
              await node.processor.processSignedContributionAndProof(
                MsgSource.gossip, msg)))

      when consensusFork >= ConsensusFork.Capella:
        # https://github.com/ethereum/consensus-specs/blob/v1.5.0-alpha.3/specs/capella/p2p-interface.md#bls_to_execution_change
        node.network.addAsyncValidator(
          getBlsToExecutionChangeTopic(digest), proc (
            msg: SignedBLSToExecutionChange
          ): Future[ValidationResult] {.async: (raises: [CancelledError]).} =
            return toValidationResult(
              await node.processor.processBlsToExecutionChange(
                MsgSource.gossip, msg)))

      when consensusFork >= ConsensusFork.Deneb:
        # blob_sidecar_{subnet_id}
        # https://github.com/ethereum/consensus-specs/blob/v1.4.0-beta.5/specs/deneb/p2p-interface.md#blob_sidecar_subnet_id
        for it in BlobId:
          closureScope:  # Needed for inner `proc`; don't lift it out of loop.
            let subnet_id = it
            node.network.addValidator(
              getBlobSidecarTopic(digest, subnet_id), proc (
                blobSidecar: deneb.BlobSidecar
              ): ValidationResult =
                toValidationResult(
                  node.processor[].processBlobSidecar(
                    MsgSource.gossip, blobSidecar, subnet_id)))

  node.installLightClientMessageValidators()

proc stop(node: BeaconNode) =
  bnStatus = BeaconNodeStatus.Stopping
  notice "Graceful shutdown"
  if not node.config.inProcessValidators:
    try:
      node.vcProcess.close()
    except Exception as exc:
      warn "Couldn't close vc process", msg = exc.msg
  try:
    waitFor node.network.stop()
  except CatchableError as exc:
    warn "Couldn't stop network", msg = exc.msg

  node.attachedValidators[].slashingProtection.close()
  node.attachedValidators[].close()
  node.db.close()
  notice "Databases closed"

proc startBackfillTask(node: BeaconNode) {.async.} =
  while node.dag.needsBackfill:
    if not node.syncManager.inProgress:
      # Only start the backfiller if it's needed _and_ head sync has completed -
      # if we lose sync after having synced head, we could stop the backfilller,
      # but this should be a fringe case - might as well keep the logic simple for
      # now
      node.backfiller.start()
      return

    await sleepAsync(chronos.seconds(2))

proc run(node: BeaconNode) {.raises: [CatchableError].} =
  bnStatus = BeaconNodeStatus.Running

  if not isNil(node.restServer):
    node.restServer.installRestHandlers(node)
    node.restServer.start()

  if not isNil(node.keymanagerServer):
    doAssert not isNil(node.keymanagerHost)
    node.keymanagerServer.router.installKeymanagerHandlers(node.keymanagerHost[])
    if node.keymanagerServer != node.restServer:
      node.keymanagerServer.start()

  let
    wallTime = node.beaconClock.now()
    wallSlot = wallTime.slotOrZero()

  node.startLightClient()
  node.requestManager.start()
  node.syncManager.start()

  if node.dag.needsBackfill(): asyncSpawn node.startBackfillTask()

  waitFor node.updateGossipStatus(wallSlot)

  for web3signerUrl in node.config.web3SignerUrls:
    # TODO
    # The current strategy polls all remote signers independently
    # from each other which may lead to some race conditions of
    # validators are migrated from one signer to another
    # (because the updates to our validator pool are not atomic).
    # Consider using different strategies that would detect such
    # race conditions.
    asyncSpawn node.pollForDynamicValidators(
      web3signerUrl, node.config.web3signerUpdateInterval)

  asyncSpawn runSlotLoop(node, wallTime, onSlotStart)
  asyncSpawn runOnSecondLoop(node)
  asyncSpawn runQueueProcessingLoop(node.blockProcessor)
  asyncSpawn runKeystoreCachePruningLoop(node.keystoreCache)

  # main event loop
  while bnStatus == BeaconNodeStatus.Running:
    poll() # if poll fails, the network is broken

  # time to say goodbye
  node.stop()

var gPidFile: string
proc createPidFile(filename: string) {.raises: [IOError].} =
  writeFile filename, $os.getCurrentProcessId()
  gPidFile = filename
  addQuitProc proc {.noconv.} = discard io2.removeFile(gPidFile)

proc initializeNetworking(node: BeaconNode) {.async.} =
  node.installMessageValidators()

  info "Listening to incoming network requests"
  await node.network.startListening()

  let addressFile = node.config.dataDir / "beacon_node.enr"
  writeFile(addressFile, node.network.announcedENR.toURI)

  await node.network.start()

proc start*(node: BeaconNode) {.raises: [CatchableError].} =
  let
    head = node.dag.head
    finalizedHead = node.dag.finalizedHead
    genesisTime = node.beaconClock.fromNow(start_beacon_time(Slot 0))

  notice "Starting beacon node",
    version = fullVersionStr,
    nimVersion = NimVersion,
    enr = node.network.announcedENR.toURI,
    peerId = $node.network.switch.peerInfo.peerId,
    timeSinceFinalization =
      node.beaconClock.now() - finalizedHead.slot.start_beacon_time(),
    head = shortLog(head),
    justified = shortLog(getStateField(
      node.dag.headState, current_justified_checkpoint)),
    finalized = shortLog(getStateField(
      node.dag.headState, finalized_checkpoint)),
    finalizedHead = shortLog(finalizedHead),
    SLOTS_PER_EPOCH,
    SECONDS_PER_SLOT,
    SPEC_VERSION,
    dataDir = node.config.dataDir.string,
    validators = node.attachedValidators[].count

  if genesisTime.inFuture:
    notice "Waiting for genesis", genesisIn = genesisTime.offset

  waitFor node.initializeNetworking()

  node.elManager.start()
  node.run()

func formatGwei(amount: Gwei): string =
  # TODO This is implemented in a quite a silly way.
  # Better routines for formatting decimal numbers
  # should exists somewhere else.
  let
    eth = distinctBase(amount) div 1000000000
    remainder = distinctBase(amount) mod 1000000000

  result = $eth
  if remainder != 0:
    result.add '.'
    let remainderStr = $remainder
    for i in remainderStr.len ..< 9:
      result.add '0'
    result.add remainderStr
    while result[^1] == '0':
      result.setLen(result.len - 1)

when not defined(windows):
  proc initStatusBar(node: BeaconNode) {.raises: [ValueError].} =
    if not isatty(stdout): return
    if not node.config.statusBarEnabled: return

    try:
      enableTrueColors()
    except Exception as exc: # TODO Exception
      error "Couldn't enable colors", err = exc.msg

    proc dataResolver(expr: string): string {.raises: [].} =
      template justified: untyped = node.dag.head.atEpochStart(
        getStateField(
          node.dag.headState, current_justified_checkpoint).epoch)
      # TODO:
      # We should introduce a general API for resolving dot expressions
      # such as `db.latest_block.slot` or `metrics.connected_peers`.
      # Such an API can be shared between the RPC back-end, CLI tools
      # such as ncli, a potential GraphQL back-end and so on.
      # The status bar feature would allow the user to specify an
      # arbitrary expression that is resolvable through this API.
      case expr.toLowerAscii
      of "version":
        versionAsStr

      of "full_version":
        fullVersionStr

      of "connected_peers":
        $(node.connectedPeersCount)

      of "head_root":
        shortLog(node.dag.head.root)
      of "head_epoch":
        $(node.dag.head.slot.epoch)
      of "head_epoch_slot":
        $(node.dag.head.slot.since_epoch_start)
      of "head_slot":
        $(node.dag.head.slot)

      of "justifed_root":
        shortLog(justified.blck.root)
      of "justifed_epoch":
        $(justified.slot.epoch)
      of "justifed_epoch_slot":
        $(justified.slot.since_epoch_start)
      of "justifed_slot":
        $(justified.slot)

      of "finalized_root":
        shortLog(node.dag.finalizedHead.blck.root)
      of "finalized_epoch":
        $(node.dag.finalizedHead.slot.epoch)
      of "finalized_epoch_slot":
        $(node.dag.finalizedHead.slot.since_epoch_start)
      of "finalized_slot":
        $(node.dag.finalizedHead.slot)

      of "epoch":
        $node.currentSlot.epoch

      of "epoch_slot":
        $(node.currentSlot.since_epoch_start)

      of "slot":
        $node.currentSlot

      of "slots_per_epoch":
        $SLOTS_PER_EPOCH

      of "slot_trailing_digits":
        var slotStr = $node.currentSlot
        if slotStr.len > 3: slotStr = slotStr[^3..^1]
        slotStr

      of "attached_validators_balance":
        formatGwei(node.attachedValidatorBalanceTotal)

      of "next_consensus_fork":
        let nextConsensusForkDescription =
          node.formatNextConsensusFork(withVanityArt = true)
        if nextConsensusForkDescription.isNone:
          ""
        else:
          " (scheduled " & nextConsensusForkDescription.get & ")"

      of "sync_status":
        node.syncStatus(node.currentSlot)
      else:
        # We ignore typos for now and just render the expression
        # as it was written. TODO: come up with a good way to show
        # an error message to the user.
        "$" & expr

    var statusBar = StatusBarView.init(
      node.config.statusBarContents,
      dataResolver)

    when compiles(defaultChroniclesStream.outputs[0].writer):
      let tmp = defaultChroniclesStream.outputs[0].writer

      defaultChroniclesStream.outputs[0].writer =
        proc (logLevel: LogLevel, msg: LogOutputStr) {.raises: [].} =
          try:
            # p.hidePrompt
            erase statusBar
            # p.writeLine msg
            tmp(logLevel, msg)
            render statusBar
            # p.showPrompt
          except Exception as e: # render raises Exception
            logLoggingFailure(cstring(msg), e)

    proc statusBarUpdatesPollingLoop() {.async.} =
      try:
        while true:
          update statusBar
          erase statusBar
          render statusBar
          await sleepAsync(chronos.seconds(1))
      except CatchableError as exc:
        warn "Failed to update status bar, no further updates", err = exc.msg

    asyncSpawn statusBarUpdatesPollingLoop()

proc doRunBeaconNode(config: var BeaconNodeConf, rng: ref HmacDrbgContext) {.raises: [CatchableError].} =
  info "Launching beacon node",
      version = fullVersionStr,
      bls_backend = $BLS_BACKEND,
      const_preset,
      cmdParams = commandLineParams(),
      config

  template ignoreDeprecatedOption(option: untyped): untyped =
    if config.option.isSome:
      warn "Config option is deprecated",
        option = config.option.get
  ignoreDeprecatedOption requireEngineAPI
  ignoreDeprecatedOption safeSlotsToImportOptimistically
  ignoreDeprecatedOption terminalTotalDifficultyOverride
  ignoreDeprecatedOption optimistic
  ignoreDeprecatedOption validatorMonitorTotals
  ignoreDeprecatedOption web3ForcePolling

  createPidFile(config.dataDir.string / "beacon_node.pid")

  config.createDumpDirs()

  if config.metricsEnabled:
    let metricsAddress = config.metricsAddress
    notice "Starting metrics HTTP server",
      url = "http://" & $metricsAddress & ":" & $config.metricsPort & "/metrics"
    try:
      startMetricsHttpServer($metricsAddress, config.metricsPort)
    except CatchableError as exc:
      raise exc
    except Exception as exc:
      raiseAssert exc.msg # TODO fix metrics

  # Nim GC metrics (for the main thread) will be collected in onSecond(), but
  # we disable piggy-backing on other metrics here.
  setSystemMetricsAutomaticUpdate(false)

  # There are no managed event loops in here, to do a graceful shutdown, but
  # letting the default Ctrl+C handler exit is safe, since we only read from
  # the db.
  let metadata = config.loadEth2Network()

  # Updating the config based on the metadata certainly is not beautiful but it
  # works
  for node in metadata.bootstrapNodes:
    config.bootstrapNodes.add node
  if config.forkChoiceVersion.isNone:
    config.forkChoiceVersion = some(ForkChoiceVersion.Pr3431)

  ## Ctrl+C handling
  proc controlCHandler() {.noconv.} =
    when defined(windows):
      # workaround for https://github.com/nim-lang/Nim/issues/4057
      try:
        setupForeignThreadGc()
      except Exception as exc: raiseAssert exc.msg # shouldn't happen
    notice "Shutting down after having received SIGINT"
    bnStatus = BeaconNodeStatus.Stopping
  try:
    setControlCHook(controlCHandler)
  except Exception as exc: # TODO Exception
    warn "Cannot set ctrl-c handler", msg = exc.msg

  # equivalent SIGTERM handler
  when defined(posix):
    proc SIGTERMHandler(signal: cint) {.noconv.} =
      notice "Shutting down after having received SIGTERM"
      bnStatus = BeaconNodeStatus.Stopping
    c_signal(ansi_c.SIGTERM, SIGTERMHandler)

  if metadata.cfg.DENEB_FORK_EPOCH != FAR_FUTURE_EPOCH:
    let res =
      if config.trustedSetupFile.isNone:
        conf.loadKzgTrustedSetup()
      else:
        conf.loadKzgTrustedSetup(config.trustedSetupFile.get)
    if res.isErr():
      raiseAssert res.error()

  let node = waitFor BeaconNode.init(rng, config, metadata)

  if bnStatus == BeaconNodeStatus.Stopping:
    return

  when not defined(windows):
    # This status bar can lock a Windows terminal emulator, blocking the whole
    # event loop (seen on Windows 10, with a default MSYS2 terminal).
    initStatusBar(node)

  if node.nickname != "":
    dynamicLogScope(node = node.nickname): node.start()
  else:
    node.start()

proc doRecord(config: BeaconNodeConf, rng: var HmacDrbgContext) {.
    raises: [CatchableError].} =
  case config.recordCmd:
  of RecordCmd.create:
    let netKeys = getPersistentNetKeys(rng, config)

    var fieldPairs: seq[FieldPair]
    for field in config.fields:
      let fieldPair = field.split(":")
      if fieldPair.len > 1:
        fieldPairs.add(toFieldPair(fieldPair[0], hexToSeqByte(fieldPair[1])))
      else:
        fatal "Invalid field pair"
        quit QuitFailure

    let record = enr.Record.init(
      config.seqNumber,
      netKeys.seckey.asEthKey,
      Opt.some(config.ipExt),
      Opt.some(config.tcpPortExt),
      Opt.some(config.udpPortExt),
      fieldPairs).expect("Record within size limits")

    echo record.toURI()

  of RecordCmd.print:
    echo $config.recordPrint

proc doWeb3Cmd(config: BeaconNodeConf, rng: var HmacDrbgContext)
    {.raises: [CatchableError].} =
  case config.web3Cmd:
  of Web3Cmd.test:
    let metadata = config.loadEth2Network()

    waitFor testWeb3Provider(config.web3TestUrl,
                             metadata.cfg.DEPOSIT_CONTRACT_ADDRESS,
                             rng.loadJwtSecret(config, allowCreate = true))

proc doSlashingExport(conf: BeaconNodeConf) {.raises: [IOError].}=
  let
    dir = conf.validatorsDir()
    filetrunc = SlashingDbName
  # TODO: Make it read-only https://github.com/status-im/nim-eth/issues/312
  let db = SlashingProtectionDB.loadUnchecked(dir, filetrunc, readOnly = false)

  let interchange = conf.exportedInterchangeFile.string
  db.exportSlashingInterchange(interchange, conf.exportedValidators)
  echo "Export finished: '", dir/filetrunc & ".sqlite3" , "' into '", interchange, "'"

proc doSlashingImport(conf: BeaconNodeConf) {.raises: [SerializationError, IOError].} =
  let
    dir = conf.validatorsDir()
    filetrunc = SlashingDbName
  # TODO: Make it read-only https://github.com/status-im/nim-eth/issues/312

  let interchange = conf.importedInterchangeFile.string

  var spdir: SPDIR
  try:
    spdir = Json.loadFile(interchange, SPDIR,
                          requireAllFields = true)
  except SerializationError as err:
    writeStackTrace()
    stderr.write $Json & " load issue for file \"", interchange, "\"\n"
    stderr.write err.formatMsg(interchange), "\n"
    quit 1

  # Open DB and handle migration from v1 to v2 if needed
  let db = SlashingProtectionDB.init(
    genesis_validators_root = Eth2Digest spdir.metadata.genesis_validators_root,
    basePath = dir,
    dbname = filetrunc,
    modes = {kCompleteArchive}
  )

  # Now import the slashing interchange file
  # Failures mode:
  # - siError can only happen with invalid genesis_validators_root which would be caught above
  # - siPartial can happen for invalid public keys, slashable blocks, slashable votes
  let status = db.inclSPDIR(spdir)
  doAssert status in {siSuccess, siPartial}

  echo "Import finished: '", interchange, "' into '", dir/filetrunc & ".sqlite3", "'"

proc doSlashingInterchange(conf: BeaconNodeConf) {.raises: [CatchableError].} =
  case conf.slashingdbCmd
  of SlashProtCmd.`export`:
    conf.doSlashingExport()
  of SlashProtCmd.`import`:
    conf.doSlashingImport()

proc handleStartUpCmd(config: var BeaconNodeConf) {.raises: [CatchableError].} =
  # Single RNG instance for the application - will be seeded on construction
  # and avoid using system resources (such as urandom) after that
  let rng = HmacDrbgContext.new()

  case config.cmd
  of BNStartUpCmd.noCommand: doRunBeaconNode(config, rng)
  of BNStartUpCmd.deposits: doDeposits(config, rng[])
  of BNStartUpCmd.wallets: doWallets(config, rng[])
  of BNStartUpCmd.record: doRecord(config, rng[])
  of BNStartUpCmd.web3: doWeb3Cmd(config, rng[])
  of BNStartUpCmd.slashingdb: doSlashingInterchange(config)
  of BNStartUpCmd.trustedNodeSync:
    if config.blockId.isSome():
      error "--blockId option has been removed - use --state-id instead!"
      quit 1

    let
      metadata = loadEth2Network(config)
      db = BeaconChainDB.new(config.databaseDir, metadata.cfg, inMemory = false)
      genesisState = waitFor fetchGenesisState(metadata)
    waitFor db.doRunTrustedNodeSync(
      metadata,
      config.databaseDir,
      config.eraDir,
      config.trustedNodeUrl,
      config.stateId,
      config.lcTrustedBlockRoot,
      config.backfillBlocks,
      config.reindex,
      config.downloadDepositSnapshot,
      genesisState)
    db.close()

{.pop.} # TODO moduletests exceptions

programMain:
  var config = makeBannerAndConfig(clientId, copyrights, nimBanner,
                                   SPEC_VERSION, [], BeaconNodeConf).valueOr:
    stderr.write error
    quit QuitFailure

  if not(checkAndCreateDataDir(string(config.dataDir))):
    # We are unable to access/create data folder or data folder's
    # permissions are insecure.
    quit QuitFailure

  setupFileLimits()
  setupLogging(config.logLevel, config.logStdout, config.logFile)

  ## This Ctrl+C handler exits the program in non-graceful way.
  ## It's responsible for handling Ctrl+C in sub-commands such
  ## as `wallets *` and `deposits *`. In a regular beacon node
  ## run, it will be overwritten later with a different handler
  ## performing a graceful exit.
  proc exitImmediatelyOnCtrlC() {.noconv.} =
    when defined(windows):
      # workaround for https://github.com/nim-lang/Nim/issues/4057
      setupForeignThreadGc()
    # in case a password prompt disabled echoing
    resetStdin()
    echo "" # If we interrupt during an interactive prompt, this
            # will move the cursor to the next line
    notice "Shutting down after having received SIGINT"
    quit 0
  setControlCHook(exitImmediatelyOnCtrlC)
  # equivalent SIGTERM handler
  when defined(posix):
    proc exitImmediatelyOnSIGTERM(signal: cint) {.noconv.} =
      notice "Shutting down after having received SIGTERM"
      quit 0
    c_signal(ansi_c.SIGTERM, exitImmediatelyOnSIGTERM)

  when defined(windows):
    if config.runAsService:
      proc exitService() =
        bnStatus = BeaconNodeStatus.Stopping
      establishWindowsService(clientId, copyrights, nimBanner, SPEC_VERSION,
                              "nimbus_beacon_node", BeaconNodeConf,
                              handleStartUpCmd, exitService)
    else:
      handleStartUpCmd(config)
  else:
    handleStartUpCmd(config)<|MERGE_RESOLUTION|>--- conflicted
+++ resolved
@@ -373,10 +373,9 @@
   func getFrontfillSlot(): Slot =
     max(dag.frontfill.get(BlockId()).slot, dag.horizon)
 
-<<<<<<< HEAD
   func isBlockKnown(blockRoot: Eth2Digest): bool =
     dag.getBlockRef(blockRoot).isSome
-=======
+
   proc isWithinWeakSubjectivityPeriod(): bool =
     let
       currentSlot = node.beaconClock.now().slotOrZero()
@@ -391,7 +390,6 @@
     bnStatus = BeaconNodeStatus.Stopping
 
   asyncSpawn eventWaiter()
->>>>>>> 99f657e5
 
   let
     quarantine = newClone(
@@ -468,32 +466,26 @@
       blockProcessor, node.validatorMonitor, dag, attestationPool,
       validatorChangePool, node.attachedValidators, syncCommitteeMsgPool,
       lightClientPool, quarantine, blobQuarantine, rng, getBeaconTime, taskpool)
-<<<<<<< HEAD
     branchDiscovery = BranchDiscovery[Peer, PeerId].new(
       node.network.peerPool, getFirstSlotAtFinalizedEpoch, isBlockKnown,
       branchDiscoveryBlockVerifier)
     fallbackSyncer = proc(peer: Peer) =
       branchDiscovery.transferOwnership(peer)
-=======
     syncManagerFlags =
       if node.config.longRangeSync != LongRangeSyncMode.Lenient:
         {SyncManagerFlag.NoGenesisSync}
       else:
         {}
->>>>>>> 99f657e5
     syncManager = newSyncManager[Peer, PeerId](
       node.network.peerPool,
       dag.cfg.DENEB_FORK_EPOCH, dag.cfg.MIN_EPOCHS_FOR_BLOB_SIDECARS_REQUESTS,
       SyncQueueKind.Forward, getLocalHeadSlot,
       getLocalWallSlot, getFirstSlotAtFinalizedEpoch, getBackfillSlot,
-<<<<<<< HEAD
-      getFrontfillSlot, dag.tail.slot, blockVerifier, fallbackSyncer)
-=======
       getFrontfillSlot, isWithinWeakSubjectivityPeriod,
       dag.tail.slot, blockVerifier,
       shutdownEvent = node.shutdownEvent,
+      fallbackSyncer = fallbackSyncer,
       flags = syncManagerFlags)
->>>>>>> 99f657e5
     backfiller = newSyncManager[Peer, PeerId](
       node.network.peerPool,
       dag.cfg.DENEB_FORK_EPOCH, dag.cfg.MIN_EPOCHS_FOR_BLOB_SIDECARS_REQUESTS,
