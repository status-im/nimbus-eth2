--- conflicted
+++ resolved
@@ -371,15 +371,11 @@
   else:
     debug "Stability subnets changed; updated ENR attnets", stabilitySubnets
 
-<<<<<<< HEAD
-proc cycleAttestationSubnets(node: BeaconNode, slot: Slot) =
-=======
 func getStabilitySubnets(stabilitySubnets: auto): set[uint8] =
   for subnetInfo in stabilitySubnets:
     result.incl subnetInfo.subnet
 
-proc cycleAttestationSubnets(node: BeaconNode, wallSlot: Slot) {.async.} =
->>>>>>> afbaa36e
+proc cycleAttestationSubnets(node: BeaconNode, wallSlot: Slot) =
   static: doAssert RANDOM_SUBNETS_PER_VALIDATOR == 1
 
   # Only know RANDAO mix, which determines shuffling seed, one epoch in
@@ -552,16 +548,10 @@
       syncQueueLen
     node.removeMessageHandlers()
 
-<<<<<<< HEAD
-  # Subscription or unsubscription might have occurred; recheck
-  if slot.isEpoch and node.getTopicSubscriptionEnabled:
-    node.cycleAttestationSubnets(slot)
-=======
   # Subscription or unsubscription might have occurred; recheck.
   if node.getTopicSubscriptionEnabled:
     # This exits early all but one call each epoch.
-    await node.cycleAttestationSubnets(slot)
->>>>>>> afbaa36e
+    node.cycleAttestationSubnets(slot)
 
 proc onSlotEnd(node: BeaconNode, slot, nextSlot: Slot) =
   # Things we do when slot processing has ended and we're about to wait for the
