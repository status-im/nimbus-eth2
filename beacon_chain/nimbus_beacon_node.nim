--- conflicted
+++ resolved
@@ -1651,10 +1651,6 @@
           " - lc: " & $shortLog(node.consensusManager[].optimisticHead)
         else:
           ""
-<<<<<<< HEAD
-    node.syncManager.syncStatus &
-      degradedSuffix & optimisticSuffix & lightClientSuffix
-=======
       catchingUpSuffix =
         if node.dag.incrementalState != nil:
           let
@@ -1667,9 +1663,8 @@
             formatFloat(progress, ffDecimal, precision = 2) & "%"
         else:
           ""
-    node.syncManager.syncStatus & optimisticSuffix &
+    node.syncManager.syncStatus & degradedSuffix & optimisticSuffix &
       lightClientSuffix & catchingUpSuffix
->>>>>>> 66a9304f
   elif node.backfiller.inProgress:
     "backfill: " & node.backfiller.syncStatus
   elif optimistic_head:
