# beacon_chain
# Copyright (c) 2018-2023 Status Research & Development GmbH
# Licensed and distributed under either of
#   * MIT license (license terms in the root directory or at https://opensource.org/licenses/MIT).
#   * Apache v2 license (license terms in the root directory or at https://www.apache.org/licenses/LICENSE-2.0).
# at your option. This file may not be copied, modified, or distributed except according to those terms.

{.push raises: [].}

import
  std/[os, random, sequtils, terminal, times],
  chronos, chronicles,
  metrics, metrics/chronos_httpserver,
  stew/[byteutils, io2],
  eth/p2p/discoveryv5/[enr, random2],
  ./consensus_object_pools/blob_quarantine,
  ./consensus_object_pools/vanity_logs/vanity_logs,
  ./networking/[topic_params, network_metadata_downloads],
  ./rpc/[rest_api, state_ttl_cache],
  ./spec/datatypes/[altair, bellatrix, phase0],
  ./spec/[deposit_snapshots, engine_authentication, weak_subjectivity],
  ./validators/[keystore_management, beacon_validators],
  "."/[
    beacon_node, beacon_node_light_client, deposits,
    nimbus_binary_common, statusbar, trusted_node_sync, wallets,
    winservice]

when defined(posix):
  import system/ansi_c

from ./spec/datatypes/deneb import SignedBeaconBlock

from
  libp2p/protocols/pubsub/gossipsub
import
  TopicParams, validateParameters, init

<<<<<<< HEAD
type
  RpcServer = RpcHttpServer

template init(T: type RpcHttpServer, ip: ValidIpAddress, port: Port): T =
  newRpcHttpServer([initTAddress(ip, port)])
=======
when defined(windows):
  import winlean

  type
    LPCSTR* = cstring
    LPSTR* = cstring

    SERVICE_STATUS* {.final, pure.} = object
      dwServiceType*: DWORD
      dwCurrentState*: DWORD
      dwControlsAccepted*: DWORD
      dwWin32ExitCode*: DWORD
      dwServiceSpecificExitCode*: DWORD
      dwCheckPoint*: DWORD
      dwWaitHint*: DWORD

    SERVICE_STATUS_HANDLE* = DWORD
    LPSERVICE_STATUS* = ptr SERVICE_STATUS
    LPSERVICE_MAIN_FUNCTION* = proc (para1: DWORD, para2: LPSTR) {.stdcall.}

    SERVICE_TABLE_ENTRY* {.final, pure.} = object
      lpServiceName*: LPSTR
      lpServiceProc*: LPSERVICE_MAIN_FUNCTION

    LPSERVICE_TABLE_ENTRY* = ptr SERVICE_TABLE_ENTRY
    LPHANDLER_FUNCTION* = proc (para1: DWORD): WINBOOL{.stdcall.}

  const
    SERVICE_WIN32_OWN_PROCESS = 16
    SERVICE_RUNNING = 4
    SERVICE_STOPPED = 1
    SERVICE_START_PENDING = 2
    SERVICE_STOP_PENDING = 3
    SERVICE_CONTROL_STOP = 1
    SERVICE_CONTROL_PAUSE = 2
    SERVICE_CONTROL_CONTINUE = 3
    SERVICE_CONTROL_INTERROGATE = 4
    SERVICE_ACCEPT_STOP = 1
    NO_ERROR = 0
    SERVICE_NAME = LPCSTR "NIMBUS_BEACON_NODE"

  var
    gSvcStatusHandle: SERVICE_STATUS_HANDLE
    gSvcStatus: SERVICE_STATUS

  proc reportServiceStatus*(dwCurrentState, dwWin32ExitCode, dwWaitHint: DWORD) {.gcsafe.}

  proc StartServiceCtrlDispatcher*(lpServiceStartTable: LPSERVICE_TABLE_ENTRY): WINBOOL{.
      stdcall, dynlib: "advapi32", importc: "StartServiceCtrlDispatcherA".}

  proc SetServiceStatus*(hServiceStatus: SERVICE_STATUS_HANDLE,
                       lpServiceStatus: LPSERVICE_STATUS): WINBOOL{.stdcall,
    dynlib: "advapi32", importc: "SetServiceStatus".}

  proc RegisterServiceCtrlHandler*(lpServiceName: LPCSTR,
                                  lpHandlerProc: LPHANDLER_FUNCTION): SERVICE_STATUS_HANDLE{.
    stdcall, dynlib: "advapi32", importc: "RegisterServiceCtrlHandlerA".}
>>>>>>> a90e1308

# https://github.com/ethereum/eth2.0-metrics/blob/master/metrics.md#interop-metrics
declareGauge beacon_slot, "Latest slot of the beacon chain state"
declareGauge beacon_current_epoch, "Current epoch"

# Finalization tracking
declareGauge finalization_delay,
  "Epoch delay between scheduled epoch and finalized epoch"

declareGauge ticks_delay,
  "How long does to take to run the onSecond loop"

declareGauge next_action_wait,
  "Seconds until the next attestation will be sent"

logScope: topics = "beacnde"

proc doRunTrustedNodeSync(
    db: BeaconChainDB,
    metadata: Eth2NetworkMetadata,
    databaseDir: string,
    eraDir: string,
    restUrl: string,
    stateId: Option[string],
    trustedBlockRoot: Option[Eth2Digest],
    backfill: bool,
    reindex: bool,
    downloadDepositSnapshot: bool) {.async.} =
  let
    cfg = metadata.cfg
    syncTarget =
      if stateId.isSome:
        if trustedBlockRoot.isSome:
          warn "Ignoring `trustedBlockRoot`, `stateId` is set",
            stateId, trustedBlockRoot
        TrustedNodeSyncTarget(
          kind: TrustedNodeSyncKind.StateId,
          stateId: stateId.get)
      elif trustedBlockRoot.isSome:
        TrustedNodeSyncTarget(
          kind: TrustedNodeSyncKind.TrustedBlockRoot,
          trustedBlockRoot: trustedBlockRoot.get)
      else:
        TrustedNodeSyncTarget(
          kind: TrustedNodeSyncKind.StateId,
          stateId: "finalized")
    genesis =
      if metadata.hasGenesis:
        let genesisBytes = try: await metadata.fetchGenesisBytes()
        except CatchableError as err:
          error "Failed to obtain genesis state",
                source = metadata.genesis.sourceDesc,
                err = err.msg
          quit 1
        newClone(readSszForkedHashedBeaconState(cfg, genesisBytes))
      else: nil

  await db.doTrustedNodeSync(
    cfg,
    databaseDir,
    eraDir,
    restUrl,
    syncTarget,
    backfill,
    reindex,
    downloadDepositSnapshot,
    genesis)

func getVanityLogs(stdoutKind: StdoutLogKind): VanityLogs =
  case stdoutKind
  of StdoutLogKind.Auto: raiseAssert "inadmissable here"
  of StdoutLogKind.Colors:
    VanityLogs(
      onMergeTransitionBlock:          bellatrixColor,
      onFinalizedMergeTransitionBlock: bellatrixBlink,
      onUpgradeToCapella:              capellaColor,
      onKnownBlsToExecutionChange:     capellaBlink,
      onUpgradeToDeneb:                denebColor)
  of StdoutLogKind.NoColors:
    VanityLogs(
      onMergeTransitionBlock:          bellatrixMono,
      onFinalizedMergeTransitionBlock: bellatrixMono,
      onUpgradeToCapella:              capellaMono,
      onKnownBlsToExecutionChange:     capellaMono,
      onUpgradeToDeneb:                denebMono)
  of StdoutLogKind.Json, StdoutLogKind.None:
    VanityLogs(
      onMergeTransitionBlock:
        (proc() = notice "🐼 Proof of Stake Activated 🐼"),
      onFinalizedMergeTransitionBlock:
        (proc() = notice "🐼 Proof of Stake Finalized 🐼"),
      onUpgradeToCapella:
        (proc() = notice "🦉 Withdrowls now available 🦉"),
      onKnownBlsToExecutionChange:
        (proc() = notice "🦉 BLS to execution changed 🦉"),
      onUpgradeToDeneb:
        (proc() = notice "🐟 Proto-Danksharding is ON 🐟"))

proc loadChainDag(
    config: BeaconNodeConf,
    cfg: RuntimeConfig,
    db: BeaconChainDB,
    eventBus: EventBus,
    validatorMonitor: ref ValidatorMonitor,
    networkGenesisValidatorsRoot: Opt[Eth2Digest]): ChainDAGRef =
  info "Loading block DAG from database", path = config.databaseDir

  var dag: ChainDAGRef
  proc onLightClientFinalityUpdate(data: ForkedLightClientFinalityUpdate) =
    if dag == nil: return
    withForkyFinalityUpdate(data):
      when lcDataFork > LightClientDataFork.None:
        let contextFork =
          dag.cfg.consensusForkAtEpoch(forkyFinalityUpdate.contextEpoch)
        eventBus.finUpdateQueue.emit(
          RestVersioned[ForkedLightClientFinalityUpdate](
            data: data,
            jsonVersion: contextFork,
            sszContext: dag.forkDigests[].atConsensusFork(contextFork)))
  proc onLightClientOptimisticUpdate(data: ForkedLightClientOptimisticUpdate) =
    if dag == nil: return
    withForkyOptimisticUpdate(data):
      when lcDataFork > LightClientDataFork.None:
        let contextFork =
          dag.cfg.consensusForkAtEpoch(forkyOptimisticUpdate.contextEpoch)
        eventBus.optUpdateQueue.emit(
          RestVersioned[ForkedLightClientOptimisticUpdate](
            data: data,
            jsonVersion: contextFork,
            sszContext: dag.forkDigests[].atConsensusFork(contextFork)))

  let
    chainDagFlags =
      if config.strictVerification: {strictVerification}
      else: {}
    onLightClientFinalityUpdateCb =
      if config.lightClientDataServe: onLightClientFinalityUpdate
      else: nil
    onLightClientOptimisticUpdateCb =
      if config.lightClientDataServe: onLightClientOptimisticUpdate
      else: nil
  dag = ChainDAGRef.init(
    cfg, db, validatorMonitor, chainDagFlags, config.eraDir,
    vanityLogs = getVanityLogs(detectTTY(config.logStdout)),
    lcDataConfig = LightClientDataConfig(
      serve: config.lightClientDataServe,
      importMode: config.lightClientDataImportMode,
      maxPeriods: config.lightClientDataMaxPeriods,
      onLightClientFinalityUpdate: onLightClientFinalityUpdateCb,
      onLightClientOptimisticUpdate: onLightClientOptimisticUpdateCb))

  if networkGenesisValidatorsRoot.isSome:
    let databaseGenesisValidatorsRoot =
      getStateField(dag.headState, genesis_validators_root)
    if networkGenesisValidatorsRoot.get != databaseGenesisValidatorsRoot:
      fatal "The specified --data-dir contains data for a different network",
            networkGenesisValidatorsRoot = networkGenesisValidatorsRoot.get,
            databaseGenesisValidatorsRoot,
            dataDir = config.dataDir
      quit 1

  # The first pruning after restart may take a while..
  if config.historyMode == HistoryMode.Prune:
    dag.pruneHistory(true)

  dag

proc checkWeakSubjectivityCheckpoint(
    dag: ChainDAGRef,
    wsCheckpoint: Checkpoint,
    beaconClock: BeaconClock) =
  let
    currentSlot = beaconClock.now.slotOrZero
    isCheckpointStale = not is_within_weak_subjectivity_period(
      dag.cfg, currentSlot, dag.headState, wsCheckpoint)

  if isCheckpointStale:
    error "Weak subjectivity checkpoint is stale",
          currentSlot, checkpoint = wsCheckpoint,
          headStateSlot = getStateField(dag.headState, slot)
    quit 1

proc initFullNode(
    node: BeaconNode,
    rng: ref HmacDrbgContext,
    dag: ChainDAGRef,
    taskpool: TaskPoolPtr,
    getBeaconTime: GetBeaconTimeFn) {.async.} =
  template config(): auto = node.config

  proc onAttestationReceived(data: Attestation) =
    node.eventBus.attestQueue.emit(data)
  proc onSyncContribution(data: SignedContributionAndProof) =
    node.eventBus.contribQueue.emit(data)
  proc onVoluntaryExitAdded(data: SignedVoluntaryExit) =
    node.eventBus.exitQueue.emit(data)
  proc onBLSToExecutionChangeAdded(data: SignedBLSToExecutionChange) =
    node.eventBus.blsToExecQueue.emit(data)
  proc onProposerSlashingAdded(data: ProposerSlashing) =
    node.eventBus.propSlashQueue.emit(data)
  proc onAttesterSlashingAdded(data: AttesterSlashing) =
    node.eventBus.attSlashQueue.emit(data)
  proc onBlockAdded(data: ForkedTrustedSignedBeaconBlock) =
    let optimistic =
      if node.currentSlot().epoch() >= dag.cfg.BELLATRIX_FORK_EPOCH:
        some node.dag.is_optimistic(data.toBlockId())
      else:
        none[bool]()
    node.eventBus.blocksQueue.emit(
      EventBeaconBlockObject.init(data, optimistic))
  proc onHeadChanged(data: HeadChangeInfoObject) =
    let eventData =
      if node.currentSlot().epoch() >= dag.cfg.BELLATRIX_FORK_EPOCH:
        var res = data
        res.optimistic = some node.dag.is_optimistic(
          BlockId(slot: data.slot, root: data.block_root))
        res
      else:
        data
    node.eventBus.headQueue.emit(eventData)
  proc onChainReorg(data: ReorgInfoObject) =
    let eventData =
      if node.currentSlot().epoch() >= dag.cfg.BELLATRIX_FORK_EPOCH:
        var res = data
        res.optimistic = some node.dag.is_optimistic(
          BlockId(slot: data.slot, root: data.new_head_block))
        res
      else:
        data
    node.eventBus.reorgQueue.emit(eventData)
  proc makeOnFinalizationCb(
      # This `nimcall` functions helps for keeping track of what
      # needs to be captured by the onFinalization closure.
      eventBus: EventBus,
      elManager: ELManager): OnFinalizedCallback {.nimcall.} =
    static: doAssert (elManager is ref)
    return proc(dag: ChainDAGRef, data: FinalizationInfoObject) =
      if elManager != nil:
        let finalizedEpochRef = dag.getFinalizedEpochRef()
        discard trackFinalizedState(elManager,
                                    finalizedEpochRef.eth1_data,
                                    finalizedEpochRef.eth1_deposit_index)
      node.updateLightClientFromDag()
      let eventData =
        if node.currentSlot().epoch() >= dag.cfg.BELLATRIX_FORK_EPOCH:
          var res = data
          # `slot` in this `BlockId` may be higher than block's actual slot,
          # this is alright for the purpose of calling `is_optimistic`.
          res.optimistic = some node.dag.is_optimistic(
            BlockId(slot: data.epoch.start_slot, root: data.block_root))
          res
        else:
          data
      eventBus.finalQueue.emit(eventData)

  func getLocalHeadSlot(): Slot =
    dag.head.slot

  proc getLocalWallSlot(): Slot =
    node.beaconClock.now.slotOrZero

  func getFirstSlotAtFinalizedEpoch(): Slot =
    dag.finalizedHead.slot

  func getBackfillSlot(): Slot =
    dag.backfill.slot

  func getFrontfillSlot(): Slot =
    max(dag.frontfill.get(BlockId()).slot, dag.horizon)

  let
    quarantine = newClone(
      Quarantine.init())
    attestationPool = newClone(AttestationPool.init(
      dag, quarantine, config.forkChoiceVersion.get, onAttestationReceived))
    syncCommitteeMsgPool = newClone(
      SyncCommitteeMsgPool.init(rng, dag.cfg, onSyncContribution))
    lightClientPool = newClone(
      LightClientPool())
    validatorChangePool = newClone(ValidatorChangePool.init(
      dag, attestationPool, onVoluntaryExitAdded, onBLSToExecutionChangeAdded,
      onProposerSlashingAdded, onAttesterSlashingAdded))
    blobQuarantine = newClone(BlobQuarantine())
    consensusManager = ConsensusManager.new(
      dag, attestationPool, quarantine, node.elManager,
      ActionTracker.init(node.network.nodeId, config.subscribeAllSubnets),
      node.dynamicFeeRecipientsStore, config.validatorsDir,
      config.defaultFeeRecipient, config.suggestedGasLimit)
    blockProcessor = BlockProcessor.new(
      config.dumpEnabled, config.dumpDirInvalid, config.dumpDirIncoming,
      rng, taskpool, consensusManager, node.validatorMonitor,
      blobQuarantine, getBeaconTime)
    blockVerifier = proc(signedBlock: ForkedSignedBeaconBlock,
                         blobs: Opt[BlobSidecars], maybeFinalized: bool):
        Future[Result[void, VerifierError]] =
      # The design with a callback for block verification is unusual compared
      # to the rest of the application, but fits with the general approach
      # taken in the sync/request managers - this is an architectural compromise
      # that should probably be reimagined more holistically in the future.
      blockProcessor[].addBlock(
        MsgSource.gossip, signedBlock, blobs, maybeFinalized = maybeFinalized)
    rmanBlockVerifier = proc(signedBlock: ForkedSignedBeaconBlock,
                             maybeFinalized: bool):
        Future[Result[void, VerifierError]] =
      withBlck(signedBlock):
        when typeof(forkyBlck).kind >= ConsensusFork.Deneb:
          if not blobQuarantine[].hasBlobs(forkyBlck):
            # We don't have all the blobs for this block, so we have
            # to put it in blobless quarantine.
            if not quarantine[].addBlobless(dag.finalizedHead.slot, forkyBlck):
              Future.completed(
                Result[void, VerifierError].err(VerifierError.UnviableFork),
                "rmanBlockVerifier")
            else:
              Future.completed(
                Result[void, VerifierError].err(VerifierError.MissingParent),
                "rmanBlockVerifier")
          else:
            let blobs = blobQuarantine[].popBlobs(forkyBlck.root, forkyBlck)
            blockProcessor[].addBlock(MsgSource.gossip, signedBlock,
                                      Opt.some(blobs),
                                      maybeFinalized = maybeFinalized)
        else:
          blockProcessor[].addBlock(MsgSource.gossip, signedBlock,
                                    Opt.none(BlobSidecars),
                                    maybeFinalized = maybeFinalized)

    processor = Eth2Processor.new(
      config.doppelgangerDetection,
      blockProcessor, node.validatorMonitor, dag, attestationPool,
      validatorChangePool, node.attachedValidators, syncCommitteeMsgPool,
      lightClientPool, quarantine, blobQuarantine, rng, getBeaconTime, taskpool)
    syncManager = newSyncManager[Peer, PeerId](
      node.network.peerPool,
      dag.cfg.DENEB_FORK_EPOCH, dag.cfg.MIN_EPOCHS_FOR_BLOB_SIDECARS_REQUESTS,
      SyncQueueKind.Forward, getLocalHeadSlot,
      getLocalWallSlot, getFirstSlotAtFinalizedEpoch, getBackfillSlot,
      getFrontfillSlot, dag.tail.slot, blockVerifier)
    backfiller = newSyncManager[Peer, PeerId](
      node.network.peerPool,
      dag.cfg.DENEB_FORK_EPOCH, dag.cfg.MIN_EPOCHS_FOR_BLOB_SIDECARS_REQUESTS,
      SyncQueueKind.Backward, getLocalHeadSlot,
      getLocalWallSlot, getFirstSlotAtFinalizedEpoch, getBackfillSlot,
      getFrontfillSlot, dag.backfill.slot, blockVerifier,
      maxHeadAge = 0)
    router = (ref MessageRouter)(
      processor: processor,
      network: node.network)
    requestManager = RequestManager.init(
      node.network, dag.cfg.DENEB_FORK_EPOCH, getBeaconTime,
      (proc(): bool = syncManager.inProgress),
      quarantine, blobQuarantine, rmanBlockVerifier)

  if node.config.lightClientDataServe:
    proc scheduleSendingLightClientUpdates(slot: Slot) =
      if node.lightClientPool[].broadcastGossipFut != nil:
        return
      if slot <= node.lightClientPool[].latestBroadcastedSlot:
        return
      node.lightClientPool[].latestBroadcastedSlot = slot

      template fut(): auto = node.lightClientPool[].broadcastGossipFut
      fut = node.handleLightClientUpdates(slot)
      fut.addCallback do (p: pointer) {.gcsafe.}:
        fut = nil

    router.onSyncCommitteeMessage = scheduleSendingLightClientUpdates

  dag.setFinalizationCb makeOnFinalizationCb(node.eventBus, node.elManager)
  dag.setBlockCb(onBlockAdded)
  dag.setHeadCb(onHeadChanged)
  dag.setReorgCb(onChainReorg)

  node.dag = dag
  node.blobQuarantine = blobQuarantine
  node.quarantine = quarantine
  node.attestationPool = attestationPool
  node.syncCommitteeMsgPool = syncCommitteeMsgPool
  node.lightClientPool = lightClientPool
  node.validatorChangePool = validatorChangePool
  node.processor = processor
  node.blockProcessor = blockProcessor
  node.consensusManager = consensusManager
  node.requestManager = requestManager
  node.syncManager = syncManager
  node.backfiller = backfiller
  node.router = router

  await node.addValidators()

  block:
    # Add in-process validators to the list of "known" validators such that
    # we start with a reasonable ENR
    let wallSlot = node.beaconClock.now().slotOrZero()
    for validator in node.attachedValidators[].validators.values():
      if config.validatorMonitorAuto:
        node.validatorMonitor[].addMonitor(validator.pubkey, validator.index)

      if validator.index.isSome():
        withState(dag.headState):
          let idx = validator.index.get()
          if distinctBase(idx) <= forkyState.data.validators.lenu64:
            template v: auto = forkyState.data.validators.item(idx)
            if  is_active_validator(v, wallSlot.epoch) or
                is_active_validator(v, wallSlot.epoch + 1):
              node.consensusManager[].actionTracker.knownValidators[idx] = wallSlot
            elif is_exited_validator(v, wallSlot.epoch):
              notice "Ignoring exited validator",
                index = idx,
                pubkey = shortLog(v.pubkey)
    let stabilitySubnets =
      node.consensusManager[].actionTracker.stabilitySubnets(wallSlot)
    # Here, we also set the correct ENR should we be in all subnets mode!
    node.network.updateStabilitySubnetMetadata(stabilitySubnets)

  node.network.initBeaconSync(dag, getBeaconTime)

  node.updateValidatorMetrics()

const
  SlashingDbName = "slashing_protection"
  # changing this requires physical file rename as well or history is lost.

proc init*(T: type BeaconNode,
           rng: ref HmacDrbgContext,
           config: BeaconNodeConf,
           metadata: Eth2NetworkMetadata): Future[BeaconNode]
          {.async.} =
  var taskpool: TaskPoolPtr

  template cfg: auto = metadata.cfg
  template eth1Network: auto = metadata.eth1Network

  try:
    if config.numThreads < 0:
      fatal "The number of threads --numThreads cannot be negative."
      quit 1
    elif config.numThreads == 0:
      taskpool = TaskPoolPtr.new(numThreads = min(countProcessors(), 16))
    else:
      taskpool = TaskPoolPtr.new(numThreads = config.numThreads)

    info "Threadpool started", numThreads = taskpool.numThreads
  except Exception:
    raise newException(Defect, "Failure in taskpool initialization.")

  if metadata.genesis.kind == BakedIn:
    if config.genesisState.isSome:
      warn "The --genesis-state option has no effect on networks with built-in genesis state"

    if config.genesisStateUrl.isSome:
      warn "The --genesis-state-url option has no effect on networks with built-in genesis state"

  let
    eventBus = EventBus(
      headQueue: newAsyncEventQueue[HeadChangeInfoObject](),
      blocksQueue: newAsyncEventQueue[EventBeaconBlockObject](),
      attestQueue: newAsyncEventQueue[Attestation](),
      exitQueue: newAsyncEventQueue[SignedVoluntaryExit](),
      blsToExecQueue: newAsyncEventQueue[SignedBLSToExecutionChange](),
      propSlashQueue: newAsyncEventQueue[ProposerSlashing](),
      attSlashQueue: newAsyncEventQueue[AttesterSlashing](),
      finalQueue: newAsyncEventQueue[FinalizationInfoObject](),
      reorgQueue: newAsyncEventQueue[ReorgInfoObject](),
      contribQueue: newAsyncEventQueue[SignedContributionAndProof](),
      finUpdateQueue: newAsyncEventQueue[
        RestVersioned[ForkedLightClientFinalityUpdate]](),
      optUpdateQueue: newAsyncEventQueue[
        RestVersioned[ForkedLightClientOptimisticUpdate]]())
    db = BeaconChainDB.new(config.databaseDir, cfg, inMemory = false)

  if config.externalBeaconApiUrl.isSome and ChainDAGRef.isInitialized(db).isErr:
    if config.trustedStateRoot.isNone and config.trustedBlockRoot.isNone:
      warn "Ignoring `--external-beacon-api-url`, neither " &
        "`--trusted-block-root` nor `--trusted-state-root` are provided",
        externalBeaconApiUrl = config.externalBeaconApiUrl.get,
        trustedBlockRoot = config.trustedBlockRoot,
        trustedStateRoot = config.trustedStateRoot
    else:
      await db.doRunTrustedNodeSync(
        metadata,
        config.databaseDir,
        config.eraDir,
        config.externalBeaconApiUrl.get,
        config.trustedStateRoot.map do (x: Eth2Digest) -> string:
          "0x" & x.data.toHex,
        config.trustedBlockRoot,
        backfill = false,
        reindex = false,
        downloadDepositSnapshot = false)

  if config.finalizedCheckpointBlock.isSome:
    warn "--finalized-checkpoint-block has been deprecated, ignoring"

  let checkpointState = if config.finalizedCheckpointState.isSome:
    let checkpointStatePath = config.finalizedCheckpointState.get.string
    let tmp = try:
      newClone(readSszForkedHashedBeaconState(
        cfg, readAllBytes(checkpointStatePath).tryGet()))
    except SszError as err:
      fatal "Checkpoint state loading failed",
            err = formatMsg(err, checkpointStatePath)
      quit 1
    except CatchableError as err:
      fatal "Failed to read checkpoint state file", err = err.msg
      quit 1

    if not getStateField(tmp[], slot).is_epoch:
      fatal "--finalized-checkpoint-state must point to a state for an epoch slot",
        slot = getStateField(tmp[], slot)
      quit 1
    tmp
  else:
    nil

  if config.finalizedDepositTreeSnapshot.isSome:
    let
      depositTreeSnapshotPath = config.finalizedDepositTreeSnapshot.get.string
      depositTreeSnapshot = try:
        SSZ.loadFile(depositTreeSnapshotPath, DepositTreeSnapshot)
      except SszError as err:
        fatal "Deposit tree snapshot loading failed",
              err = formatMsg(err, depositTreeSnapshotPath)
        quit 1
      except CatchableError as err:
        fatal "Failed to read deposit tree snapshot file", err = err.msg
        quit 1
    db.putDepositTreeSnapshot(depositTreeSnapshot)

  let engineApiUrls = config.engineApiUrls

  if engineApiUrls.len == 0:
    notice "Running without execution client - validator features disabled (see https://nimbus.guide/eth1.html)"

  var networkGenesisValidatorsRoot = metadata.bakedGenesisValidatorsRoot

  if not ChainDAGRef.isInitialized(db).isOk():
    let genesisState = if checkpointState != nil and getStateField(checkpointState[], slot) == 0:
      checkpointState
    else:
      let genesisBytes = block:
        if metadata.genesis.kind != BakedIn and config.genesisState.isSome:
          let res = io2.readAllBytes(config.genesisState.get.string)
          res.valueOr:
            error "Failed to read genesis state file", err = res.error.ioErrorMsg
            quit 1
        elif metadata.hasGenesis:
          try:
            if metadata.genesis.kind == BakedInUrl:
              info "Obtaining genesis state",
                    sourceUrl = $config.genesisStateUrl.get(parseUri metadata.genesis.url)
            await metadata.fetchGenesisBytes(config.genesisStateUrl)
          except CatchableError as err:
            error "Failed to obtain genesis state",
                  source = metadata.genesis.sourceDesc,
                  err = err.msg
            quit 1
        else:
          @[]

      if genesisBytes.len > 0:
        try:
          newClone readSszForkedHashedBeaconState(cfg, genesisBytes)
        except CatchableError as err:
          error "Invalid genesis state",
                size = genesisBytes.len,
                digest = eth2digest(genesisBytes),
                err = err.msg
          quit 1
      else:
        nil

    if genesisState == nil and checkpointState == nil:
      fatal "No database and no genesis snapshot found. Please supply a genesis.ssz " &
            "with the network configuration"
      quit 1

    if not genesisState.isNil and not checkpointState.isNil:
      if getStateField(genesisState[], genesis_validators_root) !=
          getStateField(checkpointState[], genesis_validators_root):
        fatal "Checkpoint state does not match genesis - check the --network parameter",
          rootFromGenesis = getStateField(
            genesisState[], genesis_validators_root),
          rootFromCheckpoint = getStateField(
            checkpointState[], genesis_validators_root)
        quit 1

    try:
      # Always store genesis state if we have it - this allows reindexing and
      # answering genesis queries
      if not genesisState.isNil:
        ChainDAGRef.preInit(db, genesisState[])
        networkGenesisValidatorsRoot =
          Opt.some(getStateField(genesisState[], genesis_validators_root))

      if not checkpointState.isNil:
        if genesisState.isNil or
            getStateField(checkpointState[], slot) != GENESIS_SLOT:
          ChainDAGRef.preInit(db, checkpointState[])

      doAssert ChainDAGRef.isInitialized(db).isOk(), "preInit should have initialized db"
    except CatchableError as exc:
      error "Failed to initialize database", err = exc.msg
      quit 1
  else:
    if not checkpointState.isNil:
      fatal "A database already exists, cannot start from given checkpoint",
        dataDir = config.dataDir
      quit 1

  # Doesn't use std/random directly, but dependencies might
  randomize(rng[].rand(high(int)))

  # The validatorMonitorTotals flag has been deprecated and should eventually be
  # removed - until then, it's given priority if set so as not to needlessly
  # break existing setups
  let
    validatorMonitor = newClone(ValidatorMonitor.init(
      config.validatorMonitorAuto,
      config.validatorMonitorTotals.get(
        not config.validatorMonitorDetails)))

  for key in config.validatorMonitorPubkeys:
    validatorMonitor[].addMonitor(key, Opt.none(ValidatorIndex))

  let
    dag = loadChainDag(
      config, cfg, db, eventBus,
      validatorMonitor, networkGenesisValidatorsRoot)
    genesisTime = getStateField(dag.headState, genesis_time)
    beaconClock = BeaconClock.init(genesisTime)
    getBeaconTime = beaconClock.getBeaconTimeFn()

  if config.weakSubjectivityCheckpoint.isSome:
    dag.checkWeakSubjectivityCheckpoint(
      config.weakSubjectivityCheckpoint.get, beaconClock)

  let elManager = ELManager.new(
    cfg,
    metadata.depositContractBlock,
    metadata.depositContractBlockHash,
    db,
    engineApiUrls,
    eth1Network)

  if config.rpcEnabled.isSome:
    warn "Nimbus's JSON-RPC server has been removed. This includes the --rpc, --rpc-port, and --rpc-address configuration options. https://nimbus.guide/rest-api.html shows how to enable and configure the REST Beacon API server which replaces it."

  let restServer = if config.restEnabled:
    RestServerRef.init(config.restAddress, config.restPort,
                       config.restAllowedOrigin,
                       validateBeaconApiQueries,
                       config)
  else:
    nil

  let
    netKeys = getPersistentNetKeys(rng[], config)
    nickname = if config.nodeName == "auto": shortForm(netKeys)
               else: config.nodeName
    network = createEth2Node(
      rng, config, netKeys, cfg, dag.forkDigests, getBeaconTime,
      getStateField(dag.headState, genesis_validators_root))

  case config.slashingDbKind
  of SlashingDbKind.v2:
    discard
  of SlashingDbKind.v1:
    error "Slashing DB v1 is no longer supported for writing"
    quit 1
  of SlashingDbKind.both:
    warn "Slashing DB v1 deprecated, writing only v2"

  info "Loading slashing protection database (v2)",
    path = config.validatorsDir()

  proc getValidatorAndIdx(pubkey: ValidatorPubKey): Opt[ValidatorAndIndex] =
    withState(dag.headState):
      getValidator(forkyState().data.validators.asSeq(), pubkey)

  proc getForkForEpoch(epoch: Epoch): Opt[Fork] =
    Opt.some(dag.forkAtEpoch(epoch))

  proc getGenesisRoot(): Eth2Digest =
    getStateField(dag.headState, genesis_validators_root)

  let
    keystoreCache = KeystoreCacheRef.init()
    slashingProtectionDB =
      SlashingProtectionDB.init(
          getStateField(dag.headState, genesis_validators_root),
          config.validatorsDir(), SlashingDbName)
    validatorPool = newClone(ValidatorPool.init(
      slashingProtectionDB, config.doppelgangerDetection))

    keymanagerInitResult = initKeymanagerServer(config, restServer)
    keymanagerHost = if keymanagerInitResult.server != nil:
      newClone KeymanagerHost.init(
        validatorPool,
        keystoreCache,
        rng,
        keymanagerInitResult.token,
        config.validatorsDir,
        config.secretsDir,
        config.defaultFeeRecipient,
        config.suggestedGasLimit,
        config.getPayloadBuilderAddress,
        getValidatorAndIdx,
        getBeaconTime,
        getForkForEpoch,
        getGenesisRoot)
    else: nil

    stateTtlCache =
      if config.restCacheSize > 0:
        StateTtlCache.init(
          cacheSize = config.restCacheSize,
          cacheTtl = chronos.seconds(config.restCacheTtl))
      else:
        nil

  if config.payloadBuilderEnable:
    info "Using external payload builder",
      payloadBuilderUrl = config.payloadBuilderUrl

  let node = BeaconNode(
    nickname: nickname,
    graffitiBytes: if config.graffiti.isSome: config.graffiti.get
                   else: defaultGraffitiBytes(),
    network: network,
    netKeys: netKeys,
    db: db,
    config: config,
    attachedValidators: validatorPool,
    elManager: elManager,
    restServer: restServer,
    keymanagerHost: keymanagerHost,
    keymanagerServer: keymanagerInitResult.server,
    keystoreCache: keystoreCache,
    eventBus: eventBus,
    gossipState: {},
    blocksGossipState: {},
    beaconClock: beaconClock,
    validatorMonitor: validatorMonitor,
    stateTtlCache: stateTtlCache,
    dynamicFeeRecipientsStore: newClone(DynamicFeeRecipientsStore.init()))

  node.initLightClient(
    rng, cfg, dag.forkDigests, getBeaconTime, dag.genesis_validators_root)
  await node.initFullNode(rng, dag, taskpool, getBeaconTime)

  node.updateLightClientFromDag()

  node

func verifyFinalization(node: BeaconNode, slot: Slot) =
  # Epoch must be >= 4 to check finalization
  const SETTLING_TIME_OFFSET = 1'u64
  let epoch = slot.epoch()

  # Don't static-assert this -- if this isn't called, don't require it
  doAssert SLOTS_PER_EPOCH > SETTLING_TIME_OFFSET

  # Intentionally, loudly assert. Point is to fail visibly and unignorably
  # during testing.
  if epoch >= 4 and slot mod SLOTS_PER_EPOCH > SETTLING_TIME_OFFSET:
    let finalizedEpoch =
      node.dag.finalizedHead.slot.epoch()
    # Finalization rule 234, that has the most lag slots among the cases, sets
    # state.finalized_checkpoint = old_previous_justified_checkpoint.epoch + 3
    # and then state.slot gets incremented, to increase the maximum offset, if
    # finalization occurs every slot, to 4 slots vs scheduledSlot.
    doAssert finalizedEpoch + 4 >= epoch

func subnetLog(v: BitArray): string =
  $toSeq(v.oneIndices())

func forkDigests(node: BeaconNode): auto =
  let forkDigestsArray: array[ConsensusFork, auto] = [
    node.dag.forkDigests.phase0,
    node.dag.forkDigests.altair,
    node.dag.forkDigests.bellatrix,
    node.dag.forkDigests.capella,
    node.dag.forkDigests.deneb]
  forkDigestsArray

# https://github.com/ethereum/consensus-specs/blob/v1.4.0-beta.5/specs/phase0/p2p-interface.md#attestation-subnet-subscription
proc updateAttestationSubnetHandlers(node: BeaconNode, slot: Slot) =
  if node.gossipState.card == 0:
    # When disconnected, updateGossipState is responsible for all things
    # subnets - in particular, it will remove subscriptions on the edge where
    # we enter the disconnected state.
    return

  let
    aggregateSubnets =
      node.consensusManager[].actionTracker.aggregateSubnets(slot)
    stabilitySubnets =
      node.consensusManager[].actionTracker.stabilitySubnets(slot)
    subnets = aggregateSubnets + stabilitySubnets

  node.network.updateStabilitySubnetMetadata(stabilitySubnets)

  # Now we know what we should be subscribed to - make it so
  let
    prevSubnets = node.consensusManager[].actionTracker.subscribedSubnets
    unsubscribeSubnets = prevSubnets - subnets
    subscribeSubnets = subnets - prevSubnets

  # Remember what we subscribed to, so we can unsubscribe later
  node.consensusManager[].actionTracker.subscribedSubnets = subnets

  let forkDigests = node.forkDigests()

  for gossipFork in node.gossipState:
    let forkDigest = forkDigests[gossipFork]
    node.network.unsubscribeAttestationSubnets(unsubscribeSubnets, forkDigest)
    node.network.subscribeAttestationSubnets(subscribeSubnets, forkDigest)

  debug "Attestation subnets",
    slot, epoch = slot.epoch, gossipState = node.gossipState,
    stabilitySubnets = subnetLog(stabilitySubnets),
    aggregateSubnets = subnetLog(aggregateSubnets),
    prevSubnets = subnetLog(prevSubnets),
    subscribeSubnets = subnetLog(subscribeSubnets),
    unsubscribeSubnets = subnetLog(unsubscribeSubnets),
    gossipState = node.gossipState

proc updateBlocksGossipStatus*(
    node: BeaconNode, slot: Slot, dagIsBehind: bool) =
  template cfg(): auto = node.dag.cfg

  let
    isBehind =
      if node.shouldSyncOptimistically(slot):
        # If optimistic sync is active, always subscribe to blocks gossip
        false
      else:
        # Use DAG status to determine whether to subscribe for blocks gossip
        dagIsBehind

    targetGossipState = getTargetGossipState(
      slot.epoch, cfg.ALTAIR_FORK_EPOCH, cfg.BELLATRIX_FORK_EPOCH,
      cfg.CAPELLA_FORK_EPOCH, cfg.DENEB_FORK_EPOCH, isBehind)

  template currentGossipState(): auto = node.blocksGossipState
  if currentGossipState == targetGossipState:
    return

  if currentGossipState.card == 0 and targetGossipState.card > 0:
    debug "Enabling blocks topic subscriptions",
      wallSlot = slot, targetGossipState
  elif currentGossipState.card > 0 and targetGossipState.card == 0:
    debug "Disabling blocks topic subscriptions",
      wallSlot = slot
  else:
    # Individual forks added / removed
    discard

  let
    newGossipForks = targetGossipState - currentGossipState
    oldGossipForks = currentGossipState - targetGossipState

  for gossipFork in oldGossipForks:
    let forkDigest = node.dag.forkDigests[].atConsensusFork(gossipFork)
    node.network.unsubscribe(getBeaconBlocksTopic(forkDigest))

  for gossipFork in newGossipForks:
    let forkDigest = node.dag.forkDigests[].atConsensusFork(gossipFork)
    node.network.subscribe(
      getBeaconBlocksTopic(forkDigest), blocksTopicParams,
      enableTopicMetrics = true)

  node.blocksGossipState = targetGossipState

proc addPhase0MessageHandlers(
    node: BeaconNode, forkDigest: ForkDigest, slot: Slot) =
  node.network.subscribe(getAttesterSlashingsTopic(forkDigest), basicParams)
  node.network.subscribe(getProposerSlashingsTopic(forkDigest), basicParams)
  node.network.subscribe(getVoluntaryExitsTopic(forkDigest), basicParams)
  node.network.subscribe(
    getAggregateAndProofsTopic(forkDigest), aggregateTopicParams,
    enableTopicMetrics = true)

  # updateAttestationSubnetHandlers subscribes attestation subnets

proc removePhase0MessageHandlers(node: BeaconNode, forkDigest: ForkDigest) =
  node.network.unsubscribe(getVoluntaryExitsTopic(forkDigest))
  node.network.unsubscribe(getProposerSlashingsTopic(forkDigest))
  node.network.unsubscribe(getAttesterSlashingsTopic(forkDigest))
  node.network.unsubscribe(getAggregateAndProofsTopic(forkDigest))

  for subnet_id in SubnetId:
    node.network.unsubscribe(getAttestationTopic(forkDigest, subnet_id))

  node.consensusManager[].actionTracker.subscribedSubnets = default(AttnetBits)

func hasSyncPubKey(node: BeaconNode, epoch: Epoch): auto =
  # Only used to determine which gossip topics to which to subscribe
  if node.config.subscribeAllSubnets:
    (func(pubkey: ValidatorPubKey): bool {.closure.} = true)
  else:
    (func(pubkey: ValidatorPubKey): bool =
      node.consensusManager[].actionTracker.hasSyncDuty(pubkey, epoch) or
         pubkey in node.attachedValidators[].validators)

func getCurrentSyncCommiteeSubnets(node: BeaconNode, epoch: Epoch): SyncnetBits =
  let syncCommittee = withState(node.dag.headState):
    when consensusFork >= ConsensusFork.Altair:
      forkyState.data.current_sync_committee
    else:
      return static(default(SyncnetBits))

  getSyncSubnets(node.hasSyncPubKey(epoch), syncCommittee)

func getNextSyncCommitteeSubnets(node: BeaconNode, epoch: Epoch): SyncnetBits =
  let syncCommittee = withState(node.dag.headState):
    when consensusFork >= ConsensusFork.Altair:
      forkyState.data.next_sync_committee
    else:
      return static(default(SyncnetBits))

  getSyncSubnets(
    node.hasSyncPubKey((epoch.sync_committee_period + 1).start_slot().epoch),
    syncCommittee)

func getSyncCommitteeSubnets(node: BeaconNode, epoch: Epoch): SyncnetBits =
  let
    subnets = node.getCurrentSyncCommiteeSubnets(epoch)
    epochsToSyncPeriod = nearSyncCommitteePeriod(epoch)

  # The end-slot tracker might call this when it's theoretically applicable,
  # but more than SYNC_COMMITTEE_SUBNET_COUNT epochs from when the next sync
  # committee period begins, in which case `epochsToNextSyncPeriod` is none.
  if  epochsToSyncPeriod.isNone or
      node.dag.cfg.consensusForkAtEpoch(epoch + epochsToSyncPeriod.get) <
        ConsensusFork.Altair:
    return subnets

  subnets + node.getNextSyncCommitteeSubnets(epoch)

proc addAltairMessageHandlers(
    node: BeaconNode, forkDigest: ForkDigest, slot: Slot) =
  node.addPhase0MessageHandlers(forkDigest, slot)

  # If this comes online near sync committee period, it'll immediately get
  # replaced as usual by trackSyncCommitteeTopics, which runs at slot end.
  let syncnets = node.getSyncCommitteeSubnets(slot.epoch)

  for subcommitteeIdx in SyncSubcommitteeIndex:
    if syncnets[subcommitteeIdx]:
      node.network.subscribe(
        getSyncCommitteeTopic(forkDigest, subcommitteeIdx), basicParams)

  node.network.subscribe(
    getSyncCommitteeContributionAndProofTopic(forkDigest), basicParams)

  node.network.updateSyncnetsMetadata(syncnets)

proc addCapellaMessageHandlers(
    node: BeaconNode, forkDigest: ForkDigest, slot: Slot) =
  node.addAltairMessageHandlers(forkDigest, slot)
  node.network.subscribe(getBlsToExecutionChangeTopic(forkDigest), basicParams)

proc addDenebMessageHandlers(
    node: BeaconNode, forkDigest: ForkDigest, slot: Slot) =
  node.addCapellaMessageHandlers(forkDigest, slot)
  for topic in blobSidecarTopics(forkDigest):
    node.network.subscribe(topic, basicParams)

proc removeAltairMessageHandlers(node: BeaconNode, forkDigest: ForkDigest) =
  node.removePhase0MessageHandlers(forkDigest)

  for subcommitteeIdx in SyncSubcommitteeIndex:
    closureScope:
      let idx = subcommitteeIdx
      node.network.unsubscribe(getSyncCommitteeTopic(forkDigest, idx))

  node.network.unsubscribe(
    getSyncCommitteeContributionAndProofTopic(forkDigest))

proc removeCapellaMessageHandlers(node: BeaconNode, forkDigest: ForkDigest) =
  node.removeAltairMessageHandlers(forkDigest)
  node.network.unsubscribe(getBlsToExecutionChangeTopic(forkDigest))

proc removeDenebMessageHandlers(node: BeaconNode, forkDigest: ForkDigest) =
  node.removeCapellaMessageHandlers(forkDigest)
  for topic in blobSidecarTopics(forkDigest):
    node.network.unsubscribe(topic)

proc updateSyncCommitteeTopics(node: BeaconNode, slot: Slot) =
  template lastSyncUpdate: untyped =
    node.consensusManager[].actionTracker.lastSyncUpdate
  if lastSyncUpdate == Opt.some(slot.sync_committee_period()) and
      nearSyncCommitteePeriod(slot.epoch).isNone():
    # No need to update unless we're close to the next sync committee period or
    # new validators were registered with the action tracker
    # TODO we _could_ skip running this in some of the "near" slots, but..
    return

  lastSyncUpdate = Opt.some(slot.sync_committee_period())

  let syncnets = node.getSyncCommitteeSubnets(slot.epoch)

  debug "Updating sync committee subnets",
    syncnets,
    metadata_syncnets = node.network.metadata.syncnets,
    gossipState = node.gossipState

  # Assume that different gossip fork sync committee setups are in sync; this
  # only remains relevant, currently, for one gossip transition epoch, so the
  # consequences of this not being true aren't exceptionally dire, while this
  # allows for bookkeeping simplication.
  if syncnets == node.network.metadata.syncnets:
    return

  let
    newSyncnets =
      syncnets - node.network.metadata.syncnets
    oldSyncnets =
      node.network.metadata.syncnets - syncnets
    forkDigests = node.forkDigests()

  for subcommitteeIdx in SyncSubcommitteeIndex:
    doAssert not (newSyncnets[subcommitteeIdx] and
                  oldSyncnets[subcommitteeIdx])
    for gossipFork in node.gossipState:
      template topic(): auto =
        getSyncCommitteeTopic(forkDigests[gossipFork], subcommitteeIdx)
      if oldSyncnets[subcommitteeIdx]:
        node.network.unsubscribe(topic)
      elif newSyncnets[subcommitteeIdx]:
        node.network.subscribe(topic, basicParams)

  node.network.updateSyncnetsMetadata(syncnets)

proc doppelgangerChecked(node: BeaconNode, epoch: Epoch) =
  if not node.processor[].doppelgangerDetectionEnabled:
    return

  # broadcastStartEpoch is set to FAR_FUTURE_EPOCH when we're not monitoring
  # gossip - it is only viable to assert liveness in epochs where gossip is
  # active
  if epoch > node.processor[].doppelgangerDetection.broadcastStartEpoch:
    for validator in node.attachedValidators[]:
      validator.doppelgangerChecked(epoch - 1)

from ./spec/state_transition_epoch import effective_balance_might_update

proc maybeUpdateActionTrackerNextEpoch(
    node: BeaconNode, forkyState: ForkyHashedBeaconState, nextEpoch: Epoch) =
  if node.consensusManager[].actionTracker.needsUpdate(
      forkyState, nextEpoch):
    template epochRefFallback() =
      let epochRef =
        node.dag.getEpochRef(node.dag.head, nextEpoch, false).expect(
          "Getting head EpochRef should never fail")
      node.consensusManager[].actionTracker.updateActions(
        epochRef.shufflingRef, epochRef.beacon_proposers)

    when forkyState is phase0.HashedBeaconState:
      # The previous_epoch_participation-based logic requires Altair or newer
      epochRefFallback()
    else:
      let
        shufflingRef = node.dag.getShufflingRef(node.dag.head, nextEpoch, false).valueOr:
          # epochRefFallback() won't work in this case either
          return
        nextEpochProposers = get_beacon_proposer_indices(
          forkyState.data, shufflingRef.shuffled_active_validator_indices,
          nextEpoch)
        nextEpochFirstProposer = nextEpochProposers[0].valueOr:
          # All proposers except the first can be more straightforwardly and
          # efficiently (re)computed correctly once in that epoch.
          epochRefFallback()
          return

      # Has to account for potential epoch transition TIMELY_SOURCE_FLAG_INDEX,
      # TIMELY_TARGET_FLAG_INDEX, and inactivity penalties, resulting from spec
      # functions get_flag_index_deltas() and get_inactivity_penalty_deltas().
      #
      # There are no penalties associated with TIMELY_HEAD_FLAG_INDEX, but a
      # reward exists. effective_balance == MAX_EFFECTIVE_BALANCE ensures if
      # even so, then the effective balanace cannot change as a result.
      #
      # It's not truly necessary to avoid all rewards and penalties, but only
      # to bound them to ensure they won't unexpected alter effective balance
      # during the upcoming epoch transition.
      #
      # During genesis epoch, the check for epoch participation is against current,
      # not previous, epoch, and therefore there's a possibility of checking for if
      # a validator has participated in an epoch before it will happen.
      #
      # Because process_rewards_and_penalties() in epoch processing happens
      # before the current/previous participation swap, previous is correct
      # even here, and consistent with what the epoch transition uses.
      #
      # Whilst slashing, proposal, and sync committee rewards and penalties do
      # update the balances as they occur, they don't update effective_balance
      # until the end of epoch, so detect via effective_balance_might_update.
      #
      # On EF mainnet epoch 233906, this matches 99.5% of active validators;
      # with Holesky epoch 2041, 83% of active validators.
      let
        participation_flags =
          forkyState.data.previous_epoch_participation.item(
            nextEpochFirstProposer)
        effective_balance = forkyState.data.validators.item(
          nextEpochFirstProposer).effective_balance

      if  participation_flags.has_flag(TIMELY_SOURCE_FLAG_INDEX) and
          participation_flags.has_flag(TIMELY_TARGET_FLAG_INDEX) and
          effective_balance == MAX_EFFECTIVE_BALANCE and
          forkyState.data.slot.epoch != GENESIS_EPOCH and
          forkyState.data.inactivity_scores.item(
            nextEpochFirstProposer) == 0 and
          not effective_balance_might_update(
            forkyState.data.balances.item(nextEpochFirstProposer),
            effective_balance):
        node.consensusManager[].actionTracker.updateActions(
          shufflingRef, nextEpochProposers)
      else:
        epochRefFallback()

proc updateGossipStatus(node: BeaconNode, slot: Slot) {.async.} =
  ## Subscribe to subnets that we are providing stability for or aggregating
  ## and unsubscribe from the ones that are no longer relevant.

  # Let the tracker know what duties are approaching - this will tell us how
  # many stability subnets we need to be subscribed to and what subnets we'll
  # soon be aggregating - in addition to the in-beacon-node duties, there may
  # also be duties coming from the validator client, but we don't control when
  # these arrive
  await node.registerDuties(slot)

  # We start subscribing to gossip before we're fully synced - this allows time
  # to subscribe before the sync end game
  const
    TOPIC_SUBSCRIBE_THRESHOLD_SLOTS = 64
    HYSTERESIS_BUFFER = 16

  let
    head = node.dag.head
    headDistance =
      if slot > head.slot: (slot - head.slot).uint64
      else: 0'u64
    isBehind =
      headDistance > TOPIC_SUBSCRIBE_THRESHOLD_SLOTS + HYSTERESIS_BUFFER
    targetGossipState =
      getTargetGossipState(
        slot.epoch,
        node.dag.cfg.ALTAIR_FORK_EPOCH,
        node.dag.cfg.BELLATRIX_FORK_EPOCH,
        node.dag.cfg.CAPELLA_FORK_EPOCH,
        node.dag.cfg.DENEB_FORK_EPOCH,
        isBehind)

  doAssert targetGossipState.card <= 2

  let
    newGossipForks = targetGossipState - node.gossipState
    oldGossipForks = node.gossipState - targetGossipState

  doAssert newGossipForks.card <= 2
  doAssert oldGossipForks.card <= 2

  func maxGossipFork(gossipState: GossipState): int =
    var res = -1
    for gossipFork in gossipState:
      res = max(res, gossipFork.int)
    res

  if  maxGossipFork(targetGossipState) < maxGossipFork(node.gossipState) and
      targetGossipState != {}:
    warn "Unexpected clock regression during transition",
      targetGossipState,
      gossipState = node.gossipState

  if node.gossipState.card == 0 and targetGossipState.card > 0:
    # We are synced, so we will connect
    debug "Enabling topic subscriptions",
      wallSlot = slot,
      headSlot = head.slot,
      headDistance, targetGossipState

    node.processor[].setupDoppelgangerDetection(slot)

    # Specially when waiting for genesis, we'll already be synced on startup -
    # it might also happen on a sufficiently fast restart

    # We "know" the actions for the current and the next epoch
    withState(node.dag.headState):
      if node.consensusManager[].actionTracker.needsUpdate(
          forkyState, slot.epoch):
        let epochRef = node.dag.getEpochRef(head, slot.epoch, false).expect(
          "Getting head EpochRef should never fail")
        node.consensusManager[].actionTracker.updateActions(
          epochRef.shufflingRef, epochRef.beacon_proposers)

      node.maybeUpdateActionTrackerNextEpoch(forkyState, slot.epoch + 1)

  if node.gossipState.card > 0 and targetGossipState.card == 0:
    debug "Disabling topic subscriptions",
      wallSlot = slot,
      headSlot = head.slot,
      headDistance

    node.processor[].clearDoppelgangerProtection()

  let forkDigests = node.forkDigests()

  const removeMessageHandlers: array[ConsensusFork, auto] = [
    removePhase0MessageHandlers,
    removeAltairMessageHandlers,
    removeAltairMessageHandlers,  # bellatrix (altair handlers, different forkDigest)
    removeCapellaMessageHandlers,
    removeDenebMessageHandlers
  ]

  for gossipFork in oldGossipForks:
    removeMessageHandlers[gossipFork](node, forkDigests[gossipFork])

  const addMessageHandlers: array[ConsensusFork, auto] = [
    addPhase0MessageHandlers,
    addAltairMessageHandlers,
    addAltairMessageHandlers,  # bellatrix (altair handlers, different forkDigest)
    addCapellaMessageHandlers,
    addDenebMessageHandlers
  ]

  for gossipFork in newGossipForks:
    addMessageHandlers[gossipFork](node, forkDigests[gossipFork], slot)

  node.gossipState = targetGossipState
  node.doppelgangerChecked(slot.epoch)
  node.updateAttestationSubnetHandlers(slot)
  node.updateBlocksGossipStatus(slot, isBehind)
  node.updateLightClientGossipStatus(slot, isBehind)

proc pruneBlobs(node: BeaconNode, slot: Slot) =
  let blobPruneEpoch = (slot.epoch -
                        node.dag.cfg.MIN_EPOCHS_FOR_BLOB_SIDECARS_REQUESTS - 1)
  if slot.is_epoch() and blobPruneEpoch >= node.dag.cfg.DENEB_FORK_EPOCH:
    var blocks: array[SLOTS_PER_EPOCH.int, BlockId]
    var count = 0
    let startIndex = node.dag.getBlockRange(
      blobPruneEpoch.start_slot, 1, blocks.toOpenArray(0, SLOTS_PER_EPOCH - 1))
    for i in startIndex..<SLOTS_PER_EPOCH:
      let blck = node.dag.getForkedBlock(blocks[int(i)]).valueOr: continue
      withBlck(blck):
        when typeof(forkyBlck).kind < ConsensusFork.Deneb: continue
        else:
          for j in 0..len(forkyBlck.message.body.blob_kzg_commitments) - 1:
            if node.db.delBlobSidecar(blocks[int(i)].root, BlobIndex(j)):
              count = count + 1
    debug "pruned blobs", count, blobPruneEpoch

proc onSlotEnd(node: BeaconNode, slot: Slot) {.async.} =
  # Things we do when slot processing has ended and we're about to wait for the
  # next slot

  # By waiting until close before slot end, ensure that preparation for next
  # slot does not interfere with propagation of messages and with VC duties.
  const endOffset = aggregateSlotOffset + nanos(
    (NANOSECONDS_PER_SLOT - aggregateSlotOffset.nanoseconds.uint64).int64 div 2)
  let endCutoff = node.beaconClock.fromNow(slot.start_beacon_time + endOffset)
  if endCutoff.inFuture:
    debug "Waiting for slot end", slot, endCutoff = shortLog(endCutoff.offset)
    await sleepAsync(endCutoff.offset)

  if node.dag.needStateCachesAndForkChoicePruning():
    if node.attachedValidators[].validators.len > 0:
      node.attachedValidators[]
          .slashingProtection
          # pruning is only done if the DB is set to pruning mode.
          .pruneAfterFinalization(
            node.dag.finalizedHead.slot.epoch()
          )

  # Delay part of pruning until latency critical duties are done.
  # The other part of pruning, `pruneBlocksDAG`, is done eagerly.
  # ----
  # This is the last pruning to do as it clears the "needPruning" condition.
  node.consensusManager[].pruneStateCachesAndForkChoice()

  if node.config.historyMode == HistoryMode.Prune:
    if not (slot + 1).is_epoch():
      # The epoch slot already is "heavy" due to the epoch processing, leave
      # the pruning for later
      node.dag.pruneHistory()
      node.pruneBlobs(slot)

  when declared(GC_fullCollect):
    # The slots in the beacon node work as frames in a game: we want to make
    # sure that we're ready for the next one and don't get stuck in lengthy
    # garbage collection tasks when time is of essence in the middle of a slot -
    # while this does not guarantee that we'll never collect during a slot, it
    # makes sure that all the scratch space we used during slot tasks (logging,
    # temporary buffers etc) gets recycled for the next slot that is likely to
    # need similar amounts of memory.
    try:
      GC_fullCollect()
    except Defect as exc:
      raise exc # Reraise to maintain call stack
    except Exception:
      # TODO upstream
      raiseAssert "Unexpected exception during GC collection"

  # Checkpoint the database to clear the WAL file and make sure changes in
  # the database are synced with the filesystem.
  node.db.checkpoint()

  node.syncCommitteeMsgPool[].pruneData(slot)
  if slot.is_epoch:
    node.dynamicFeeRecipientsStore[].pruneOldMappings(slot.epoch)

  # Update upcoming actions - we do this every slot in case a reorg happens
  let head = node.dag.head
  if node.isSynced(head) and head.executionValid:
    withState(node.dag.headState):
      # maybeUpdateActionTrackerNextEpoch might not account for balance changes
      # from the process_rewards_and_penalties() epoch transition but only from
      # process_block() and other per-slot sources. This mainly matters insofar
      # as it might trigger process_effective_balance_updates() changes in that
      # same epoch transition, which function is therefore potentially blind to
      # but which might then affect beacon proposers.
      #
      # Because this runs every slot, it can account naturally for slashings,
      # which affect balances via slash_validator() when they happen, and any
      # missed sync committee participation via process_sync_aggregate(), but
      # attestation penalties for example, need, specific handling.
      # checked by maybeUpdateActionTrackerNextEpoch.
      node.maybeUpdateActionTrackerNextEpoch(forkyState, slot.epoch + 1)

  let
    nextAttestationSlot =
      node.consensusManager[].actionTracker.getNextAttestationSlot(slot)
    nextProposalSlot =
      node.consensusManager[].actionTracker.getNextProposalSlot(slot)
    nextActionWaitTime = saturate(fromNow(
      node.beaconClock, min(nextAttestationSlot, nextProposalSlot)))

  # -1 is a more useful output than 18446744073709551615 as an indicator of
  # no future attestation/proposal known.
  template formatInt64(x: Slot): int64 =
    if x == high(uint64).Slot:
      -1'i64
    else:
      toGaugeValue(x)

  template formatSyncCommitteeStatus(): string =
    let
      syncCommitteeSlot = slot + 1
      slotsToNextSyncCommitteePeriod =
        SLOTS_PER_SYNC_COMMITTEE_PERIOD -
        since_sync_committee_period_start(syncCommitteeSlot)

    # int64 conversion is safe
    doAssert slotsToNextSyncCommitteePeriod <= SLOTS_PER_SYNC_COMMITTEE_PERIOD

    if not node.getCurrentSyncCommiteeSubnets(syncCommitteeSlot.epoch).isZeros:
      "current"
    elif not node.getNextSyncCommitteeSubnets(syncCommitteeSlot.epoch).isZeros:
      "in " & toTimeLeftString(
        SECONDS_PER_SLOT.int64.seconds * slotsToNextSyncCommitteePeriod.int64)
    else:
      "none"

  info "Slot end",
    slot = shortLog(slot),
    nextActionWait =
      if nextAttestationSlot == FAR_FUTURE_SLOT:
        "n/a"
      else:
        shortLog(nextActionWaitTime),
    nextAttestationSlot = formatInt64(nextAttestationSlot),
    nextProposalSlot = formatInt64(nextProposalSlot),
    syncCommitteeDuties = formatSyncCommitteeStatus(),
    head = shortLog(head)

  if nextAttestationSlot != FAR_FUTURE_SLOT:
    next_action_wait.set(nextActionWaitTime.toFloatSeconds)

  let epoch = slot.epoch
  if epoch + 1 >= node.network.forkId.next_fork_epoch:
    # Update 1 epoch early to block non-fork-ready peers
    node.network.updateForkId(epoch, node.dag.genesis_validators_root)

  # When we're not behind schedule, we'll speculatively update the clearance
  # state in anticipation of receiving the next block - we do it after logging
  # slot end since the nextActionWaitTime can be short
  let
    advanceCutoff = node.beaconClock.fromNow(
      slot.start_beacon_time() + chronos.seconds(int(SECONDS_PER_SLOT - 1)))
  if advanceCutoff.inFuture:
    # We wait until there's only a second left before the next slot begins, then
    # we advance the clearance state to the next slot - this gives us a high
    # probability of being prepared for the block that will arrive and the
    # epoch processing that follows
    await sleepAsync(advanceCutoff.offset)
    node.dag.advanceClearanceState()

  # Prepare action tracker for the next slot
  node.consensusManager[].actionTracker.updateSlot(slot + 1)

  # The last thing we do is to perform the subscriptions and unsubscriptions for
  # the next slot, just before that slot starts - because of the advance cuttoff
  # above, this will be done just before the next slot starts
  node.updateSyncCommitteeTopics(slot + 1)

  await node.updateGossipStatus(slot + 1)

func syncStatus(node: BeaconNode, wallSlot: Slot): string =
  let optimistic_head = not node.dag.head.executionValid
  if node.syncManager.inProgress:
    let
      optimisticSuffix =
        if optimistic_head:
          "/opt"
        else:
          ""
      lightClientSuffix =
        if node.consensusManager[].shouldSyncOptimistically(wallSlot):
          " - lc: " & $shortLog(node.consensusManager[].optimisticHead)
        else:
          ""
    node.syncManager.syncStatus & optimisticSuffix & lightClientSuffix
  elif node.backfiller.inProgress:
    "backfill: " & node.backfiller.syncStatus
  elif optimistic_head:
    "synced/opt"
  else:
    "synced"

proc onSlotStart(node: BeaconNode, wallTime: BeaconTime,
                 lastSlot: Slot): Future[bool] {.async.} =
  ## Called at the beginning of a slot - usually every slot, but sometimes might
  ## skip a few in case we're running late.
  ## wallTime: current system time - we will strive to perform all duties up
  ##           to this point in time
  ## lastSlot: the last slot that we successfully processed, so we know where to
  ##           start work from - there might be jumps if processing is delayed
  let
    # The slot we should be at, according to the clock
    wallSlot = wallTime.slotOrZero
    # If everything was working perfectly, the slot that we should be processing
    expectedSlot = lastSlot + 1
    finalizedEpoch = node.dag.finalizedHead.blck.slot.epoch()
    delay = wallTime - expectedSlot.start_beacon_time()

  node.processingDelay = Opt.some(nanoseconds(delay.nanoseconds))

  info "Slot start",
    slot = shortLog(wallSlot),
    epoch = shortLog(wallSlot.epoch),
    sync = node.syncStatus(wallSlot),
    peers = len(node.network.peerPool),
    head = shortLog(node.dag.head),
    finalized = shortLog(getStateField(
      node.dag.headState, finalized_checkpoint)),
    delay = shortLog(delay)

  # Check before any re-scheduling of onSlotStart()
  if checkIfShouldStopAtEpoch(wallSlot, node.config.stopAtEpoch):
    quit(0)

  when defined(windows):
    if node.config.runAsService:
      reportServiceStatusSuccess()

  beacon_slot.set wallSlot.toGaugeValue
  beacon_current_epoch.set wallSlot.epoch.toGaugeValue

  # both non-negative, so difference can't overflow or underflow int64
  finalization_delay.set(
    wallSlot.epoch.toGaugeValue - finalizedEpoch.toGaugeValue)

  if node.config.strictVerification:
    verifyFinalization(node, wallSlot)

  node.consensusManager[].updateHead(wallSlot)

  await node.handleValidatorDuties(lastSlot, wallSlot)

  await onSlotEnd(node, wallSlot)

  # https://github.com/ethereum/builder-specs/blob/v0.3.0/specs/bellatrix/validator.md#registration-dissemination
  # This specification suggests validators re-submit to builder software every
  # `EPOCHS_PER_VALIDATOR_REGISTRATION_SUBMISSION` epochs.
  if  wallSlot.is_epoch and
      wallSlot.epoch mod EPOCHS_PER_VALIDATOR_REGISTRATION_SUBMISSION == 0:
    asyncSpawn node.registerValidators(wallSlot.epoch)

  return false

proc onSecond(node: BeaconNode, time: Moment) =
  # Nim GC metrics (for the main thread)
  updateThreadMetrics()

  if node.config.stopAtSyncedEpoch != 0 and
      node.dag.head.slot.epoch >= node.config.stopAtSyncedEpoch:
    notice "Shutting down after having reached the target synced epoch"
    bnStatus = BeaconNodeStatus.Stopping

proc runOnSecondLoop(node: BeaconNode) {.async.} =
  const
    sleepTime = chronos.seconds(1)
    nanosecondsIn1s = float(sleepTime.nanoseconds)
  while true:
    let start = chronos.now(chronos.Moment)
    await chronos.sleepAsync(sleepTime)
    let afterSleep = chronos.now(chronos.Moment)
    let sleepTime = afterSleep - start
    node.onSecond(start)
    let finished = chronos.now(chronos.Moment)
    let processingTime = finished - afterSleep
    ticks_delay.set(sleepTime.nanoseconds.float / nanosecondsIn1s)
    trace "onSecond task completed", sleepTime, processingTime

func connectedPeersCount(node: BeaconNode): int =
  len(node.network.peerPool)

proc installRestHandlers(restServer: RestServerRef, node: BeaconNode) =
  restServer.router.installBeaconApiHandlers(node)
  restServer.router.installBuilderApiHandlers(node)
  restServer.router.installConfigApiHandlers(node)
  restServer.router.installDebugApiHandlers(node)
  restServer.router.installEventApiHandlers(node)
  restServer.router.installNimbusApiHandlers(node)
  restServer.router.installNodeApiHandlers(node)
  restServer.router.installValidatorApiHandlers(node)
  if node.dag.lcDataStore.serve:
    restServer.router.installLightClientApiHandlers(node)

from ./spec/datatypes/capella import SignedBeaconBlock

proc installMessageValidators(node: BeaconNode) =
  # These validators stay around the whole time, regardless of which specific
  # subnets are subscribed to during any given epoch.
  let forkDigests = node.dag.forkDigests

  for fork in ConsensusFork:
    withConsensusFork(fork):
      let digest = forkDigests[].atConsensusFork(consensusFork)

      # beacon_block
      # https://github.com/ethereum/consensus-specs/blob/v1.4.0-beta.1/specs/phase0/p2p-interface.md#beacon_block
      node.network.addValidator(
        getBeaconBlocksTopic(digest), proc (
          signedBlock: consensusFork.SignedBeaconBlock
        ): ValidationResult =
          if node.shouldSyncOptimistically(node.currentSlot):
            toValidationResult(
              node.optimisticProcessor.processSignedBeaconBlock(
                signedBlock))
          else:
            toValidationResult(
              node.processor[].processSignedBeaconBlock(
                MsgSource.gossip, signedBlock)))

      # beacon_attestation_{subnet_id}
      # https://github.com/ethereum/consensus-specs/blob/v1.4.0-beta.5/specs/phase0/p2p-interface.md#beacon_attestation_subnet_id
      for it in SubnetId:
        closureScope:  # Needed for inner `proc`; don't lift it out of loop.
          let subnet_id = it
          node.network.addAsyncValidator(
            getAttestationTopic(digest, subnet_id), proc (
              attestation: Attestation
            ): Future[ValidationResult] {.async.} =
              return toValidationResult(
                await node.processor.processAttestation(
                  MsgSource.gossip, attestation, subnet_id)))

      # beacon_aggregate_and_proof
      # https://github.com/ethereum/consensus-specs/blob/v1.4.0-beta.4/specs/phase0/p2p-interface.md#beacon_aggregate_and_proof
      node.network.addAsyncValidator(
        getAggregateAndProofsTopic(digest), proc (
          signedAggregateAndProof: SignedAggregateAndProof
        ): Future[ValidationResult] {.async.} =
          return toValidationResult(
            await node.processor.processSignedAggregateAndProof(
              MsgSource.gossip, signedAggregateAndProof)))

      # attester_slashing
      # https://github.com/ethereum/consensus-specs/blob/v1.4.0-beta.5/specs/phase0/p2p-interface.md#attester_slashing
      node.network.addValidator(
        getAttesterSlashingsTopic(digest), proc (
          attesterSlashing: AttesterSlashing
        ): ValidationResult =
          toValidationResult(
            node.processor[].processAttesterSlashing(
              MsgSource.gossip, attesterSlashing)))

      # proposer_slashing
      # https://github.com/ethereum/consensus-specs/blob/v1.4.0-beta.5/specs/phase0/p2p-interface.md#proposer_slashing
      node.network.addValidator(
        getProposerSlashingsTopic(digest), proc (
          proposerSlashing: ProposerSlashing
        ): ValidationResult =
          toValidationResult(
            node.processor[].processProposerSlashing(
              MsgSource.gossip, proposerSlashing)))

      # voluntary_exit
      # https://github.com/ethereum/consensus-specs/blob/v1.4.0-beta.5/specs/phase0/p2p-interface.md#voluntary_exit
      node.network.addValidator(
        getVoluntaryExitsTopic(digest), proc (
          signedVoluntaryExit: SignedVoluntaryExit
        ): ValidationResult =
          toValidationResult(
            node.processor[].processSignedVoluntaryExit(
              MsgSource.gossip, signedVoluntaryExit)))

      when consensusFork >= ConsensusFork.Altair:
        # sync_committee_{subnet_id}
        # https://github.com/ethereum/consensus-specs/blob/v1.4.0-beta.5/specs/altair/p2p-interface.md#sync_committee_subnet_id
        for subcommitteeIdx in SyncSubcommitteeIndex:
          closureScope:  # Needed for inner `proc`; don't lift it out of loop.
            let idx = subcommitteeIdx
            node.network.addAsyncValidator(
              getSyncCommitteeTopic(digest, idx), proc (
                msg: SyncCommitteeMessage
              ): Future[ValidationResult] {.async.} =
                return toValidationResult(
                  await node.processor.processSyncCommitteeMessage(
                    MsgSource.gossip, msg, idx)))

        # sync_committee_contribution_and_proof
        # https://github.com/ethereum/consensus-specs/blob/v1.4.0-beta.5/specs/altair/p2p-interface.md#sync_committee_contribution_and_proof
        node.network.addAsyncValidator(
          getSyncCommitteeContributionAndProofTopic(digest), proc (
            msg: SignedContributionAndProof
          ): Future[ValidationResult] {.async.} =
            return toValidationResult(
              await node.processor.processSignedContributionAndProof(
                MsgSource.gossip, msg)))

      when consensusFork >= ConsensusFork.Capella:
        # https://github.com/ethereum/consensus-specs/blob/v1.4.0-beta.5/specs/capella/p2p-interface.md#bls_to_execution_change
        node.network.addAsyncValidator(
          getBlsToExecutionChangeTopic(digest), proc (
            msg: SignedBLSToExecutionChange
          ): Future[ValidationResult] {.async.} =
            return toValidationResult(
              await node.processor.processBlsToExecutionChange(
                MsgSource.gossip, msg)))

      when consensusFork >= ConsensusFork.Deneb:
        # blob_sidecar_{subnet_id}
        # https://github.com/ethereum/consensus-specs/blob/v1.4.0-beta.5/specs/deneb/p2p-interface.md#blob_sidecar_subnet_id
        for it in BlobId:
          closureScope:  # Needed for inner `proc`; don't lift it out of loop.
            let subnet_id = it
            node.network.addValidator(
              getBlobSidecarTopic(digest, subnet_id), proc (
                blobSidecar: deneb.BlobSidecar
              ): ValidationResult =
                toValidationResult(
                  node.processor[].processBlobSidecar(
                    MsgSource.gossip, blobSidecar, subnet_id)))

  node.installLightClientMessageValidators()

proc stop(node: BeaconNode) =
  bnStatus = BeaconNodeStatus.Stopping
  notice "Graceful shutdown"
  if not node.config.inProcessValidators:
    try:
      node.vcProcess.close()
    except Exception as exc:
      warn "Couldn't close vc process", msg = exc.msg
  try:
    waitFor node.network.stop()
  except CatchableError as exc:
    warn "Couldn't stop network", msg = exc.msg

  node.attachedValidators[].slashingProtection.close()
  node.attachedValidators[].close()
  node.db.close()
  notice "Databases closed"

proc startBackfillTask(node: BeaconNode) {.async.} =
  while node.dag.needsBackfill:
    if not node.syncManager.inProgress:
      # Only start the backfiller if it's needed _and_ head sync has completed -
      # if we lose sync after having synced head, we could stop the backfilller,
      # but this should be a fringe case - might as well keep the logic simple for
      # now
      node.backfiller.start()
      return

    await sleepAsync(chronos.seconds(2))

proc run(node: BeaconNode) {.raises: [CatchableError].} =
  bnStatus = BeaconNodeStatus.Running

  if not isNil(node.restServer):
    node.restServer.installRestHandlers(node)
    node.restServer.start()

  if not isNil(node.keymanagerServer):
    doAssert not isNil(node.keymanagerHost)
    node.keymanagerServer.router.installKeymanagerHandlers(node.keymanagerHost[])
    if node.keymanagerServer != node.restServer:
      node.keymanagerServer.start()

  let
    wallTime = node.beaconClock.now()
    wallSlot = wallTime.slotOrZero()

  node.startLightClient()
  node.requestManager.start()
  node.syncManager.start()

  if node.dag.needsBackfill(): asyncSpawn node.startBackfillTask()

  waitFor node.updateGossipStatus(wallSlot)

  for web3signerUrl in node.config.web3SignerUrls:
    # TODO
    # The current strategy polls all remote signers independently
    # from each other which may lead to some race conditions of
    # validators are migrated from one signer to another
    # (because the updates to our validator pool are not atomic).
    # Consider using different strategies that would detect such
    # race conditions.
    asyncSpawn node.pollForDynamicValidators(
      web3signerUrl, node.config.web3signerUpdateInterval)

  asyncSpawn runSlotLoop(node, wallTime, onSlotStart)
  asyncSpawn runOnSecondLoop(node)
  asyncSpawn runQueueProcessingLoop(node.blockProcessor)
  asyncSpawn runKeystoreCachePruningLoop(node.keystoreCache)

  # main event loop
  while bnStatus == BeaconNodeStatus.Running:
    poll() # if poll fails, the network is broken

  # time to say goodbye
  node.stop()

var gPidFile: string
proc createPidFile(filename: string) {.raises: [IOError].} =
  writeFile filename, $os.getCurrentProcessId()
  gPidFile = filename
  addQuitProc proc {.noconv.} = discard io2.removeFile(gPidFile)

proc initializeNetworking(node: BeaconNode) {.async.} =
  node.installMessageValidators()

  info "Listening to incoming network requests"
  await node.network.startListening()

  let addressFile = node.config.dataDir / "beacon_node.enr"
  writeFile(addressFile, node.network.announcedENR.toURI)

  await node.network.start()

proc start*(node: BeaconNode) {.raises: [CatchableError].} =
  let
    head = node.dag.head
    finalizedHead = node.dag.finalizedHead
    genesisTime = node.beaconClock.fromNow(start_beacon_time(Slot 0))

  notice "Starting beacon node",
    version = fullVersionStr,
    nimVersion = NimVersion,
    enr = node.network.announcedENR.toURI,
    peerId = $node.network.switch.peerInfo.peerId,
    timeSinceFinalization =
      node.beaconClock.now() - finalizedHead.slot.start_beacon_time(),
    head = shortLog(head),
    justified = shortLog(getStateField(
      node.dag.headState, current_justified_checkpoint)),
    finalized = shortLog(getStateField(
      node.dag.headState, finalized_checkpoint)),
    finalizedHead = shortLog(finalizedHead),
    SLOTS_PER_EPOCH,
    SECONDS_PER_SLOT,
    SPEC_VERSION,
    dataDir = node.config.dataDir.string,
    validators = node.attachedValidators[].count

  if genesisTime.inFuture:
    notice "Waiting for genesis", genesisIn = genesisTime.offset

  waitFor node.initializeNetworking()

  node.elManager.start()
  node.run()

func formatGwei(amount: uint64): string =
  # TODO This is implemented in a quite a silly way.
  # Better routines for formatting decimal numbers
  # should exists somewhere else.
  let
    eth = amount div 1000000000
    remainder = amount mod 1000000000

  result = $eth
  if remainder != 0:
    result.add '.'
    let remainderStr = $remainder
    for i in remainderStr.len ..< 9:
      result.add '0'
    result.add remainderStr
    while result[^1] == '0':
      result.setLen(result.len - 1)

when not defined(windows):
  proc initStatusBar(node: BeaconNode) {.raises: [ValueError].} =
    if not isatty(stdout): return
    if not node.config.statusBarEnabled: return

    try:
      enableTrueColors()
    except Exception as exc: # TODO Exception
      error "Couldn't enable colors", err = exc.msg

    proc dataResolver(expr: string): string {.raises: [].} =
      template justified: untyped = node.dag.head.atEpochStart(
        getStateField(
          node.dag.headState, current_justified_checkpoint).epoch)
      # TODO:
      # We should introduce a general API for resolving dot expressions
      # such as `db.latest_block.slot` or `metrics.connected_peers`.
      # Such an API can be shared between the RPC back-end, CLI tools
      # such as ncli, a potential GraphQL back-end and so on.
      # The status bar feature would allow the user to specify an
      # arbitrary expression that is resolvable through this API.
      case expr.toLowerAscii
      of "version":
        versionAsStr

      of "full_version":
        fullVersionStr

      of "connected_peers":
        $(node.connectedPeersCount)

      of "head_root":
        shortLog(node.dag.head.root)
      of "head_epoch":
        $(node.dag.head.slot.epoch)
      of "head_epoch_slot":
        $(node.dag.head.slot.since_epoch_start)
      of "head_slot":
        $(node.dag.head.slot)

      of "justifed_root":
        shortLog(justified.blck.root)
      of "justifed_epoch":
        $(justified.slot.epoch)
      of "justifed_epoch_slot":
        $(justified.slot.since_epoch_start)
      of "justifed_slot":
        $(justified.slot)

      of "finalized_root":
        shortLog(node.dag.finalizedHead.blck.root)
      of "finalized_epoch":
        $(node.dag.finalizedHead.slot.epoch)
      of "finalized_epoch_slot":
        $(node.dag.finalizedHead.slot.since_epoch_start)
      of "finalized_slot":
        $(node.dag.finalizedHead.slot)

      of "epoch":
        $node.currentSlot.epoch

      of "epoch_slot":
        $(node.currentSlot.since_epoch_start)

      of "slot":
        $node.currentSlot

      of "slots_per_epoch":
        $SLOTS_PER_EPOCH

      of "slot_trailing_digits":
        var slotStr = $node.currentSlot
        if slotStr.len > 3: slotStr = slotStr[^3..^1]
        slotStr

      of "attached_validators_balance":
        formatGwei(node.attachedValidatorBalanceTotal)

      of "sync_status":
        node.syncStatus(node.currentSlot)
      else:
        # We ignore typos for now and just render the expression
        # as it was written. TODO: come up with a good way to show
        # an error message to the user.
        "$" & expr

    var statusBar = StatusBarView.init(
      node.config.statusBarContents,
      dataResolver)

    when compiles(defaultChroniclesStream.outputs[0].writer):
      let tmp = defaultChroniclesStream.outputs[0].writer

      defaultChroniclesStream.outputs[0].writer =
        proc (logLevel: LogLevel, msg: LogOutputStr) {.raises: [].} =
          try:
            # p.hidePrompt
            erase statusBar
            # p.writeLine msg
            tmp(logLevel, msg)
            render statusBar
            # p.showPrompt
          except Exception as e: # render raises Exception
            logLoggingFailure(cstring(msg), e)

    proc statusBarUpdatesPollingLoop() {.async.} =
      try:
        while true:
          update statusBar
          erase statusBar
          render statusBar
          await sleepAsync(chronos.seconds(1))
      except CatchableError as exc:
        warn "Failed to update status bar, no further updates", err = exc.msg

    asyncSpawn statusBarUpdatesPollingLoop()

proc doRunBeaconNode(config: var BeaconNodeConf, rng: ref HmacDrbgContext) {.raises: [CatchableError].} =
  info "Launching beacon node",
      version = fullVersionStr,
      bls_backend = $BLS_BACKEND,
      cmdParams = commandLineParams(),
      config

  template ignoreDeprecatedOption(option: untyped): untyped =
    if config.option.isSome:
      warn "Config option is deprecated",
        option = config.option.get
  ignoreDeprecatedOption requireEngineAPI
  ignoreDeprecatedOption safeSlotsToImportOptimistically
  ignoreDeprecatedOption terminalTotalDifficultyOverride
  ignoreDeprecatedOption optimistic
  ignoreDeprecatedOption validatorMonitorTotals
  ignoreDeprecatedOption web3ForcePolling

  createPidFile(config.dataDir.string / "beacon_node.pid")

  config.createDumpDirs()

  if config.metricsEnabled:
    let metricsAddress = config.metricsAddress
    notice "Starting metrics HTTP server",
      url = "http://" & $metricsAddress & ":" & $config.metricsPort & "/metrics"
    try:
      startMetricsHttpServer($metricsAddress, config.metricsPort)
    except CatchableError as exc:
      raise exc
    except Exception as exc:
      raiseAssert exc.msg # TODO fix metrics

  # Nim GC metrics (for the main thread) will be collected in onSecond(), but
  # we disable piggy-backing on other metrics here.
  setSystemMetricsAutomaticUpdate(false)

  # There are no managed event loops in here, to do a graceful shutdown, but
  # letting the default Ctrl+C handler exit is safe, since we only read from
  # the db.
  let metadata = config.loadEth2Network()

  # Updating the config based on the metadata certainly is not beautiful but it
  # works
  for node in metadata.bootstrapNodes:
    config.bootstrapNodes.add node
  if config.forkChoiceVersion.isNone:
    config.forkChoiceVersion =
      if metadata.cfg.DENEB_FORK_EPOCH != FAR_FUTURE_EPOCH:
        # https://github.com/ethereum/pm/issues/844#issuecomment-1673359012
        some(ForkChoiceVersion.Pr3431)
      else:
        some(ForkChoiceVersion.Stable)

  ## Ctrl+C handling
  proc controlCHandler() {.noconv.} =
    when defined(windows):
      # workaround for https://github.com/nim-lang/Nim/issues/4057
      try:
        setupForeignThreadGc()
      except Exception as exc: raiseAssert exc.msg # shouldn't happen
    notice "Shutting down after having received SIGINT"
    bnStatus = BeaconNodeStatus.Stopping
  try:
    setControlCHook(controlCHandler)
  except Exception as exc: # TODO Exception
    warn "Cannot set ctrl-c handler", msg = exc.msg

  # equivalent SIGTERM handler
  when defined(posix):
    proc SIGTERMHandler(signal: cint) {.noconv.} =
      notice "Shutting down after having received SIGTERM"
      bnStatus = BeaconNodeStatus.Stopping
    c_signal(ansi_c.SIGTERM, SIGTERMHandler)

  if metadata.cfg.DENEB_FORK_EPOCH != FAR_FUTURE_EPOCH:
    let res =
      if config.trustedSetupFile.isNone:
        conf.loadKzgTrustedSetup()
      else:
        conf.loadKzgTrustedSetup(config.trustedSetupFile.get)
    if res.isErr():
      raiseAssert res.error()

  let node = waitFor BeaconNode.init(rng, config, metadata)

  if bnStatus == BeaconNodeStatus.Stopping:
    return

  when not defined(windows):
    # This status bar can lock a Windows terminal emulator, blocking the whole
    # event loop (seen on Windows 10, with a default MSYS2 terminal).
    initStatusBar(node)

  if node.nickname != "":
    dynamicLogScope(node = node.nickname): node.start()
  else:
    node.start()

proc doRecord(config: BeaconNodeConf, rng: var HmacDrbgContext) {.
    raises: [CatchableError].} =
  case config.recordCmd:
  of RecordCmd.create:
    let netKeys = getPersistentNetKeys(rng, config)

    var fieldPairs: seq[FieldPair]
    for field in config.fields:
      let fieldPair = field.split(":")
      if fieldPair.len > 1:
        fieldPairs.add(toFieldPair(fieldPair[0], hexToSeqByte(fieldPair[1])))
      else:
        fatal "Invalid field pair"
        quit QuitFailure

    let record = enr.Record.init(
      config.seqNumber,
      netKeys.seckey.asEthKey,
      some(config.ipExt),
      some(config.tcpPortExt),
      some(config.udpPortExt),
      fieldPairs).expect("Record within size limits")

    echo record.toURI()

  of RecordCmd.print:
    echo $config.recordPrint

proc doWeb3Cmd(config: BeaconNodeConf, rng: var HmacDrbgContext)
    {.raises: [CatchableError].} =
  case config.web3Cmd:
  of Web3Cmd.test:
    let metadata = config.loadEth2Network()

    waitFor testWeb3Provider(config.web3TestUrl,
                             metadata.cfg.DEPOSIT_CONTRACT_ADDRESS,
                             rng.loadJwtSecret(config, allowCreate = true))

proc doSlashingExport(conf: BeaconNodeConf) {.raises: [IOError].}=
  let
    dir = conf.validatorsDir()
    filetrunc = SlashingDbName
  # TODO: Make it read-only https://github.com/status-im/nim-eth/issues/312
  let db = SlashingProtectionDB.loadUnchecked(dir, filetrunc, readOnly = false)

  let interchange = conf.exportedInterchangeFile.string
  db.exportSlashingInterchange(interchange, conf.exportedValidators)
  echo "Export finished: '", dir/filetrunc & ".sqlite3" , "' into '", interchange, "'"

proc doSlashingImport(conf: BeaconNodeConf) {.raises: [SerializationError, IOError].} =
  let
    dir = conf.validatorsDir()
    filetrunc = SlashingDbName
  # TODO: Make it read-only https://github.com/status-im/nim-eth/issues/312

  let interchange = conf.importedInterchangeFile.string

  var spdir: SPDIR
  try:
    spdir = Json.loadFile(interchange, SPDIR,
                          requireAllFields = true)
  except SerializationError as err:
    writeStackTrace()
    stderr.write $Json & " load issue for file \"", interchange, "\"\n"
    stderr.write err.formatMsg(interchange), "\n"
    quit 1

  # Open DB and handle migration from v1 to v2 if needed
  let db = SlashingProtectionDB.init(
    genesis_validators_root = Eth2Digest spdir.metadata.genesis_validators_root,
    basePath = dir,
    dbname = filetrunc,
    modes = {kCompleteArchive}
  )

  # Now import the slashing interchange file
  # Failures mode:
  # - siError can only happen with invalid genesis_validators_root which would be caught above
  # - siPartial can happen for invalid public keys, slashable blocks, slashable votes
  let status = db.inclSPDIR(spdir)
  doAssert status in {siSuccess, siPartial}

  echo "Import finished: '", interchange, "' into '", dir/filetrunc & ".sqlite3", "'"

proc doSlashingInterchange(conf: BeaconNodeConf) {.raises: [CatchableError].} =
  case conf.slashingdbCmd
  of SlashProtCmd.`export`:
    conf.doSlashingExport()
  of SlashProtCmd.`import`:
    conf.doSlashingImport()

proc handleStartUpCmd(config: var BeaconNodeConf) {.raises: [CatchableError].} =
  # Single RNG instance for the application - will be seeded on construction
  # and avoid using system resources (such as urandom) after that
  let rng = HmacDrbgContext.new()

  case config.cmd
  of BNStartUpCmd.noCommand: doRunBeaconNode(config, rng)
  of BNStartUpCmd.deposits: doDeposits(config, rng[])
  of BNStartUpCmd.wallets: doWallets(config, rng[])
  of BNStartUpCmd.record: doRecord(config, rng[])
  of BNStartUpCmd.web3: doWeb3Cmd(config, rng[])
  of BNStartUpCmd.slashingdb: doSlashingInterchange(config)
  of BNStartUpCmd.trustedNodeSync:
    if config.blockId.isSome():
      error "--blockId option has been removed - use --state-id instead!"
      quit 1

    let
      metadata = loadEth2Network(config)
      db = BeaconChainDB.new(config.databaseDir, metadata.cfg, inMemory = false)
    waitFor db.doRunTrustedNodeSync(
      metadata,
      config.databaseDir,
      config.eraDir,
      config.trustedNodeUrl,
      config.stateId,
      config.lcTrustedBlockRoot,
      config.backfillBlocks,
      config.reindex,
      config.downloadDepositSnapshot)
    db.close()

{.pop.} # TODO moduletests exceptions

programMain:
  var config = makeBannerAndConfig(clientId, copyrights, nimBanner,
                                   SPEC_VERSION, [], BeaconNodeConf).valueOr:
    stderr.write error
    quit QuitFailure

  if not(checkAndCreateDataDir(string(config.dataDir))):
    # We are unable to access/create data folder or data folder's
    # permissions are insecure.
    quit QuitFailure

  setupFileLimits()
  setupLogging(config.logLevel, config.logStdout, config.logFile)

  ## This Ctrl+C handler exits the program in non-graceful way.
  ## It's responsible for handling Ctrl+C in sub-commands such
  ## as `wallets *` and `deposits *`. In a regular beacon node
  ## run, it will be overwritten later with a different handler
  ## performing a graceful exit.
  proc exitImmediatelyOnCtrlC() {.noconv.} =
    when defined(windows):
      # workaround for https://github.com/nim-lang/Nim/issues/4057
      setupForeignThreadGc()
    # in case a password prompt disabled echoing
    resetStdin()
    echo "" # If we interrupt during an interactive prompt, this
            # will move the cursor to the next line
    notice "Shutting down after having received SIGINT"
    quit 0
  setControlCHook(exitImmediatelyOnCtrlC)
  # equivalent SIGTERM handler
  when defined(posix):
    proc exitImmediatelyOnSIGTERM(signal: cint) {.noconv.} =
      notice "Shutting down after having received SIGTERM"
      quit 0
    c_signal(ansi_c.SIGTERM, exitImmediatelyOnSIGTERM)

  when defined(windows):
    if config.runAsService:
      proc exitService() =
        bnStatus = BeaconNodeStatus.Stopping
      establishWindowsService(clientId, copyrights, nimBanner, SPEC_VERSION,
                              "nimbus_beacon_node", BeaconNodeConf,
                              handleStartUpCmd, exitService)
    else:
      handleStartUpCmd(config)
  else:
    handleStartUpCmd(config)<|MERGE_RESOLUTION|>--- conflicted
+++ resolved
@@ -34,72 +34,6 @@
   libp2p/protocols/pubsub/gossipsub
 import
   TopicParams, validateParameters, init
-
-<<<<<<< HEAD
-type
-  RpcServer = RpcHttpServer
-
-template init(T: type RpcHttpServer, ip: ValidIpAddress, port: Port): T =
-  newRpcHttpServer([initTAddress(ip, port)])
-=======
-when defined(windows):
-  import winlean
-
-  type
-    LPCSTR* = cstring
-    LPSTR* = cstring
-
-    SERVICE_STATUS* {.final, pure.} = object
-      dwServiceType*: DWORD
-      dwCurrentState*: DWORD
-      dwControlsAccepted*: DWORD
-      dwWin32ExitCode*: DWORD
-      dwServiceSpecificExitCode*: DWORD
-      dwCheckPoint*: DWORD
-      dwWaitHint*: DWORD
-
-    SERVICE_STATUS_HANDLE* = DWORD
-    LPSERVICE_STATUS* = ptr SERVICE_STATUS
-    LPSERVICE_MAIN_FUNCTION* = proc (para1: DWORD, para2: LPSTR) {.stdcall.}
-
-    SERVICE_TABLE_ENTRY* {.final, pure.} = object
-      lpServiceName*: LPSTR
-      lpServiceProc*: LPSERVICE_MAIN_FUNCTION
-
-    LPSERVICE_TABLE_ENTRY* = ptr SERVICE_TABLE_ENTRY
-    LPHANDLER_FUNCTION* = proc (para1: DWORD): WINBOOL{.stdcall.}
-
-  const
-    SERVICE_WIN32_OWN_PROCESS = 16
-    SERVICE_RUNNING = 4
-    SERVICE_STOPPED = 1
-    SERVICE_START_PENDING = 2
-    SERVICE_STOP_PENDING = 3
-    SERVICE_CONTROL_STOP = 1
-    SERVICE_CONTROL_PAUSE = 2
-    SERVICE_CONTROL_CONTINUE = 3
-    SERVICE_CONTROL_INTERROGATE = 4
-    SERVICE_ACCEPT_STOP = 1
-    NO_ERROR = 0
-    SERVICE_NAME = LPCSTR "NIMBUS_BEACON_NODE"
-
-  var
-    gSvcStatusHandle: SERVICE_STATUS_HANDLE
-    gSvcStatus: SERVICE_STATUS
-
-  proc reportServiceStatus*(dwCurrentState, dwWin32ExitCode, dwWaitHint: DWORD) {.gcsafe.}
-
-  proc StartServiceCtrlDispatcher*(lpServiceStartTable: LPSERVICE_TABLE_ENTRY): WINBOOL{.
-      stdcall, dynlib: "advapi32", importc: "StartServiceCtrlDispatcherA".}
-
-  proc SetServiceStatus*(hServiceStatus: SERVICE_STATUS_HANDLE,
-                       lpServiceStatus: LPSERVICE_STATUS): WINBOOL{.stdcall,
-    dynlib: "advapi32", importc: "SetServiceStatus".}
-
-  proc RegisterServiceCtrlHandler*(lpServiceName: LPCSTR,
-                                  lpHandlerProc: LPHANDLER_FUNCTION): SERVICE_STATUS_HANDLE{.
-    stdcall, dynlib: "advapi32", importc: "RegisterServiceCtrlHandlerA".}
->>>>>>> a90e1308
 
 # https://github.com/ethereum/eth2.0-metrics/blob/master/metrics.md#interop-metrics
 declareGauge beacon_slot, "Latest slot of the beacon chain state"
