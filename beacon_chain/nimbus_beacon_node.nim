# beacon_chain
# Copyright (c) 2018-2024 Status Research & Development GmbH
# Licensed and distributed under either of
#   * MIT license (license terms in the root directory or at https://opensource.org/licenses/MIT).
#   * Apache v2 license (license terms in the root directory or at https://www.apache.org/licenses/LICENSE-2.0).
# at your option. This file may not be copied, modified, or distributed except according to those terms.

{.push raises: [].}

import
  std/[os, random, terminal, times],
  chronos, chronicles,
  metrics, metrics/chronos_httpserver,
  stew/[byteutils, io2],
  eth/p2p/discoveryv5/[enr, random2],
  ./consensus_object_pools/blob_quarantine,
  ./consensus_object_pools/vanity_logs/vanity_logs,
  ./networking/[topic_params, network_metadata_downloads],
  ./rpc/[rest_api, state_ttl_cache],
  ./spec/datatypes/[altair, bellatrix, phase0],
  ./spec/[deposit_snapshots, engine_authentication, weak_subjectivity],
  ./sync/[sync_protocol, light_client_protocol],
  ./validators/[keystore_management, beacon_validators],
  "."/[
    beacon_node, beacon_node_light_client, deposits,
    nimbus_binary_common, statusbar, trusted_node_sync, wallets]

when defined(posix):
  import system/ansi_c

from ./spec/datatypes/deneb import SignedBeaconBlock

from
  libp2p/protocols/pubsub/gossipsub
import
  TopicParams, validateParameters, init

logScope: topics = "beacnde"

# https://github.com/ethereum/eth2.0-metrics/blob/master/metrics.md#interop-metrics
declareGauge beacon_slot, "Latest slot of the beacon chain state"
declareGauge beacon_current_epoch, "Current epoch"

# Finalization tracking
declareGauge finalization_delay,
  "Epoch delay between scheduled epoch and finalized epoch"

declareGauge ticks_delay,
  "How long does to take to run the onSecond loop"

declareGauge next_action_wait,
  "Seconds until the next attestation will be sent"

declareGauge next_proposal_wait,
  "Seconds until the next proposal will be sent, or Inf if not known"

declareGauge sync_committee_active,
  "1 if there are current sync committee duties, 0 otherwise"

declareCounter db_checkpoint_seconds,
  "Time spent checkpointing the database to clear the WAL file"

proc fetchGenesisState(
    metadata: Eth2NetworkMetadata,
    genesisState = none(InputFile),
    genesisStateUrl = none(Uri)
): Future[ref ForkedHashedBeaconState] {.async: (raises: []).} =
  let genesisBytes =
    if metadata.genesis.kind != BakedIn and genesisState.isSome:
      let res = io2.readAllBytes(genesisState.get.string)
      res.valueOr:
        error "Failed to read genesis state file", err = res.error.ioErrorMsg
        quit 1
    elif metadata.hasGenesis:
      try:
        if metadata.genesis.kind == BakedInUrl:
          info "Obtaining genesis state",
               sourceUrl = $genesisStateUrl
                 .get(parseUri metadata.genesis.url)
        await metadata.fetchGenesisBytes(genesisStateUrl)
      except CatchableError as err:
        error "Failed to obtain genesis state",
              source = metadata.genesis.sourceDesc,
              err = err.msg
        quit 1
    else:
      @[]

  if genesisBytes.len > 0:
    try:
      newClone readSszForkedHashedBeaconState(metadata.cfg, genesisBytes)
    except CatchableError as err:
      error "Invalid genesis state",
            size = genesisBytes.len,
            digest = eth2digest(genesisBytes),
            err = err.msg
      quit 1
  else:
    nil

proc doRunTrustedNodeSync(
    db: BeaconChainDB,
    metadata: Eth2NetworkMetadata,
    databaseDir: string,
    eraDir: string,
    restUrl: string,
    stateId: Option[string],
    trustedBlockRoot: Option[Eth2Digest],
    backfill: bool,
    reindex: bool,
    downloadDepositSnapshot: bool,
    genesisState: ref ForkedHashedBeaconState) {.async.} =
  let syncTarget =
    if stateId.isSome:
      if trustedBlockRoot.isSome:
        warn "Ignoring `trustedBlockRoot`, `stateId` is set",
          stateId, trustedBlockRoot
      TrustedNodeSyncTarget(
        kind: TrustedNodeSyncKind.StateId,
        stateId: stateId.get)
    elif trustedBlockRoot.isSome:
      TrustedNodeSyncTarget(
        kind: TrustedNodeSyncKind.TrustedBlockRoot,
        trustedBlockRoot: trustedBlockRoot.get)
    else:
      TrustedNodeSyncTarget(
        kind: TrustedNodeSyncKind.StateId,
        stateId: "finalized")

  await db.doTrustedNodeSync(
    metadata.cfg,
    databaseDir,
    eraDir,
    restUrl,
    syncTarget,
    backfill,
    reindex,
    downloadDepositSnapshot,
    genesisState)

func getVanityLogs(stdoutKind: StdoutLogKind): VanityLogs =
  case stdoutKind
  of StdoutLogKind.Auto: raiseAssert "inadmissable here"
  of StdoutLogKind.Colors:
    VanityLogs(
      onMergeTransitionBlock:          bellatrixColor,
      onFinalizedMergeTransitionBlock: bellatrixBlink,
      onUpgradeToCapella:              capellaColor,
      onKnownBlsToExecutionChange:     capellaBlink,
      onUpgradeToDeneb:                denebColor)
  of StdoutLogKind.NoColors:
    VanityLogs(
      onMergeTransitionBlock:          bellatrixMono,
      onFinalizedMergeTransitionBlock: bellatrixMono,
      onUpgradeToCapella:              capellaMono,
      onKnownBlsToExecutionChange:     capellaMono,
      onUpgradeToDeneb:                denebMono)
  of StdoutLogKind.Json, StdoutLogKind.None:
    VanityLogs(
      onMergeTransitionBlock:
        (proc() = notice "🐼 Proof of Stake Activated 🐼"),
      onFinalizedMergeTransitionBlock:
        (proc() = notice "🐼 Proof of Stake Finalized 🐼"),
      onUpgradeToCapella:
        (proc() = notice "🦉 Withdrowls now available 🦉"),
      onKnownBlsToExecutionChange:
        (proc() = notice "🦉 BLS to execution changed 🦉"),
      onUpgradeToDeneb:
        (proc() = notice "🐟 Proto-Danksharding is ON 🐟"))

func getVanityMascot(consensusFork: ConsensusFork): string =
  case consensusFork
  of ConsensusFork.Deneb:
    "🐟"
  of ConsensusFork.Capella:
    "🦉"
  of ConsensusFork.Bellatrix:
    "🐼"
  of ConsensusFork.Altair:
    "✨"
  of ConsensusFork.Phase0:
    "🦏"

proc loadChainDag(
    config: BeaconNodeConf,
    cfg: RuntimeConfig,
    db: BeaconChainDB,
    eventBus: EventBus,
    validatorMonitor: ref ValidatorMonitor,
    networkGenesisValidatorsRoot: Opt[Eth2Digest]): ChainDAGRef =
  info "Loading block DAG from database", path = config.databaseDir

  var dag: ChainDAGRef
  proc onLightClientFinalityUpdate(data: ForkedLightClientFinalityUpdate) =
    if dag == nil: return
    withForkyFinalityUpdate(data):
      when lcDataFork > LightClientDataFork.None:
        let contextFork =
          dag.cfg.consensusForkAtEpoch(forkyFinalityUpdate.contextEpoch)
        eventBus.finUpdateQueue.emit(
          RestVersioned[ForkedLightClientFinalityUpdate](
            data: data,
            jsonVersion: contextFork,
            sszContext: dag.forkDigests[].atConsensusFork(contextFork)))
  proc onLightClientOptimisticUpdate(data: ForkedLightClientOptimisticUpdate) =
    if dag == nil: return
    withForkyOptimisticUpdate(data):
      when lcDataFork > LightClientDataFork.None:
        let contextFork =
          dag.cfg.consensusForkAtEpoch(forkyOptimisticUpdate.contextEpoch)
        eventBus.optUpdateQueue.emit(
          RestVersioned[ForkedLightClientOptimisticUpdate](
            data: data,
            jsonVersion: contextFork,
            sszContext: dag.forkDigests[].atConsensusFork(contextFork)))

  let
    chainDagFlags =
      if config.strictVerification: {strictVerification}
      else: {}
    onLightClientFinalityUpdateCb =
      if config.lightClientDataServe: onLightClientFinalityUpdate
      else: nil
    onLightClientOptimisticUpdateCb =
      if config.lightClientDataServe: onLightClientOptimisticUpdate
      else: nil
  dag = ChainDAGRef.init(
    cfg, db, validatorMonitor, chainDagFlags, config.eraDir,
    vanityLogs = getVanityLogs(detectTTY(config.logStdout)),
    lcDataConfig = LightClientDataConfig(
      serve: config.lightClientDataServe,
      importMode: config.lightClientDataImportMode,
      maxPeriods: config.lightClientDataMaxPeriods,
      onLightClientFinalityUpdate: onLightClientFinalityUpdateCb,
      onLightClientOptimisticUpdate: onLightClientOptimisticUpdateCb))

  if networkGenesisValidatorsRoot.isSome:
    let databaseGenesisValidatorsRoot =
      getStateField(dag.headState, genesis_validators_root)
    if networkGenesisValidatorsRoot.get != databaseGenesisValidatorsRoot:
      fatal "The specified --data-dir contains data for a different network",
            networkGenesisValidatorsRoot = networkGenesisValidatorsRoot.get,
            databaseGenesisValidatorsRoot,
            dataDir = config.dataDir
      quit 1

  # The first pruning after restart may take a while..
  if config.historyMode == HistoryMode.Prune:
    dag.pruneHistory(true)

  dag

proc checkWeakSubjectivityCheckpoint(
    dag: ChainDAGRef,
    wsCheckpoint: Checkpoint,
    beaconClock: BeaconClock) =
  let
    currentSlot = beaconClock.now.slotOrZero
    isCheckpointStale = not is_within_weak_subjectivity_period(
      dag.cfg, currentSlot, dag.headState, wsCheckpoint)

  if isCheckpointStale:
    error "Weak subjectivity checkpoint is stale",
          currentSlot, checkpoint = wsCheckpoint,
          headStateSlot = getStateField(dag.headState, slot)
    quit 1

from ./spec/state_transition_block import kzg_commitment_to_versioned_hash

proc initFullNode(
    node: BeaconNode,
    rng: ref HmacDrbgContext,
    dag: ChainDAGRef,
    taskpool: TaskPoolPtr,
    getBeaconTime: GetBeaconTimeFn) {.async.} =
  template config(): auto = node.config

  proc onAttestationReceived(data: Attestation) =
    node.eventBus.attestQueue.emit(data)
  proc onSyncContribution(data: SignedContributionAndProof) =
    node.eventBus.contribQueue.emit(data)
  proc onVoluntaryExitAdded(data: SignedVoluntaryExit) =
    node.eventBus.exitQueue.emit(data)
  proc onBLSToExecutionChangeAdded(data: SignedBLSToExecutionChange) =
    node.eventBus.blsToExecQueue.emit(data)
  proc onProposerSlashingAdded(data: ProposerSlashing) =
    node.eventBus.propSlashQueue.emit(data)
  proc onAttesterSlashingAdded(data: AttesterSlashing) =
    node.eventBus.attSlashQueue.emit(data)
  proc onBlobSidecarAdded(data: BlobSidecar) =
    node.eventBus.blobSidecarQueue.emit(
      BlobSidecarInfoObject(
        block_root: hash_tree_root(data.signed_block_header.message),
        index: data.index,
        slot: data.signed_block_header.message.slot,
        kzg_commitment: data.kzg_commitment,
        versioned_hash:
          data.kzg_commitment.kzg_commitment_to_versioned_hash.to0xHex))
  proc onBlockAdded(data: ForkedTrustedSignedBeaconBlock) =
    let optimistic =
      if node.currentSlot().epoch() >= dag.cfg.BELLATRIX_FORK_EPOCH:
        some node.dag.is_optimistic(data.toBlockId())
      else:
        none[bool]()
    node.eventBus.blocksQueue.emit(
      EventBeaconBlockObject.init(data, optimistic))
  proc onHeadChanged(data: HeadChangeInfoObject) =
    let eventData =
      if node.currentSlot().epoch() >= dag.cfg.BELLATRIX_FORK_EPOCH:
        var res = data
        res.optimistic = some node.dag.is_optimistic(
          BlockId(slot: data.slot, root: data.block_root))
        res
      else:
        data
    node.eventBus.headQueue.emit(eventData)
  proc onChainReorg(data: ReorgInfoObject) =
    let eventData =
      if node.currentSlot().epoch() >= dag.cfg.BELLATRIX_FORK_EPOCH:
        var res = data
        res.optimistic = some node.dag.is_optimistic(
          BlockId(slot: data.slot, root: data.new_head_block))
        res
      else:
        data
    node.eventBus.reorgQueue.emit(eventData)
  proc makeOnFinalizationCb(
      # This `nimcall` functions helps for keeping track of what
      # needs to be captured by the onFinalization closure.
      eventBus: EventBus,
      elManager: ELManager): OnFinalizedCallback {.nimcall.} =
    static: doAssert (elManager is ref)
    return proc(dag: ChainDAGRef, data: FinalizationInfoObject) =
      if elManager != nil:
        let finalizedEpochRef = dag.getFinalizedEpochRef()
        discard trackFinalizedState(elManager,
                                    finalizedEpochRef.eth1_data,
                                    finalizedEpochRef.eth1_deposit_index)
      node.updateLightClientFromDag()
      let eventData =
        if node.currentSlot().epoch() >= dag.cfg.BELLATRIX_FORK_EPOCH:
          var res = data
          # `slot` in this `BlockId` may be higher than block's actual slot,
          # this is alright for the purpose of calling `is_optimistic`.
          res.optimistic = some node.dag.is_optimistic(
            BlockId(slot: data.epoch.start_slot, root: data.block_root))
          res
        else:
          data
      eventBus.finalQueue.emit(eventData)

  func getLocalHeadSlot(): Slot =
    dag.head.slot

  proc getLocalWallSlot(): Slot =
    node.beaconClock.now.slotOrZero

  func getFirstSlotAtFinalizedEpoch(): Slot =
    dag.finalizedHead.slot

  func getBackfillSlot(): Slot =
    if dag.backfill.parent_root != dag.tail.root:
      dag.backfill.slot
    else:
      dag.tail.slot

  func getFrontfillSlot(): Slot =
    max(dag.frontfill.get(BlockId()).slot, dag.horizon)

  func isBlockKnown(blockRoot: Eth2Digest): bool =
    dag.getBlockRef(blockRoot).isSome

  let
    quarantine = newClone(
      Quarantine.init())
    attestationPool = newClone(AttestationPool.init(
      dag, quarantine, config.forkChoiceVersion.get, onAttestationReceived))
    syncCommitteeMsgPool = newClone(
      SyncCommitteeMsgPool.init(rng, dag.cfg, onSyncContribution))
    lightClientPool = newClone(
      LightClientPool())
    validatorChangePool = newClone(ValidatorChangePool.init(
      dag, attestationPool, onVoluntaryExitAdded, onBLSToExecutionChangeAdded,
      onProposerSlashingAdded, onAttesterSlashingAdded))
    blobQuarantine = newClone(BlobQuarantine.init(onBlobSidecarAdded))
    consensusManager = ConsensusManager.new(
      dag, attestationPool, quarantine, node.elManager,
      ActionTracker.init(node.network.nodeId, config.subscribeAllSubnets),
      node.dynamicFeeRecipientsStore, config.validatorsDir,
      config.defaultFeeRecipient, config.suggestedGasLimit)
    blockProcessor = BlockProcessor.new(
      config.dumpEnabled, config.dumpDirInvalid, config.dumpDirIncoming,
      rng, taskpool, consensusManager, node.validatorMonitor,
      blobQuarantine, getBeaconTime)
    blockVerifier = proc(signedBlock: ForkedSignedBeaconBlock,
                         blobs: Opt[BlobSidecars], maybeFinalized: bool):
        Future[Result[void, VerifierError]] {.async: (raises: [CancelledError], raw: true).} =
      # The design with a callback for block verification is unusual compared
      # to the rest of the application, but fits with the general approach
      # taken in the sync/request managers - this is an architectural compromise
      # that should probably be reimagined more holistically in the future.
      blockProcessor[].addBlock(
        MsgSource.gossip, signedBlock, blobs, maybeFinalized = maybeFinalized)
    branchDiscoveryBlockVerifier = proc(
        signedBlock: ForkedSignedBeaconBlock,
        blobs: Opt[BlobSidecars]
    ): Future[Result[void, VerifierError]] {.async: (raises: [
        CancelledError], raw: true).} =
      blockProcessor[].addBlock(
        MsgSource.gossip, signedBlock, blobs, maybeFinalized = false)
    rmanBlockVerifier = proc(signedBlock: ForkedSignedBeaconBlock,
                             maybeFinalized: bool):
        Future[Result[void, VerifierError]] {.async: (raises: [CancelledError]).} =
      withBlck(signedBlock):
        when consensusFork >= ConsensusFork.Deneb:
          if not blobQuarantine[].hasBlobs(forkyBlck):
            # We don't have all the blobs for this block, so we have
            # to put it in blobless quarantine.
            if not quarantine[].addBlobless(dag.finalizedHead.slot, forkyBlck):
              err(VerifierError.UnviableFork)
            else:
              err(VerifierError.MissingParent)
          else:
            let blobs = blobQuarantine[].popBlobs(forkyBlck.root, forkyBlck)
            await blockProcessor[].addBlock(MsgSource.gossip, signedBlock,
                                      Opt.some(blobs),
                                      maybeFinalized = maybeFinalized)
        else:
          await blockProcessor[].addBlock(MsgSource.gossip, signedBlock,
                                    Opt.none(BlobSidecars),
                                    maybeFinalized = maybeFinalized)
    rmanBlockLoader = proc(
        blockRoot: Eth2Digest): Opt[ForkedTrustedSignedBeaconBlock] =
      dag.getForkedBlock(blockRoot)
    rmanBlobLoader = proc(
        blobId: BlobIdentifier): Opt[ref BlobSidecar] =
      var blob_sidecar = BlobSidecar.new()
      if dag.db.getBlobSidecar(blobId.block_root, blobId.index, blob_sidecar[]):
        Opt.some blob_sidecar
      else:
        Opt.none(ref BlobSidecar)

    processor = Eth2Processor.new(
      config.doppelgangerDetection,
      blockProcessor, node.validatorMonitor, dag, attestationPool,
      validatorChangePool, node.attachedValidators, syncCommitteeMsgPool,
      lightClientPool, quarantine, blobQuarantine, rng, getBeaconTime, taskpool)
    syncManager = newSyncManager[Peer, PeerId](
      node.network.peerPool,
      dag.cfg.DENEB_FORK_EPOCH, dag.cfg.MIN_EPOCHS_FOR_BLOB_SIDECARS_REQUESTS,
      SyncQueueKind.Forward, getLocalHeadSlot,
      getLocalWallSlot, getFirstSlotAtFinalizedEpoch, getBackfillSlot,
      getFrontfillSlot, dag.tail.slot, blockVerifier)
    backfiller = newSyncManager[Peer, PeerId](
      node.network.peerPool,
      dag.cfg.DENEB_FORK_EPOCH, dag.cfg.MIN_EPOCHS_FOR_BLOB_SIDECARS_REQUESTS,
      SyncQueueKind.Backward, getLocalHeadSlot,
      getLocalWallSlot, getFirstSlotAtFinalizedEpoch, getBackfillSlot,
      getFrontfillSlot, dag.backfill.slot, blockVerifier,
      maxHeadAge = 0)
    branchDiscovery = BranchDiscovery.new(
      node.network, getFirstSlotAtFinalizedEpoch, isBlockKnown,
      branchDiscoveryBlockVerifier)
    router = (ref MessageRouter)(
      processor: processor,
      network: node.network)
    requestManager = RequestManager.init(
      node.network, dag.cfg.DENEB_FORK_EPOCH, getBeaconTime,
      (proc(): bool = syncManager.inProgress),
      quarantine, blobQuarantine, rmanBlockVerifier,
      rmanBlockLoader, rmanBlobLoader)

  if node.config.lightClientDataServe:
    proc scheduleSendingLightClientUpdates(slot: Slot) =
      if node.lightClientPool[].broadcastGossipFut != nil:
        return
      if slot <= node.lightClientPool[].latestBroadcastedSlot:
        return
      node.lightClientPool[].latestBroadcastedSlot = slot

      template fut(): auto = node.lightClientPool[].broadcastGossipFut
      fut = node.handleLightClientUpdates(slot)
      fut.addCallback do (p: pointer) {.gcsafe.}:
        fut = nil

    router.onSyncCommitteeMessage = scheduleSendingLightClientUpdates

  dag.setFinalizationCb makeOnFinalizationCb(node.eventBus, node.elManager)
  dag.setBlockCb(onBlockAdded)
  dag.setHeadCb(onHeadChanged)
  dag.setReorgCb(onChainReorg)

  node.dag = dag
  node.blobQuarantine = blobQuarantine
  node.quarantine = quarantine
  node.attestationPool = attestationPool
  node.syncCommitteeMsgPool = syncCommitteeMsgPool
  node.lightClientPool = lightClientPool
  node.validatorChangePool = validatorChangePool
  node.processor = processor
  node.blockProcessor = blockProcessor
  node.consensusManager = consensusManager
  node.requestManager = requestManager
  node.syncManager = syncManager
  node.backfiller = backfiller
  node.branchDiscovery = branchDiscovery
  node.router = router

  await node.addValidators()

  block:
    # Add in-process validators to the list of "known" validators such that
    # we start with a reasonable ENR
    let wallSlot = node.beaconClock.now().slotOrZero()
    for validator in node.attachedValidators[].validators.values():
      if config.validatorMonitorAuto:
        node.validatorMonitor[].addMonitor(validator.pubkey, validator.index)

      if validator.index.isSome():
        withState(dag.headState):
          let idx = validator.index.get()
          if distinctBase(idx) <= forkyState.data.validators.lenu64:
            template v: auto = forkyState.data.validators.item(idx)
            if  is_active_validator(v, wallSlot.epoch) or
                is_active_validator(v, wallSlot.epoch + 1):
              node.consensusManager[].actionTracker.knownValidators[idx] = wallSlot
            elif is_exited_validator(v, wallSlot.epoch):
              notice "Ignoring exited validator",
                index = idx,
                pubkey = shortLog(v.pubkey)
    let stabilitySubnets =
      node.consensusManager[].actionTracker.stabilitySubnets(wallSlot)
    # Here, we also set the correct ENR should we be in all subnets mode!
    node.network.updateStabilitySubnetMetadata(stabilitySubnets)

  node.network.registerProtocol(
    PeerSync, PeerSync.NetworkState.init(
      node.dag,
      node.beaconClock.getBeaconTimeFn(),
  ))

  node.network.registerProtocol(
    BeaconSync, BeaconSync.NetworkState.init(node.dag))

  if node.dag.lcDataStore.serve:
    node.network.registerProtocol(
      LightClientSync, LightClientSync.NetworkState.init(node.dag))

  node.updateValidatorMetrics()

const
  SlashingDbName = "slashing_protection"
  # changing this requires physical file rename as well or history is lost.

proc init*(T: type BeaconNode,
           rng: ref HmacDrbgContext,
           config: BeaconNodeConf,
           metadata: Eth2NetworkMetadata): Future[BeaconNode]
          {.async.} =
  var taskpool: TaskPoolPtr

  template cfg: auto = metadata.cfg
  template eth1Network: auto = metadata.eth1Network

  try:
    if config.numThreads < 0:
      fatal "The number of threads --numThreads cannot be negative."
      quit 1
    elif config.numThreads == 0:
      taskpool = TaskPoolPtr.new(numThreads = min(countProcessors(), 16))
    else:
      taskpool = TaskPoolPtr.new(numThreads = config.numThreads)

    info "Threadpool started", numThreads = taskpool.numThreads
  except Exception:
    raise newException(Defect, "Failure in taskpool initialization.")

  if metadata.genesis.kind == BakedIn:
    if config.genesisState.isSome:
      warn "The --genesis-state option has no effect on networks with built-in genesis state"

    if config.genesisStateUrl.isSome:
      warn "The --genesis-state-url option has no effect on networks with built-in genesis state"

  let
    eventBus = EventBus(
      headQueue: newAsyncEventQueue[HeadChangeInfoObject](),
      blocksQueue: newAsyncEventQueue[EventBeaconBlockObject](),
      attestQueue: newAsyncEventQueue[Attestation](),
      exitQueue: newAsyncEventQueue[SignedVoluntaryExit](),
      blsToExecQueue: newAsyncEventQueue[SignedBLSToExecutionChange](),
      propSlashQueue: newAsyncEventQueue[ProposerSlashing](),
      attSlashQueue: newAsyncEventQueue[AttesterSlashing](),
      blobSidecarQueue: newAsyncEventQueue[BlobSidecarInfoObject](),
      finalQueue: newAsyncEventQueue[FinalizationInfoObject](),
      reorgQueue: newAsyncEventQueue[ReorgInfoObject](),
      contribQueue: newAsyncEventQueue[SignedContributionAndProof](),
      finUpdateQueue: newAsyncEventQueue[
        RestVersioned[ForkedLightClientFinalityUpdate]](),
      optUpdateQueue: newAsyncEventQueue[
        RestVersioned[ForkedLightClientOptimisticUpdate]]())
    db = BeaconChainDB.new(config.databaseDir, cfg, inMemory = false)

  if config.externalBeaconApiUrl.isSome and ChainDAGRef.isInitialized(db).isErr:
    var genesisState: ref ForkedHashedBeaconState
    let trustedBlockRoot =
      if config.trustedStateRoot.isSome or config.trustedBlockRoot.isSome:
        config.trustedBlockRoot
      elif cfg.ALTAIR_FORK_EPOCH == GENESIS_EPOCH:
        # Sync can be bootstrapped from the genesis block root
        genesisState = await fetchGenesisState(
          metadata, config.genesisState, config.genesisStateUrl)
        if genesisState != nil:
          let genesisBlockRoot = get_initial_beacon_block(genesisState[]).root
          notice "Neither `--trusted-block-root` nor `--trusted-state-root` " &
            "provided with `--external-beacon-api-url`, " &
            "falling back to genesis block root",
            externalBeaconApiUrl = config.externalBeaconApiUrl.get,
            trustedBlockRoot = config.trustedBlockRoot,
            trustedStateRoot = config.trustedStateRoot,
            genesisBlockRoot = $genesisBlockRoot
          some genesisBlockRoot
        else:
          none[Eth2Digest]()
      else:
        none[Eth2Digest]()
    if config.trustedStateRoot.isNone and trustedBlockRoot.isNone:
      warn "Ignoring `--external-beacon-api-url`, neither " &
        "`--trusted-block-root` nor `--trusted-state-root` provided",
        externalBeaconApiUrl = config.externalBeaconApiUrl.get,
        trustedBlockRoot = config.trustedBlockRoot,
        trustedStateRoot = config.trustedStateRoot
    else:
      if genesisState == nil:
        genesisState = await fetchGenesisState(
          metadata, config.genesisState, config.genesisStateUrl)
      await db.doRunTrustedNodeSync(
        metadata,
        config.databaseDir,
        config.eraDir,
        config.externalBeaconApiUrl.get,
        config.trustedStateRoot.map do (x: Eth2Digest) -> string:
          "0x" & x.data.toHex,
        trustedBlockRoot,
        backfill = false,
        reindex = false,
        downloadDepositSnapshot = false,
        genesisState)

  if config.finalizedCheckpointBlock.isSome:
    warn "--finalized-checkpoint-block has been deprecated, ignoring"

  let checkpointState = if config.finalizedCheckpointState.isSome:
    let checkpointStatePath = config.finalizedCheckpointState.get.string
    let tmp = try:
      newClone(readSszForkedHashedBeaconState(
        cfg, readAllBytes(checkpointStatePath).tryGet()))
    except SszError as err:
      fatal "Checkpoint state loading failed",
            err = formatMsg(err, checkpointStatePath)
      quit 1
    except CatchableError as err:
      fatal "Failed to read checkpoint state file", err = err.msg
      quit 1

    if not getStateField(tmp[], slot).is_epoch:
      fatal "--finalized-checkpoint-state must point to a state for an epoch slot",
        slot = getStateField(tmp[], slot)
      quit 1
    tmp
  else:
    nil

  if config.finalizedDepositTreeSnapshot.isSome:
    let
      depositTreeSnapshotPath = config.finalizedDepositTreeSnapshot.get.string
      snapshot =
        try:
          SSZ.loadFile(depositTreeSnapshotPath, DepositTreeSnapshot)
        except SszError as err:
          fatal "Deposit tree snapshot loading failed",
                err = formatMsg(err, depositTreeSnapshotPath)
          quit 1
        except CatchableError as err:
          fatal "Failed to read deposit tree snapshot file", err = err.msg
          quit 1
      depositContractSnapshot = DepositContractSnapshot.init(snapshot).valueOr:
        fatal "Invalid deposit tree snapshot file"
        quit 1
    db.putDepositContractSnapshot(depositContractSnapshot)

  let engineApiUrls = config.engineApiUrls

  if engineApiUrls.len == 0:
    notice "Running without execution client - validator features disabled (see https://nimbus.guide/eth1.html)"

  var networkGenesisValidatorsRoot = metadata.bakedGenesisValidatorsRoot

  if not ChainDAGRef.isInitialized(db).isOk():
    let genesisState =
      if checkpointState != nil and
          getStateField(checkpointState[], slot) == 0:
        checkpointState
      else:
        await fetchGenesisState(
          metadata, config.genesisState, config.genesisStateUrl)

    if genesisState == nil and checkpointState == nil:
      fatal "No database and no genesis snapshot found. Please supply a genesis.ssz " &
            "with the network configuration"
      quit 1

    if not genesisState.isNil and not checkpointState.isNil:
      if getStateField(genesisState[], genesis_validators_root) !=
          getStateField(checkpointState[], genesis_validators_root):
        fatal "Checkpoint state does not match genesis - check the --network parameter",
          rootFromGenesis = getStateField(
            genesisState[], genesis_validators_root),
          rootFromCheckpoint = getStateField(
            checkpointState[], genesis_validators_root)
        quit 1

    try:
      # Always store genesis state if we have it - this allows reindexing and
      # answering genesis queries
      if not genesisState.isNil:
        ChainDAGRef.preInit(db, genesisState[])
        networkGenesisValidatorsRoot =
          Opt.some(getStateField(genesisState[], genesis_validators_root))

      if not checkpointState.isNil:
        if genesisState.isNil or
            getStateField(checkpointState[], slot) != GENESIS_SLOT:
          ChainDAGRef.preInit(db, checkpointState[])

      doAssert ChainDAGRef.isInitialized(db).isOk(), "preInit should have initialized db"
    except CatchableError as exc:
      error "Failed to initialize database", err = exc.msg
      quit 1
  else:
    if not checkpointState.isNil:
      fatal "A database already exists, cannot start from given checkpoint",
        dataDir = config.dataDir
      quit 1

  # Doesn't use std/random directly, but dependencies might
  randomize(rng[].rand(high(int)))

  # The validatorMonitorTotals flag has been deprecated and should eventually be
  # removed - until then, it's given priority if set so as not to needlessly
  # break existing setups
  let
    validatorMonitor = newClone(ValidatorMonitor.init(
      config.validatorMonitorAuto,
      config.validatorMonitorTotals.get(
        not config.validatorMonitorDetails)))

  for key in config.validatorMonitorPubkeys:
    validatorMonitor[].addMonitor(key, Opt.none(ValidatorIndex))

  let
    dag = loadChainDag(
      config, cfg, db, eventBus,
      validatorMonitor, networkGenesisValidatorsRoot)
    genesisTime = getStateField(dag.headState, genesis_time)
    beaconClock = BeaconClock.init(genesisTime).valueOr:
      fatal "Invalid genesis time in state", genesisTime
      quit 1

    getBeaconTime = beaconClock.getBeaconTimeFn()

  if config.weakSubjectivityCheckpoint.isSome:
    dag.checkWeakSubjectivityCheckpoint(
      config.weakSubjectivityCheckpoint.get, beaconClock)

  let elManager = ELManager.new(
    cfg,
    metadata.depositContractBlock,
    metadata.depositContractBlockHash,
    db,
    engineApiUrls,
    eth1Network)

  if config.rpcEnabled.isSome:
    warn "Nimbus's JSON-RPC server has been removed. This includes the --rpc, --rpc-port, and --rpc-address configuration options. https://nimbus.guide/rest-api.html shows how to enable and configure the REST Beacon API server which replaces it."

  let restServer = if config.restEnabled:
    RestServerRef.init(config.restAddress, config.restPort,
                       config.restAllowedOrigin,
                       validateBeaconApiQueries,
                       config)
  else:
    nil

  let
    netKeys = getPersistentNetKeys(rng[], config)
    nickname = if config.nodeName == "auto": shortForm(netKeys)
               else: config.nodeName
    network = createEth2Node(
      rng, config, netKeys, cfg, dag.forkDigests, getBeaconTime,
      getStateField(dag.headState, genesis_validators_root))

  case config.slashingDbKind
  of SlashingDbKind.v2:
    discard
  of SlashingDbKind.v1:
    error "Slashing DB v1 is no longer supported for writing"
    quit 1
  of SlashingDbKind.both:
    warn "Slashing DB v1 deprecated, writing only v2"

  info "Loading slashing protection database (v2)",
    path = config.validatorsDir()

  proc getValidatorAndIdx(pubkey: ValidatorPubKey): Opt[ValidatorAndIndex] =
    withState(dag.headState):
      getValidator(forkyState().data.validators.asSeq(), pubkey)

  func getCapellaForkVersion(): Opt[Version] =
    Opt.some(cfg.CAPELLA_FORK_VERSION)

  func getDenebForkEpoch(): Opt[Epoch] =
    Opt.some(cfg.DENEB_FORK_EPOCH)

  proc getForkForEpoch(epoch: Epoch): Opt[Fork] =
    Opt.some(dag.forkAtEpoch(epoch))

  proc getGenesisRoot(): Eth2Digest =
    getStateField(dag.headState, genesis_validators_root)

  let
    keystoreCache = KeystoreCacheRef.init()
    slashingProtectionDB =
      SlashingProtectionDB.init(
          getStateField(dag.headState, genesis_validators_root),
          config.validatorsDir(), SlashingDbName)
    validatorPool = newClone(ValidatorPool.init(
      slashingProtectionDB, config.doppelgangerDetection))

    keymanagerInitResult = initKeymanagerServer(config, restServer)
    keymanagerHost = if keymanagerInitResult.server != nil:
      newClone KeymanagerHost.init(
        validatorPool,
        keystoreCache,
        rng,
        keymanagerInitResult.token,
        config.validatorsDir,
        config.secretsDir,
        config.defaultFeeRecipient,
        config.suggestedGasLimit,
        config.defaultGraffitiBytes,
        config.getPayloadBuilderAddress,
        getValidatorAndIdx,
        getBeaconTime,
        getCapellaForkVersion,
        getDenebForkEpoch,
        getForkForEpoch,
        getGenesisRoot)
    else: nil

    stateTtlCache =
      if config.restCacheSize > 0:
        StateTtlCache.init(
          cacheSize = config.restCacheSize,
          cacheTtl = chronos.seconds(config.restCacheTtl))
      else:
        nil

  if config.payloadBuilderEnable:
    info "Using external payload builder",
      payloadBuilderUrl = config.payloadBuilderUrl

  let node = BeaconNode(
    nickname: nickname,
    graffitiBytes: if config.graffiti.isSome: config.graffiti.get
                   else: defaultGraffitiBytes(),
    network: network,
    netKeys: netKeys,
    db: db,
    config: config,
    attachedValidators: validatorPool,
    elManager: elManager,
    restServer: restServer,
    keymanagerHost: keymanagerHost,
    keymanagerServer: keymanagerInitResult.server,
    keystoreCache: keystoreCache,
    eventBus: eventBus,
    gossipState: {},
    blocksGossipState: {},
    beaconClock: beaconClock,
    validatorMonitor: validatorMonitor,
    stateTtlCache: stateTtlCache,
    dynamicFeeRecipientsStore: newClone(DynamicFeeRecipientsStore.init()))

  node.initLightClient(
    rng, cfg, dag.forkDigests, getBeaconTime, dag.genesis_validators_root)
  await node.initFullNode(rng, dag, taskpool, getBeaconTime)

  node.updateLightClientFromDag()

  node

func verifyFinalization(node: BeaconNode, slot: Slot) =
  # Epoch must be >= 4 to check finalization
  const SETTLING_TIME_OFFSET = 1'u64
  let epoch = slot.epoch()

  # Don't static-assert this -- if this isn't called, don't require it
  doAssert SLOTS_PER_EPOCH > SETTLING_TIME_OFFSET

  # Intentionally, loudly assert. Point is to fail visibly and unignorably
  # during testing.
  if epoch >= 4 and slot mod SLOTS_PER_EPOCH > SETTLING_TIME_OFFSET:
    let finalizedEpoch =
      node.dag.finalizedHead.slot.epoch()
    # Finalization rule 234, that has the most lag slots among the cases, sets
    # state.finalized_checkpoint = old_previous_justified_checkpoint.epoch + 3
    # and then state.slot gets incremented, to increase the maximum offset, if
    # finalization occurs every slot, to 4 slots vs scheduledSlot.
    doAssert finalizedEpoch + 4 >= epoch

from std/sequtils import toSeq

func subnetLog(v: BitArray): string =
  $toSeq(v.oneIndices())

func forkDigests(node: BeaconNode): auto =
  let forkDigestsArray: array[ConsensusFork, auto] = [
    node.dag.forkDigests.phase0,
    node.dag.forkDigests.altair,
    node.dag.forkDigests.bellatrix,
    node.dag.forkDigests.capella,
    node.dag.forkDigests.deneb]
  forkDigestsArray

# https://github.com/ethereum/consensus-specs/blob/v1.4.0-beta.5/specs/phase0/p2p-interface.md#attestation-subnet-subscription
proc updateAttestationSubnetHandlers(node: BeaconNode, slot: Slot) =
  if node.gossipState.card == 0:
    # When disconnected, updateBlocksGossipStatus is responsible for all things
    # subnets - in particular, it will remove subscriptions on the edge where
    # we enter the disconnected state.
    return

  let
    aggregateSubnets =
      node.consensusManager[].actionTracker.aggregateSubnets(slot)
    stabilitySubnets =
      node.consensusManager[].actionTracker.stabilitySubnets(slot)
    subnets = aggregateSubnets + stabilitySubnets

  node.network.updateStabilitySubnetMetadata(stabilitySubnets)

  # Now we know what we should be subscribed to - make it so
  let
    prevSubnets = node.consensusManager[].actionTracker.subscribedSubnets
    unsubscribeSubnets = prevSubnets - subnets
    subscribeSubnets = subnets - prevSubnets

  # Remember what we subscribed to, so we can unsubscribe later
  node.consensusManager[].actionTracker.subscribedSubnets = subnets

  let forkDigests = node.forkDigests()

  for gossipFork in node.gossipState:
    let forkDigest = forkDigests[gossipFork]
    node.network.unsubscribeAttestationSubnets(unsubscribeSubnets, forkDigest)
    node.network.subscribeAttestationSubnets(subscribeSubnets, forkDigest)

  debug "Attestation subnets",
    slot, epoch = slot.epoch, gossipState = node.gossipState,
    stabilitySubnets = subnetLog(stabilitySubnets),
    aggregateSubnets = subnetLog(aggregateSubnets),
    prevSubnets = subnetLog(prevSubnets),
    subscribeSubnets = subnetLog(subscribeSubnets),
    unsubscribeSubnets = subnetLog(unsubscribeSubnets),
    gossipState = node.gossipState

proc updateBlocksGossipStatus*(
    node: BeaconNode, slot: Slot, dagIsBehind: bool) =
  template cfg(): auto = node.dag.cfg

  let
    isBehind =
      if node.shouldSyncOptimistically(slot):
        # If optimistic sync is active, always subscribe to blocks gossip
        false
      else:
        # Use DAG status to determine whether to subscribe for blocks gossip
        dagIsBehind

    targetGossipState = getTargetGossipState(
      slot.epoch, cfg.ALTAIR_FORK_EPOCH, cfg.BELLATRIX_FORK_EPOCH,
      cfg.CAPELLA_FORK_EPOCH, cfg.DENEB_FORK_EPOCH, isBehind)

  template currentGossipState(): auto = node.blocksGossipState
  if currentGossipState == targetGossipState:
    return

  if currentGossipState.card == 0 and targetGossipState.card > 0:
    debug "Enabling blocks topic subscriptions",
      wallSlot = slot, targetGossipState
  elif currentGossipState.card > 0 and targetGossipState.card == 0:
    debug "Disabling blocks topic subscriptions",
      wallSlot = slot
  else:
    # Individual forks added / removed
    discard

  let
    newGossipForks = targetGossipState - currentGossipState
    oldGossipForks = currentGossipState - targetGossipState

  for gossipFork in oldGossipForks:
    let forkDigest = node.dag.forkDigests[].atConsensusFork(gossipFork)
    node.network.unsubscribe(getBeaconBlocksTopic(forkDigest))

  for gossipFork in newGossipForks:
    let forkDigest = node.dag.forkDigests[].atConsensusFork(gossipFork)
    node.network.subscribe(
      getBeaconBlocksTopic(forkDigest), blocksTopicParams,
      enableTopicMetrics = true)

  node.blocksGossipState = targetGossipState

proc addPhase0MessageHandlers(
    node: BeaconNode, forkDigest: ForkDigest, slot: Slot) =
  node.network.subscribe(getAttesterSlashingsTopic(forkDigest), basicParams)
  node.network.subscribe(getProposerSlashingsTopic(forkDigest), basicParams)
  node.network.subscribe(getVoluntaryExitsTopic(forkDigest), basicParams)
  node.network.subscribe(
    getAggregateAndProofsTopic(forkDigest), aggregateTopicParams,
    enableTopicMetrics = true)

  # updateAttestationSubnetHandlers subscribes attestation subnets

proc removePhase0MessageHandlers(node: BeaconNode, forkDigest: ForkDigest) =
  node.network.unsubscribe(getVoluntaryExitsTopic(forkDigest))
  node.network.unsubscribe(getProposerSlashingsTopic(forkDigest))
  node.network.unsubscribe(getAttesterSlashingsTopic(forkDigest))
  node.network.unsubscribe(getAggregateAndProofsTopic(forkDigest))

  for subnet_id in SubnetId:
    node.network.unsubscribe(getAttestationTopic(forkDigest, subnet_id))

  node.consensusManager[].actionTracker.subscribedSubnets = default(AttnetBits)

func hasSyncPubKey(node: BeaconNode, epoch: Epoch): auto =
  # Only used to determine which gossip topics to which to subscribe
  if node.config.subscribeAllSubnets:
    (func(pubkey: ValidatorPubKey): bool {.closure.} = true)
  else:
    (func(pubkey: ValidatorPubKey): bool =
      node.consensusManager[].actionTracker.hasSyncDuty(pubkey, epoch) or
         pubkey in node.attachedValidators[].validators)

func getCurrentSyncCommiteeSubnets(node: BeaconNode, epoch: Epoch): SyncnetBits =
  let syncCommittee = withState(node.dag.headState):
    when consensusFork >= ConsensusFork.Altair:
      forkyState.data.current_sync_committee
    else:
      return static(default(SyncnetBits))

  getSyncSubnets(node.hasSyncPubKey(epoch), syncCommittee)

func getNextSyncCommitteeSubnets(node: BeaconNode, epoch: Epoch): SyncnetBits =
  let syncCommittee = withState(node.dag.headState):
    when consensusFork >= ConsensusFork.Altair:
      forkyState.data.next_sync_committee
    else:
      return static(default(SyncnetBits))

  getSyncSubnets(
    node.hasSyncPubKey((epoch.sync_committee_period + 1).start_slot().epoch),
    syncCommittee)

func getSyncCommitteeSubnets(node: BeaconNode, epoch: Epoch): SyncnetBits =
  let
    subnets = node.getCurrentSyncCommiteeSubnets(epoch)
    epochsToSyncPeriod = nearSyncCommitteePeriod(epoch)

  # The end-slot tracker might call this when it's theoretically applicable,
  # but more than SYNC_COMMITTEE_SUBNET_COUNT epochs from when the next sync
  # committee period begins, in which case `epochsToNextSyncPeriod` is none.
  if  epochsToSyncPeriod.isNone or
      node.dag.cfg.consensusForkAtEpoch(epoch + epochsToSyncPeriod.get) <
        ConsensusFork.Altair:
    return subnets

  subnets + node.getNextSyncCommitteeSubnets(epoch)

proc addAltairMessageHandlers(
    node: BeaconNode, forkDigest: ForkDigest, slot: Slot) =
  node.addPhase0MessageHandlers(forkDigest, slot)

  # If this comes online near sync committee period, it'll immediately get
  # replaced as usual by trackSyncCommitteeTopics, which runs at slot end.
  let syncnets = node.getSyncCommitteeSubnets(slot.epoch)

  for subcommitteeIdx in SyncSubcommitteeIndex:
    if syncnets[subcommitteeIdx]:
      node.network.subscribe(
        getSyncCommitteeTopic(forkDigest, subcommitteeIdx), basicParams)

  node.network.subscribe(
    getSyncCommitteeContributionAndProofTopic(forkDigest), basicParams)

  node.network.updateSyncnetsMetadata(syncnets)

proc addCapellaMessageHandlers(
    node: BeaconNode, forkDigest: ForkDigest, slot: Slot) =
  node.addAltairMessageHandlers(forkDigest, slot)
  node.network.subscribe(getBlsToExecutionChangeTopic(forkDigest), basicParams)

proc addDenebMessageHandlers(
    node: BeaconNode, forkDigest: ForkDigest, slot: Slot) =
  node.addCapellaMessageHandlers(forkDigest, slot)
  for topic in blobSidecarTopics(forkDigest):
    node.network.subscribe(topic, basicParams)

proc removeAltairMessageHandlers(node: BeaconNode, forkDigest: ForkDigest) =
  node.removePhase0MessageHandlers(forkDigest)

  for subcommitteeIdx in SyncSubcommitteeIndex:
    closureScope:
      let idx = subcommitteeIdx
      node.network.unsubscribe(getSyncCommitteeTopic(forkDigest, idx))

  node.network.unsubscribe(
    getSyncCommitteeContributionAndProofTopic(forkDigest))

proc removeCapellaMessageHandlers(node: BeaconNode, forkDigest: ForkDigest) =
  node.removeAltairMessageHandlers(forkDigest)
  node.network.unsubscribe(getBlsToExecutionChangeTopic(forkDigest))

proc removeDenebMessageHandlers(node: BeaconNode, forkDigest: ForkDigest) =
  node.removeCapellaMessageHandlers(forkDigest)
  for topic in blobSidecarTopics(forkDigest):
    node.network.unsubscribe(topic)

proc updateSyncCommitteeTopics(node: BeaconNode, slot: Slot) =
  template lastSyncUpdate: untyped =
    node.consensusManager[].actionTracker.lastSyncUpdate
  if lastSyncUpdate == Opt.some(slot.sync_committee_period()) and
      nearSyncCommitteePeriod(slot.epoch).isNone():
    # No need to update unless we're close to the next sync committee period or
    # new validators were registered with the action tracker
    # TODO we _could_ skip running this in some of the "near" slots, but..
    return

  lastSyncUpdate = Opt.some(slot.sync_committee_period())

  let syncnets = node.getSyncCommitteeSubnets(slot.epoch)

  debug "Updating sync committee subnets",
    syncnets,
    metadata_syncnets = node.network.metadata.syncnets,
    gossipState = node.gossipState

  # Assume that different gossip fork sync committee setups are in sync; this
  # only remains relevant, currently, for one gossip transition epoch, so the
  # consequences of this not being true aren't exceptionally dire, while this
  # allows for bookkeeping simplication.
  if syncnets == node.network.metadata.syncnets:
    return

  let
    newSyncnets =
      syncnets - node.network.metadata.syncnets
    oldSyncnets =
      node.network.metadata.syncnets - syncnets
    forkDigests = node.forkDigests()

  for subcommitteeIdx in SyncSubcommitteeIndex:
    doAssert not (newSyncnets[subcommitteeIdx] and
                  oldSyncnets[subcommitteeIdx])
    for gossipFork in node.gossipState:
      template topic(): auto =
        getSyncCommitteeTopic(forkDigests[gossipFork], subcommitteeIdx)
      if oldSyncnets[subcommitteeIdx]:
        node.network.unsubscribe(topic)
      elif newSyncnets[subcommitteeIdx]:
        node.network.subscribe(topic, basicParams)

  node.network.updateSyncnetsMetadata(syncnets)

proc doppelgangerChecked(node: BeaconNode, epoch: Epoch) =
  if not node.processor[].doppelgangerDetectionEnabled:
    return

  # broadcastStartEpoch is set to FAR_FUTURE_EPOCH when we're not monitoring
  # gossip - it is only viable to assert liveness in epochs where gossip is
  # active
  if epoch > node.processor[].doppelgangerDetection.broadcastStartEpoch:
    for validator in node.attachedValidators[]:
      validator.doppelgangerChecked(epoch - 1)

from ./spec/state_transition_epoch import effective_balance_might_update

proc maybeUpdateActionTrackerNextEpoch(
    node: BeaconNode, forkyState: ForkyHashedBeaconState, nextEpoch: Epoch) =
  if node.consensusManager[].actionTracker.needsUpdate(
      forkyState, nextEpoch):
    template epochRefFallback() =
      let epochRef =
        node.dag.getEpochRef(node.dag.head, nextEpoch, false).expect(
          "Getting head EpochRef should never fail")
      node.consensusManager[].actionTracker.updateActions(
        epochRef.shufflingRef, epochRef.beacon_proposers)

    when forkyState is phase0.HashedBeaconState:
      # The previous_epoch_participation-based logic requires Altair or newer
      epochRefFallback()
    else:
      let
        shufflingRef = node.dag.getShufflingRef(node.dag.head, nextEpoch, false).valueOr:
          # epochRefFallback() won't work in this case either
          return
        nextEpochProposers = get_beacon_proposer_indices(
          forkyState.data, shufflingRef.shuffled_active_validator_indices,
          nextEpoch)
        nextEpochFirstProposer = nextEpochProposers[0].valueOr:
          # All proposers except the first can be more straightforwardly and
          # efficiently (re)computed correctly once in that epoch.
          epochRefFallback()
          return

      # Has to account for potential epoch transition TIMELY_SOURCE_FLAG_INDEX,
      # TIMELY_TARGET_FLAG_INDEX, and inactivity penalties, resulting from spec
      # functions get_flag_index_deltas() and get_inactivity_penalty_deltas().
      #
      # There are no penalties associated with TIMELY_HEAD_FLAG_INDEX, but a
      # reward exists. effective_balance == MAX_EFFECTIVE_BALANCE.Gwei ensures
      # if even so, then the effective balance cannot change as a result.
      #
      # It's not truly necessary to avoid all rewards and penalties, but only
      # to bound them to ensure they won't unexpected alter effective balance
      # during the upcoming epoch transition.
      #
      # During genesis epoch, the check for epoch participation is against
      # current, not previous, epoch, and therefore there's a possibility of
      # checking for if a validator has participated in an epoch before it will
      # happen.
      #
      # Because process_rewards_and_penalties() in epoch processing happens
      # before the current/previous participation swap, previous is correct
      # even here, and consistent with what the epoch transition uses.
      #
      # Whilst slashing, proposal, and sync committee rewards and penalties do
      # update the balances as they occur, they don't update effective_balance
      # until the end of epoch, so detect via effective_balance_might_update.
      #
      # On EF mainnet epoch 233906, this matches 99.5% of active validators;
      # with Holesky epoch 2041, 83% of active validators.
      let
        participation_flags =
          forkyState.data.previous_epoch_participation.item(
            nextEpochFirstProposer)
        effective_balance = forkyState.data.validators.item(
          nextEpochFirstProposer).effective_balance

      if  participation_flags.has_flag(TIMELY_SOURCE_FLAG_INDEX) and
          participation_flags.has_flag(TIMELY_TARGET_FLAG_INDEX) and
          effective_balance == MAX_EFFECTIVE_BALANCE.Gwei and
          forkyState.data.slot.epoch != GENESIS_EPOCH and
          forkyState.data.inactivity_scores.item(
            nextEpochFirstProposer) == 0 and
          not effective_balance_might_update(
            forkyState.data.balances.item(nextEpochFirstProposer),
            effective_balance):
        node.consensusManager[].actionTracker.updateActions(
          shufflingRef, nextEpochProposers)
      else:
        epochRefFallback()

proc updateGossipStatus(node: BeaconNode, slot: Slot) {.async.} =
  ## Subscribe to subnets that we are providing stability for or aggregating
  ## and unsubscribe from the ones that are no longer relevant.

  # Let the tracker know what duties are approaching - this will tell us how
  # many stability subnets we need to be subscribed to and what subnets we'll
  # soon be aggregating - in addition to the in-beacon-node duties, there may
  # also be duties coming from the validator client, but we don't control when
  # these arrive
  await node.registerDuties(slot)

  # We start subscribing to gossip before we're fully synced - this allows time
  # to subscribe before the sync end game
  const
    TOPIC_SUBSCRIBE_THRESHOLD_SLOTS = 64
    HYSTERESIS_BUFFER = 16

  func distanceTo(headSlot: Slot, wallSlot: Slot): uint64 =
    if wallSlot > headSlot: (wallSlot - headSlot).uint64
    else: 0'u64

  let
    head = node.dag.head
    headDistance = head.slot.distanceTo(slot)
    distance =
      if node.dag.incrementalState != nil and
          node.dag.incrementalState[].latest_block_id == head.bid:
        let incrementalSlot = getStateField(node.dag.incrementalState[], slot)
        incrementalSlot.distanceTo(slot)
      else:
        headDistance
    isBehind = distance > TOPIC_SUBSCRIBE_THRESHOLD_SLOTS + HYSTERESIS_BUFFER
    targetGossipState =
      getTargetGossipState(
        slot.epoch,
        node.dag.cfg.ALTAIR_FORK_EPOCH,
        node.dag.cfg.BELLATRIX_FORK_EPOCH,
        node.dag.cfg.CAPELLA_FORK_EPOCH,
        node.dag.cfg.DENEB_FORK_EPOCH,
        isBehind)

  doAssert targetGossipState.card <= 2

  let
    newGossipForks = targetGossipState - node.gossipState
    oldGossipForks = node.gossipState - targetGossipState

  doAssert newGossipForks.card <= 2
  doAssert oldGossipForks.card <= 2

  func maxGossipFork(gossipState: GossipState): int =
    var res = -1
    for gossipFork in gossipState:
      res = max(res, gossipFork.int)
    res

  if  maxGossipFork(targetGossipState) < maxGossipFork(node.gossipState) and
      targetGossipState != {}:
    warn "Unexpected clock regression during transition",
      targetGossipState,
      gossipState = node.gossipState

  if node.gossipState.card == 0 and targetGossipState.card > 0:
    # We are synced, so we will connect
    debug "Enabling topic subscriptions",
      wallSlot = slot,
      headSlot = head.slot,
      headDistance, targetGossipState

    node.processor[].setupDoppelgangerDetection(slot)

    # Specially when waiting for genesis, we'll already be synced on startup -
    # it might also happen on a sufficiently fast restart

    # We "know" the actions for the current and the next epoch
    withState(node.dag.headState):
      if node.consensusManager[].actionTracker.needsUpdate(
          forkyState, slot.epoch):
        let epochRef = node.dag.getEpochRef(head, slot.epoch, false).expect(
          "Getting head EpochRef should never fail")
        node.consensusManager[].actionTracker.updateActions(
          epochRef.shufflingRef, epochRef.beacon_proposers)

      node.maybeUpdateActionTrackerNextEpoch(forkyState, slot.epoch + 1)

  if node.gossipState.card > 0 and targetGossipState.card == 0:
    debug "Disabling topic subscriptions",
      wallSlot = slot,
      headSlot = head.slot,
      headDistance

    node.processor[].clearDoppelgangerProtection()

  let forkDigests = node.forkDigests()

  const removeMessageHandlers: array[ConsensusFork, auto] = [
    removePhase0MessageHandlers,
    removeAltairMessageHandlers,
    removeAltairMessageHandlers,  # bellatrix (altair handlers, different forkDigest)
    removeCapellaMessageHandlers,
    removeDenebMessageHandlers
  ]

  for gossipFork in oldGossipForks:
    removeMessageHandlers[gossipFork](node, forkDigests[gossipFork])

  const addMessageHandlers: array[ConsensusFork, auto] = [
    addPhase0MessageHandlers,
    addAltairMessageHandlers,
    addAltairMessageHandlers,  # bellatrix (altair handlers, different forkDigest)
    addCapellaMessageHandlers,
    addDenebMessageHandlers
  ]

  for gossipFork in newGossipForks:
    addMessageHandlers[gossipFork](node, forkDigests[gossipFork], slot)

  node.gossipState = targetGossipState
  node.doppelgangerChecked(slot.epoch)
  node.updateAttestationSubnetHandlers(slot)
  node.updateBlocksGossipStatus(slot, isBehind)
  node.updateLightClientGossipStatus(slot, isBehind)

proc pruneBlobs(node: BeaconNode, slot: Slot) =
  let blobPruneEpoch = (slot.epoch -
                        node.dag.cfg.MIN_EPOCHS_FOR_BLOB_SIDECARS_REQUESTS - 1)
  if slot.is_epoch() and blobPruneEpoch >= node.dag.cfg.DENEB_FORK_EPOCH:
    var blocks: array[SLOTS_PER_EPOCH.int, BlockId]
    var count = 0
    let startIndex = node.dag.getBlockRange(
      blobPruneEpoch.start_slot, 1, blocks.toOpenArray(0, SLOTS_PER_EPOCH - 1))
    for i in startIndex..<SLOTS_PER_EPOCH:
      let blck = node.dag.getForkedBlock(blocks[int(i)]).valueOr: continue
      withBlck(blck):
        when typeof(forkyBlck).kind < ConsensusFork.Deneb: continue
        else:
          for j in 0..len(forkyBlck.message.body.blob_kzg_commitments) - 1:
            if node.db.delBlobSidecar(blocks[int(i)].root, BlobIndex(j)):
              count = count + 1
    debug "pruned blobs", count, blobPruneEpoch

proc onSlotEnd(node: BeaconNode, slot: Slot) {.async.} =
  # Things we do when slot processing has ended and we're about to wait for the
  # next slot

  # By waiting until close before slot end, ensure that preparation for next
  # slot does not interfere with propagation of messages and with VC duties.
  const endOffset = aggregateSlotOffset + nanos(
    (NANOSECONDS_PER_SLOT - aggregateSlotOffset.nanoseconds.uint64).int64 div 2)
  let endCutoff = node.beaconClock.fromNow(slot.start_beacon_time + endOffset)
  if endCutoff.inFuture:
    debug "Waiting for slot end", slot, endCutoff = shortLog(endCutoff.offset)
    await sleepAsync(endCutoff.offset)

  if node.dag.needStateCachesAndForkChoicePruning():
    if node.attachedValidators[].validators.len > 0:
      node.attachedValidators[]
          .slashingProtection
          # pruning is only done if the DB is set to pruning mode.
          .pruneAfterFinalization(
            node.dag.finalizedHead.slot.epoch()
          )

  # Delay part of pruning until latency critical duties are done.
  # The other part of pruning, `pruneBlocksDAG`, is done eagerly.
  # ----
  # This is the last pruning to do as it clears the "needPruning" condition.
  node.consensusManager[].pruneStateCachesAndForkChoice()

  if node.config.historyMode == HistoryMode.Prune:
    if not (slot + 1).is_epoch():
      # The epoch slot already is "heavy" due to the epoch processing, leave
      # the pruning for later
      node.dag.pruneHistory()
      node.pruneBlobs(slot)

  when declared(GC_fullCollect):
    # The slots in the beacon node work as frames in a game: we want to make
    # sure that we're ready for the next one and don't get stuck in lengthy
    # garbage collection tasks when time is of essence in the middle of a slot -
    # while this does not guarantee that we'll never collect during a slot, it
    # makes sure that all the scratch space we used during slot tasks (logging,
    # temporary buffers etc) gets recycled for the next slot that is likely to
    # need similar amounts of memory.
    try:
      GC_fullCollect()
    except Defect as exc:
      raise exc # Reraise to maintain call stack
    except Exception:
      # TODO upstream
      raiseAssert "Unexpected exception during GC collection"
  let gcCollectionTick = Moment.now()

  # Checkpoint the database to clear the WAL file and make sure changes in
  # the database are synced with the filesystem.
  node.db.checkpoint()
  let
    dbCheckpointTick = Moment.now()
    dbCheckpointDur = dbCheckpointTick - gcCollectionTick
  db_checkpoint_seconds.inc(dbCheckpointDur.toFloatSeconds)
  if dbCheckpointDur >= MinSignificantProcessingDuration:
    info "Database checkpointed", dur = dbCheckpointDur
  else:
    debug "Database checkpointed", dur = dbCheckpointDur

  node.syncCommitteeMsgPool[].pruneData(slot)
  if slot.is_epoch:
    node.dynamicFeeRecipientsStore[].pruneOldMappings(slot.epoch)

  # Update upcoming actions - we do this every slot in case a reorg happens
  let head = node.dag.head
  if node.isSynced(head) and head.executionValid:
    withState(node.dag.headState):
      # maybeUpdateActionTrackerNextEpoch might not account for balance changes
      # from the process_rewards_and_penalties() epoch transition but only from
      # process_block() and other per-slot sources. This mainly matters insofar
      # as it might trigger process_effective_balance_updates() changes in that
      # same epoch transition, which function is therefore potentially blind to
      # but which might then affect beacon proposers.
      #
      # Because this runs every slot, it can account naturally for slashings,
      # which affect balances via slash_validator() when they happen, and any
      # missed sync committee participation via process_sync_aggregate(), but
      # attestation penalties for example, need, specific handling.
      # checked by maybeUpdateActionTrackerNextEpoch.
      node.maybeUpdateActionTrackerNextEpoch(forkyState, slot.epoch + 1)

  let
    nextAttestationSlot =
      node.consensusManager[].actionTracker.getNextAttestationSlot(slot)
    nextProposalSlot =
      node.consensusManager[].actionTracker.getNextProposalSlot(slot)
    nextActionSlot = min(nextAttestationSlot, nextProposalSlot)
    nextActionWaitTime = saturate(fromNow(node.beaconClock, nextActionSlot))

  # -1 is a more useful output than 18446744073709551615 as an indicator of
  # no future attestation/proposal known.
  template formatInt64(x: Slot): int64 =
    if x == high(uint64).Slot:
      -1'i64
    else:
      toGaugeValue(x)

  let
    syncCommitteeSlot = slot + 1
    syncCommitteeEpoch = syncCommitteeSlot.epoch
    inCurrentSyncCommittee =
      not node.getCurrentSyncCommiteeSubnets(syncCommitteeEpoch).isZeros()

  template formatSyncCommitteeStatus(): string =
    if inCurrentSyncCommittee:
      "current"
    elif not node.getNextSyncCommitteeSubnets(syncCommitteeEpoch).isZeros():
      let slotsToNextSyncCommitteePeriod =
        SLOTS_PER_SYNC_COMMITTEE_PERIOD -
        since_sync_committee_period_start(syncCommitteeSlot)
      # int64 conversion is safe
      doAssert slotsToNextSyncCommitteePeriod <= SLOTS_PER_SYNC_COMMITTEE_PERIOD
      "in " & toTimeLeftString(
        SECONDS_PER_SLOT.int64.seconds * slotsToNextSyncCommitteePeriod.int64)
    else:
      "none"

  info "Slot end",
    slot = shortLog(slot),
    nextActionWait =
      if nextActionSlot == FAR_FUTURE_SLOT:
        "n/a"
      else:
        shortLog(nextActionWaitTime),
    nextAttestationSlot = formatInt64(nextAttestationSlot),
    nextProposalSlot = formatInt64(nextProposalSlot),
    syncCommitteeDuties = formatSyncCommitteeStatus(),
    head = shortLog(head)

  if nextActionSlot != FAR_FUTURE_SLOT:
    next_action_wait.set(nextActionWaitTime.toFloatSeconds)

  next_proposal_wait.set(
    if nextProposalSlot != FAR_FUTURE_SLOT:
      saturate(fromNow(node.beaconClock, nextProposalSlot)).toFloatSeconds()
    else:
      Inf)

  sync_committee_active.set(if inCurrentSyncCommittee: 1 else: 0)

  let epoch = slot.epoch
  if epoch + 1 >= node.network.forkId.next_fork_epoch:
    # Update 1 epoch early to block non-fork-ready peers
    node.network.updateForkId(epoch, node.dag.genesis_validators_root)

  if node.config.proposeStale:
    # If the chain has halted, we have to ensure that the EL gets synced
    # so that we can perform validator duties again
    if not node.dag.head.executionValid and not node.dag.chainIsProgressing():
      let beaconHead = node.attestationPool[].getBeaconHead(head)
      discard await node.consensusManager.updateExecutionClientHead(beaconHead)

    # If the chain head is far behind, we have to advance it incrementally
    # to avoid lag spikes when performing validator duties
    if node.syncStatus(head) == ChainSyncStatus.Degraded:
      let incrementalTick = Moment.now()
      if node.dag.incrementalState == nil:
        node.dag.incrementalState = assignClone(node.dag.headState)
      elif node.dag.incrementalState[].latest_block_id != node.dag.head.bid:
        node.dag.incrementalState[].assign(node.dag.headState)
      else:
        let
          incrementalSlot = getStateField(node.dag.incrementalState[], slot)
          maxSlot = max(incrementalSlot, slot + 1)
          nextSlot = min((incrementalSlot.epoch + 1).start_slot, maxSlot)
        var
          cache: StateCache
          info: ForkedEpochInfo
        node.dag.advanceSlots(
          node.dag.incrementalState[], nextSlot, true, cache, info)
      let incrementalSlot = getStateField(node.dag.incrementalState[], slot)
      info "Head state is behind, catching up",
        headSlot = node.dag.head.slot,
        progressSlot = incrementalSlot,
        wallSlot = slot,
        dur = Moment.now() - incrementalTick

  # When we're not behind schedule, we'll speculatively update the clearance
  # state in anticipation of receiving the next block - we do it after
  # logging slot end since the nextActionWaitTime can be short
  let advanceCutoff = node.beaconClock.fromNow(
    slot.start_beacon_time() + chronos.seconds(int(SECONDS_PER_SLOT - 1)))
  if advanceCutoff.inFuture:
    # We wait until there's only a second left before the next slot begins, then
    # we advance the clearance state to the next slot - this gives us a high
    # probability of being prepared for the block that will arrive and the
    # epoch processing that follows
    await sleepAsync(advanceCutoff.offset)
    node.dag.advanceClearanceState()

  # Prepare action tracker for the next slot
  node.consensusManager[].actionTracker.updateSlot(slot + 1)

  # The last thing we do is to perform the subscriptions and unsubscriptions for
  # the next slot, just before that slot starts - because of the advance cuttoff
  # above, this will be done just before the next slot starts
  node.updateSyncCommitteeTopics(slot + 1)

  await node.updateGossipStatus(slot + 1)

  # Branch discovery module is only used to support ongoing sync manager tasks
  if not node.syncManager.inProgress:
    await node.branchDiscovery.stop()

func formatNextConsensusFork(
    node: BeaconNode, withVanityArt = false): Opt[string] =
  let consensusFork =
    node.dag.cfg.consensusForkAtEpoch(node.dag.head.slot.epoch)
  if consensusFork == ConsensusFork.high:
    return Opt.none(string)
  let
    nextConsensusFork = consensusFork.succ()
    nextForkEpoch = node.dag.cfg.consensusForkEpoch(nextConsensusFork)
  if nextForkEpoch == FAR_FUTURE_EPOCH:
    return Opt.none(string)
  Opt.some(
    (if withVanityArt: nextConsensusFork.getVanityMascot & " " else: "") &
    $nextConsensusFork & ":" & $nextForkEpoch)

func syncStatus(node: BeaconNode, wallSlot: Slot): string =
  let optimisticHead = not node.dag.head.executionValid
  if node.syncManager.inProgress:
    let
      degradedSuffix =
        case node.branchDiscovery.state
        of BranchDiscoveryState.Active:
          "/discovering"
        of BranchDiscoveryState.Suspended:
          "/degraded"
        of BranchDiscoveryState.Stopped:
          ""
      optimisticSuffix =
        if optimisticHead:
          "/opt"
        else:
          ""
      lightClientSuffix =
        if node.consensusManager[].shouldSyncOptimistically(wallSlot):
          " - lc: " & $shortLog(node.consensusManager[].optimisticHead)
        else:
          ""
<<<<<<< HEAD
      catchingUpSuffix =
        if node.dag.incrementalState != nil:
          let
            headSlot = node.dag.head.slot
            incrementalSlot = getStateField(node.dag.incrementalState[], slot)
            progress =
              (incrementalSlot - headSlot).float /
              max(wallSlot - headSlot, 1).float * 100.float
          " - catching up: " &
            formatFloat(progress, ffDecimal, precision = 2) & "%"
        else:
          ""
    node.syncManager.syncStatus & optimisticSuffix &
      lightClientSuffix & catchingUpSuffix
=======
    node.syncManager.syncStatus & degradedSuffix & optimisticSuffix &
      lightClientSuffix
>>>>>>> 08b87e25
  elif node.backfiller.inProgress:
    "backfill: " & node.backfiller.syncStatus
  elif optimistic_head:
    "synced/opt"
  else:
    "synced"

when defined(windows):
  from winservice import establishWindowsService, reportServiceStatusSuccess

proc onSlotStart(node: BeaconNode, wallTime: BeaconTime,
                 lastSlot: Slot): Future[bool] {.async.} =
  ## Called at the beginning of a slot - usually every slot, but sometimes might
  ## skip a few in case we're running late.
  ## wallTime: current system time - we will strive to perform all duties up
  ##           to this point in time
  ## lastSlot: the last slot that we successfully processed, so we know where to
  ##           start work from - there might be jumps if processing is delayed
  let
    # The slot we should be at, according to the clock
    wallSlot = wallTime.slotOrZero
    # If everything was working perfectly, the slot that we should be processing
    expectedSlot = lastSlot + 1
    finalizedEpoch = node.dag.finalizedHead.blck.slot.epoch()
    delay = wallTime - expectedSlot.start_beacon_time()

  node.processingDelay = Opt.some(nanoseconds(delay.nanoseconds))

  block:
    logScope:
      slot = shortLog(wallSlot)
      epoch = shortLog(wallSlot.epoch)
      sync = node.syncStatus(wallSlot)
      peers = len(node.network.peerPool)
      head = shortLog(node.dag.head)
      finalized = shortLog(getStateField(
        node.dag.headState, finalized_checkpoint))
      delay = shortLog(delay)
    let nextConsensusForkDescription = node.formatNextConsensusFork()
    if nextConsensusForkDescription.isNone:
      info "Slot start"
    else:
      info "Slot start", nextFork = nextConsensusForkDescription.get

  # Check before any re-scheduling of onSlotStart()
  if checkIfShouldStopAtEpoch(wallSlot, node.config.stopAtEpoch):
    quit(0)

  when defined(windows):
    if node.config.runAsService:
      reportServiceStatusSuccess()

  beacon_slot.set wallSlot.toGaugeValue
  beacon_current_epoch.set wallSlot.epoch.toGaugeValue

  # both non-negative, so difference can't overflow or underflow int64
  finalization_delay.set(
    wallSlot.epoch.toGaugeValue - finalizedEpoch.toGaugeValue)

  if node.config.strictVerification:
    verifyFinalization(node, wallSlot)

  node.consensusManager[].updateHead(wallSlot)

  await node.handleValidatorDuties(lastSlot, wallSlot)

  await onSlotEnd(node, wallSlot)

  # https://github.com/ethereum/builder-specs/blob/v0.4.0/specs/bellatrix/validator.md#registration-dissemination
  # This specification suggests validators re-submit to builder software every
  # `EPOCHS_PER_VALIDATOR_REGISTRATION_SUBMISSION` epochs.
  if  wallSlot.is_epoch and
      wallSlot.epoch mod EPOCHS_PER_VALIDATOR_REGISTRATION_SUBMISSION == 0:
    asyncSpawn node.registerValidators(wallSlot.epoch)

  return false

proc onSecond(node: BeaconNode, time: Moment) =
  # Nim GC metrics (for the main thread)
  updateThreadMetrics()

  if node.config.stopAtSyncedEpoch != 0 and
      node.dag.head.slot.epoch >= node.config.stopAtSyncedEpoch:
    notice "Shutting down after having reached the target synced epoch"
    bnStatus = BeaconNodeStatus.Stopping

proc runOnSecondLoop(node: BeaconNode) {.async.} =
  const
    sleepTime = chronos.seconds(1)
    nanosecondsIn1s = float(sleepTime.nanoseconds)
  while true:
    let start = chronos.now(chronos.Moment)
    await chronos.sleepAsync(sleepTime)
    let afterSleep = chronos.now(chronos.Moment)
    let sleepTime = afterSleep - start
    node.onSecond(start)
    let finished = chronos.now(chronos.Moment)
    let processingTime = finished - afterSleep
    ticks_delay.set(sleepTime.nanoseconds.float / nanosecondsIn1s)
    trace "onSecond task completed", sleepTime, processingTime

func connectedPeersCount(node: BeaconNode): int =
  len(node.network.peerPool)

proc installRestHandlers(restServer: RestServerRef, node: BeaconNode) =
  restServer.router.installBeaconApiHandlers(node)
  restServer.router.installBuilderApiHandlers(node)
  restServer.router.installConfigApiHandlers(node)
  restServer.router.installDebugApiHandlers(node)
  restServer.router.installEventApiHandlers(node)
  restServer.router.installNimbusApiHandlers(node)
  restServer.router.installNodeApiHandlers(node)
  restServer.router.installValidatorApiHandlers(node)
  if node.dag.lcDataStore.serve:
    restServer.router.installLightClientApiHandlers(node)

from ./spec/datatypes/capella import SignedBeaconBlock

proc installMessageValidators(node: BeaconNode) =
  # These validators stay around the whole time, regardless of which specific
  # subnets are subscribed to during any given epoch.
  let forkDigests = node.dag.forkDigests

  for fork in ConsensusFork:
    withConsensusFork(fork):
      let digest = forkDigests[].atConsensusFork(consensusFork)

      # beacon_block
      # https://github.com/ethereum/consensus-specs/blob/v1.4.0-beta.1/specs/phase0/p2p-interface.md#beacon_block
      node.network.addValidator(
        getBeaconBlocksTopic(digest), proc (
          signedBlock: consensusFork.SignedBeaconBlock
        ): ValidationResult =
          if node.shouldSyncOptimistically(node.currentSlot):
            toValidationResult(
              node.optimisticProcessor.processSignedBeaconBlock(
                signedBlock))
          else:
            toValidationResult(
              node.processor[].processSignedBeaconBlock(
                MsgSource.gossip, signedBlock)))

      # beacon_attestation_{subnet_id}
      # https://github.com/ethereum/consensus-specs/blob/v1.4.0-beta.5/specs/phase0/p2p-interface.md#beacon_attestation_subnet_id
      for it in SubnetId:
        closureScope:  # Needed for inner `proc`; don't lift it out of loop.
          let subnet_id = it
          node.network.addAsyncValidator(
            getAttestationTopic(digest, subnet_id), proc (
              attestation: Attestation
            ): Future[ValidationResult] {.async: (raises: [CancelledError]).} =
              return toValidationResult(
                await node.processor.processAttestation(
                  MsgSource.gossip, attestation, subnet_id)))

      # beacon_aggregate_and_proof
      # https://github.com/ethereum/consensus-specs/blob/v1.4.0-beta.4/specs/phase0/p2p-interface.md#beacon_aggregate_and_proof
      node.network.addAsyncValidator(
        getAggregateAndProofsTopic(digest), proc (
          signedAggregateAndProof: SignedAggregateAndProof
        ): Future[ValidationResult] {.async: (raises: [CancelledError]).} =
          return toValidationResult(
            await node.processor.processSignedAggregateAndProof(
              MsgSource.gossip, signedAggregateAndProof)))

      # attester_slashing
      # https://github.com/ethereum/consensus-specs/blob/v1.4.0-beta.5/specs/phase0/p2p-interface.md#attester_slashing
      node.network.addValidator(
        getAttesterSlashingsTopic(digest), proc (
          attesterSlashing: AttesterSlashing
        ): ValidationResult =
          toValidationResult(
            node.processor[].processAttesterSlashing(
              MsgSource.gossip, attesterSlashing)))

      # proposer_slashing
      # https://github.com/ethereum/consensus-specs/blob/v1.4.0-beta.5/specs/phase0/p2p-interface.md#proposer_slashing
      node.network.addValidator(
        getProposerSlashingsTopic(digest), proc (
          proposerSlashing: ProposerSlashing
        ): ValidationResult =
          toValidationResult(
            node.processor[].processProposerSlashing(
              MsgSource.gossip, proposerSlashing)))

      # voluntary_exit
      # https://github.com/ethereum/consensus-specs/blob/v1.4.0-beta.5/specs/phase0/p2p-interface.md#voluntary_exit
      node.network.addValidator(
        getVoluntaryExitsTopic(digest), proc (
          signedVoluntaryExit: SignedVoluntaryExit
        ): ValidationResult =
          toValidationResult(
            node.processor[].processSignedVoluntaryExit(
              MsgSource.gossip, signedVoluntaryExit)))

      when consensusFork >= ConsensusFork.Altair:
        # sync_committee_{subnet_id}
        # https://github.com/ethereum/consensus-specs/blob/v1.4.0/specs/altair/p2p-interface.md#sync_committee_subnet_id
        for subcommitteeIdx in SyncSubcommitteeIndex:
          closureScope:  # Needed for inner `proc`; don't lift it out of loop.
            let idx = subcommitteeIdx
            node.network.addAsyncValidator(
              getSyncCommitteeTopic(digest, idx), proc (
                msg: SyncCommitteeMessage
              ): Future[ValidationResult] {.async: (raises: [CancelledError]).} =
                return toValidationResult(
                  await node.processor.processSyncCommitteeMessage(
                    MsgSource.gossip, msg, idx)))

        # sync_committee_contribution_and_proof
        # https://github.com/ethereum/consensus-specs/blob/v1.4.0/specs/altair/p2p-interface.md#sync_committee_contribution_and_proof
        node.network.addAsyncValidator(
          getSyncCommitteeContributionAndProofTopic(digest), proc (
            msg: SignedContributionAndProof
          ): Future[ValidationResult] {.async: (raises: [CancelledError]).} =
            return toValidationResult(
              await node.processor.processSignedContributionAndProof(
                MsgSource.gossip, msg)))

      when consensusFork >= ConsensusFork.Capella:
        # https://github.com/ethereum/consensus-specs/blob/v1.4.0/specs/capella/p2p-interface.md#bls_to_execution_change
        node.network.addAsyncValidator(
          getBlsToExecutionChangeTopic(digest), proc (
            msg: SignedBLSToExecutionChange
          ): Future[ValidationResult] {.async: (raises: [CancelledError]).} =
            return toValidationResult(
              await node.processor.processBlsToExecutionChange(
                MsgSource.gossip, msg)))

      when consensusFork >= ConsensusFork.Deneb:
        # blob_sidecar_{subnet_id}
        # https://github.com/ethereum/consensus-specs/blob/v1.4.0-beta.5/specs/deneb/p2p-interface.md#blob_sidecar_subnet_id
        for it in BlobId:
          closureScope:  # Needed for inner `proc`; don't lift it out of loop.
            let subnet_id = it
            node.network.addValidator(
              getBlobSidecarTopic(digest, subnet_id), proc (
                blobSidecar: deneb.BlobSidecar
              ): ValidationResult =
                toValidationResult(
                  node.processor[].processBlobSidecar(
                    MsgSource.gossip, blobSidecar, subnet_id)))

  node.installLightClientMessageValidators()

proc stop(node: BeaconNode) =
  bnStatus = BeaconNodeStatus.Stopping
  notice "Graceful shutdown"
  if not node.config.inProcessValidators:
    try:
      node.vcProcess.close()
    except Exception as exc:
      warn "Couldn't close vc process", msg = exc.msg
  try:
    waitFor node.network.stop()
  except CatchableError as exc:
    warn "Couldn't stop network", msg = exc.msg

  node.attachedValidators[].slashingProtection.close()
  node.attachedValidators[].close()
  node.db.close()
  notice "Databases closed"

proc startBackfillTask(node: BeaconNode) {.async.} =
  while node.dag.needsBackfill:
    if not node.syncManager.inProgress:
      # Only start the backfiller if it's needed _and_ head sync has completed -
      # if we lose sync after having synced head, we could stop the backfilller,
      # but this should be a fringe case - might as well keep the logic simple for
      # now
      node.backfiller.start()
      return

    await sleepAsync(chronos.seconds(2))

proc run(node: BeaconNode) {.raises: [CatchableError].} =
  bnStatus = BeaconNodeStatus.Running

  if not isNil(node.restServer):
    node.restServer.installRestHandlers(node)
    node.restServer.start()

  if not isNil(node.keymanagerServer):
    doAssert not isNil(node.keymanagerHost)
    node.keymanagerServer.router.installKeymanagerHandlers(node.keymanagerHost[])
    if node.keymanagerServer != node.restServer:
      node.keymanagerServer.start()

  let
    wallTime = node.beaconClock.now()
    wallSlot = wallTime.slotOrZero()

  node.startLightClient()
  node.requestManager.start()
  node.syncManager.start()

  if node.dag.needsBackfill(): asyncSpawn node.startBackfillTask()

  waitFor node.updateGossipStatus(wallSlot)

  for web3signerUrl in node.config.web3SignerUrls:
    # TODO
    # The current strategy polls all remote signers independently
    # from each other which may lead to some race conditions of
    # validators are migrated from one signer to another
    # (because the updates to our validator pool are not atomic).
    # Consider using different strategies that would detect such
    # race conditions.
    asyncSpawn node.pollForDynamicValidators(
      web3signerUrl, node.config.web3signerUpdateInterval)

  asyncSpawn runSlotLoop(node, wallTime, onSlotStart)
  asyncSpawn runOnSecondLoop(node)
  asyncSpawn runQueueProcessingLoop(node.blockProcessor)
  asyncSpawn runKeystoreCachePruningLoop(node.keystoreCache)

  # main event loop
  while bnStatus == BeaconNodeStatus.Running:
    poll() # if poll fails, the network is broken

  # time to say goodbye
  node.stop()

var gPidFile: string
proc createPidFile(filename: string) {.raises: [IOError].} =
  writeFile filename, $os.getCurrentProcessId()
  gPidFile = filename
  addQuitProc proc {.noconv.} = discard io2.removeFile(gPidFile)

proc initializeNetworking(node: BeaconNode) {.async.} =
  node.installMessageValidators()

  info "Listening to incoming network requests"
  await node.network.startListening()

  let addressFile = node.config.dataDir / "beacon_node.enr"
  writeFile(addressFile, node.network.announcedENR.toURI)

  await node.network.start()

proc start*(node: BeaconNode) {.raises: [CatchableError].} =
  let
    head = node.dag.head
    finalizedHead = node.dag.finalizedHead
    genesisTime = node.beaconClock.fromNow(start_beacon_time(Slot 0))

  notice "Starting beacon node",
    version = fullVersionStr,
    nimVersion = NimVersion,
    enr = node.network.announcedENR.toURI,
    peerId = $node.network.switch.peerInfo.peerId,
    timeSinceFinalization =
      node.beaconClock.now() - finalizedHead.slot.start_beacon_time(),
    head = shortLog(head),
    justified = shortLog(getStateField(
      node.dag.headState, current_justified_checkpoint)),
    finalized = shortLog(getStateField(
      node.dag.headState, finalized_checkpoint)),
    finalizedHead = shortLog(finalizedHead),
    SLOTS_PER_EPOCH,
    SECONDS_PER_SLOT,
    SPEC_VERSION,
    dataDir = node.config.dataDir.string,
    validators = node.attachedValidators[].count

  if genesisTime.inFuture:
    notice "Waiting for genesis", genesisIn = genesisTime.offset

  waitFor node.initializeNetworking()

  node.elManager.start()
  node.run()

func formatGwei(amount: Gwei): string =
  # TODO This is implemented in a quite a silly way.
  # Better routines for formatting decimal numbers
  # should exists somewhere else.
  let
    eth = distinctBase(amount) div 1000000000
    remainder = distinctBase(amount) mod 1000000000

  result = $eth
  if remainder != 0:
    result.add '.'
    let remainderStr = $remainder
    for i in remainderStr.len ..< 9:
      result.add '0'
    result.add remainderStr
    while result[^1] == '0':
      result.setLen(result.len - 1)

when not defined(windows):
  proc initStatusBar(node: BeaconNode) {.raises: [ValueError].} =
    if not isatty(stdout): return
    if not node.config.statusBarEnabled: return

    try:
      enableTrueColors()
    except Exception as exc: # TODO Exception
      error "Couldn't enable colors", err = exc.msg

    proc dataResolver(expr: string): string {.raises: [].} =
      template justified: untyped = node.dag.head.atEpochStart(
        getStateField(
          node.dag.headState, current_justified_checkpoint).epoch)
      # TODO:
      # We should introduce a general API for resolving dot expressions
      # such as `db.latest_block.slot` or `metrics.connected_peers`.
      # Such an API can be shared between the RPC back-end, CLI tools
      # such as ncli, a potential GraphQL back-end and so on.
      # The status bar feature would allow the user to specify an
      # arbitrary expression that is resolvable through this API.
      case expr.toLowerAscii
      of "version":
        versionAsStr

      of "full_version":
        fullVersionStr

      of "connected_peers":
        $(node.connectedPeersCount)

      of "head_root":
        shortLog(node.dag.head.root)
      of "head_epoch":
        $(node.dag.head.slot.epoch)
      of "head_epoch_slot":
        $(node.dag.head.slot.since_epoch_start)
      of "head_slot":
        $(node.dag.head.slot)

      of "justifed_root":
        shortLog(justified.blck.root)
      of "justifed_epoch":
        $(justified.slot.epoch)
      of "justifed_epoch_slot":
        $(justified.slot.since_epoch_start)
      of "justifed_slot":
        $(justified.slot)

      of "finalized_root":
        shortLog(node.dag.finalizedHead.blck.root)
      of "finalized_epoch":
        $(node.dag.finalizedHead.slot.epoch)
      of "finalized_epoch_slot":
        $(node.dag.finalizedHead.slot.since_epoch_start)
      of "finalized_slot":
        $(node.dag.finalizedHead.slot)

      of "epoch":
        $node.currentSlot.epoch

      of "epoch_slot":
        $(node.currentSlot.since_epoch_start)

      of "slot":
        $node.currentSlot

      of "slots_per_epoch":
        $SLOTS_PER_EPOCH

      of "slot_trailing_digits":
        var slotStr = $node.currentSlot
        if slotStr.len > 3: slotStr = slotStr[^3..^1]
        slotStr

      of "attached_validators_balance":
        formatGwei(node.attachedValidatorBalanceTotal)

      of "next_consensus_fork":
        let nextConsensusForkDescription =
          node.formatNextConsensusFork(withVanityArt = true)
        if nextConsensusForkDescription.isNone:
          ""
        else:
          " (scheduled " & nextConsensusForkDescription.get & ")"

      of "sync_status":
        node.syncStatus(node.currentSlot)
      else:
        # We ignore typos for now and just render the expression
        # as it was written. TODO: come up with a good way to show
        # an error message to the user.
        "$" & expr

    var statusBar = StatusBarView.init(
      node.config.statusBarContents,
      dataResolver)

    when compiles(defaultChroniclesStream.outputs[0].writer):
      let tmp = defaultChroniclesStream.outputs[0].writer

      defaultChroniclesStream.outputs[0].writer =
        proc (logLevel: LogLevel, msg: LogOutputStr) {.raises: [].} =
          try:
            # p.hidePrompt
            erase statusBar
            # p.writeLine msg
            tmp(logLevel, msg)
            render statusBar
            # p.showPrompt
          except Exception as e: # render raises Exception
            logLoggingFailure(cstring(msg), e)

    proc statusBarUpdatesPollingLoop() {.async.} =
      try:
        while true:
          update statusBar
          erase statusBar
          render statusBar
          await sleepAsync(chronos.seconds(1))
      except CatchableError as exc:
        warn "Failed to update status bar, no further updates", err = exc.msg

    asyncSpawn statusBarUpdatesPollingLoop()

proc doRunBeaconNode(config: var BeaconNodeConf, rng: ref HmacDrbgContext) {.raises: [CatchableError].} =
  info "Launching beacon node",
      version = fullVersionStr,
      bls_backend = $BLS_BACKEND,
      const_preset,
      cmdParams = commandLineParams(),
      config

  template ignoreDeprecatedOption(option: untyped): untyped =
    if config.option.isSome:
      warn "Config option is deprecated",
        option = config.option.get
  ignoreDeprecatedOption requireEngineAPI
  ignoreDeprecatedOption safeSlotsToImportOptimistically
  ignoreDeprecatedOption terminalTotalDifficultyOverride
  ignoreDeprecatedOption optimistic
  ignoreDeprecatedOption validatorMonitorTotals
  ignoreDeprecatedOption web3ForcePolling

  createPidFile(config.dataDir.string / "beacon_node.pid")

  config.createDumpDirs()

  if config.metricsEnabled:
    let metricsAddress = config.metricsAddress
    notice "Starting metrics HTTP server",
      url = "http://" & $metricsAddress & ":" & $config.metricsPort & "/metrics"
    try:
      startMetricsHttpServer($metricsAddress, config.metricsPort)
    except CatchableError as exc:
      raise exc
    except Exception as exc:
      raiseAssert exc.msg # TODO fix metrics

  # Nim GC metrics (for the main thread) will be collected in onSecond(), but
  # we disable piggy-backing on other metrics here.
  setSystemMetricsAutomaticUpdate(false)

  # There are no managed event loops in here, to do a graceful shutdown, but
  # letting the default Ctrl+C handler exit is safe, since we only read from
  # the db.
  let metadata = config.loadEth2Network()

  # Updating the config based on the metadata certainly is not beautiful but it
  # works
  for node in metadata.bootstrapNodes:
    config.bootstrapNodes.add node
  if config.forkChoiceVersion.isNone:
    config.forkChoiceVersion = some(ForkChoiceVersion.Pr3431)

  ## Ctrl+C handling
  proc controlCHandler() {.noconv.} =
    when defined(windows):
      # workaround for https://github.com/nim-lang/Nim/issues/4057
      try:
        setupForeignThreadGc()
      except Exception as exc: raiseAssert exc.msg # shouldn't happen
    notice "Shutting down after having received SIGINT"
    bnStatus = BeaconNodeStatus.Stopping
  try:
    setControlCHook(controlCHandler)
  except Exception as exc: # TODO Exception
    warn "Cannot set ctrl-c handler", msg = exc.msg

  # equivalent SIGTERM handler
  when defined(posix):
    proc SIGTERMHandler(signal: cint) {.noconv.} =
      notice "Shutting down after having received SIGTERM"
      bnStatus = BeaconNodeStatus.Stopping
    c_signal(ansi_c.SIGTERM, SIGTERMHandler)

  if metadata.cfg.DENEB_FORK_EPOCH != FAR_FUTURE_EPOCH:
    let res =
      if config.trustedSetupFile.isNone:
        conf.loadKzgTrustedSetup()
      else:
        conf.loadKzgTrustedSetup(config.trustedSetupFile.get)
    if res.isErr():
      raiseAssert res.error()

  let node = waitFor BeaconNode.init(rng, config, metadata)

  if bnStatus == BeaconNodeStatus.Stopping:
    return

  when not defined(windows):
    # This status bar can lock a Windows terminal emulator, blocking the whole
    # event loop (seen on Windows 10, with a default MSYS2 terminal).
    initStatusBar(node)

  if node.nickname != "":
    dynamicLogScope(node = node.nickname): node.start()
  else:
    node.start()

proc doRecord(config: BeaconNodeConf, rng: var HmacDrbgContext) {.
    raises: [CatchableError].} =
  case config.recordCmd:
  of RecordCmd.create:
    let netKeys = getPersistentNetKeys(rng, config)

    var fieldPairs: seq[FieldPair]
    for field in config.fields:
      let fieldPair = field.split(":")
      if fieldPair.len > 1:
        fieldPairs.add(toFieldPair(fieldPair[0], hexToSeqByte(fieldPair[1])))
      else:
        fatal "Invalid field pair"
        quit QuitFailure

    let record = enr.Record.init(
      config.seqNumber,
      netKeys.seckey.asEthKey,
      some(config.ipExt),
      some(config.tcpPortExt),
      some(config.udpPortExt),
      fieldPairs).expect("Record within size limits")

    echo record.toURI()

  of RecordCmd.print:
    echo $config.recordPrint

proc doWeb3Cmd(config: BeaconNodeConf, rng: var HmacDrbgContext)
    {.raises: [CatchableError].} =
  case config.web3Cmd:
  of Web3Cmd.test:
    let metadata = config.loadEth2Network()

    waitFor testWeb3Provider(config.web3TestUrl,
                             metadata.cfg.DEPOSIT_CONTRACT_ADDRESS,
                             rng.loadJwtSecret(config, allowCreate = true))

proc doSlashingExport(conf: BeaconNodeConf) {.raises: [IOError].}=
  let
    dir = conf.validatorsDir()
    filetrunc = SlashingDbName
  # TODO: Make it read-only https://github.com/status-im/nim-eth/issues/312
  let db = SlashingProtectionDB.loadUnchecked(dir, filetrunc, readOnly = false)

  let interchange = conf.exportedInterchangeFile.string
  db.exportSlashingInterchange(interchange, conf.exportedValidators)
  echo "Export finished: '", dir/filetrunc & ".sqlite3" , "' into '", interchange, "'"

proc doSlashingImport(conf: BeaconNodeConf) {.raises: [SerializationError, IOError].} =
  let
    dir = conf.validatorsDir()
    filetrunc = SlashingDbName
  # TODO: Make it read-only https://github.com/status-im/nim-eth/issues/312

  let interchange = conf.importedInterchangeFile.string

  var spdir: SPDIR
  try:
    spdir = Json.loadFile(interchange, SPDIR,
                          requireAllFields = true)
  except SerializationError as err:
    writeStackTrace()
    stderr.write $Json & " load issue for file \"", interchange, "\"\n"
    stderr.write err.formatMsg(interchange), "\n"
    quit 1

  # Open DB and handle migration from v1 to v2 if needed
  let db = SlashingProtectionDB.init(
    genesis_validators_root = Eth2Digest spdir.metadata.genesis_validators_root,
    basePath = dir,
    dbname = filetrunc,
    modes = {kCompleteArchive}
  )

  # Now import the slashing interchange file
  # Failures mode:
  # - siError can only happen with invalid genesis_validators_root which would be caught above
  # - siPartial can happen for invalid public keys, slashable blocks, slashable votes
  let status = db.inclSPDIR(spdir)
  doAssert status in {siSuccess, siPartial}

  echo "Import finished: '", interchange, "' into '", dir/filetrunc & ".sqlite3", "'"

proc doSlashingInterchange(conf: BeaconNodeConf) {.raises: [CatchableError].} =
  case conf.slashingdbCmd
  of SlashProtCmd.`export`:
    conf.doSlashingExport()
  of SlashProtCmd.`import`:
    conf.doSlashingImport()

proc handleStartUpCmd(config: var BeaconNodeConf) {.raises: [CatchableError].} =
  # Single RNG instance for the application - will be seeded on construction
  # and avoid using system resources (such as urandom) after that
  let rng = HmacDrbgContext.new()

  case config.cmd
  of BNStartUpCmd.noCommand: doRunBeaconNode(config, rng)
  of BNStartUpCmd.deposits: doDeposits(config, rng[])
  of BNStartUpCmd.wallets: doWallets(config, rng[])
  of BNStartUpCmd.record: doRecord(config, rng[])
  of BNStartUpCmd.web3: doWeb3Cmd(config, rng[])
  of BNStartUpCmd.slashingdb: doSlashingInterchange(config)
  of BNStartUpCmd.trustedNodeSync:
    if config.blockId.isSome():
      error "--blockId option has been removed - use --state-id instead!"
      quit 1

    let
      metadata = loadEth2Network(config)
      db = BeaconChainDB.new(config.databaseDir, metadata.cfg, inMemory = false)
      genesisState = waitFor fetchGenesisState(metadata)
    waitFor db.doRunTrustedNodeSync(
      metadata,
      config.databaseDir,
      config.eraDir,
      config.trustedNodeUrl,
      config.stateId,
      config.lcTrustedBlockRoot,
      config.backfillBlocks,
      config.reindex,
      config.downloadDepositSnapshot,
      genesisState)
    db.close()

{.pop.} # TODO moduletests exceptions

programMain:
  var config = makeBannerAndConfig(clientId, copyrights, nimBanner,
                                   SPEC_VERSION, [], BeaconNodeConf).valueOr:
    stderr.write error
    quit QuitFailure

  if not(checkAndCreateDataDir(string(config.dataDir))):
    # We are unable to access/create data folder or data folder's
    # permissions are insecure.
    quit QuitFailure

  setupFileLimits()
  setupLogging(config.logLevel, config.logStdout, config.logFile)

  ## This Ctrl+C handler exits the program in non-graceful way.
  ## It's responsible for handling Ctrl+C in sub-commands such
  ## as `wallets *` and `deposits *`. In a regular beacon node
  ## run, it will be overwritten later with a different handler
  ## performing a graceful exit.
  proc exitImmediatelyOnCtrlC() {.noconv.} =
    when defined(windows):
      # workaround for https://github.com/nim-lang/Nim/issues/4057
      setupForeignThreadGc()
    # in case a password prompt disabled echoing
    resetStdin()
    echo "" # If we interrupt during an interactive prompt, this
            # will move the cursor to the next line
    notice "Shutting down after having received SIGINT"
    quit 0
  setControlCHook(exitImmediatelyOnCtrlC)
  # equivalent SIGTERM handler
  when defined(posix):
    proc exitImmediatelyOnSIGTERM(signal: cint) {.noconv.} =
      notice "Shutting down after having received SIGTERM"
      quit 0
    c_signal(ansi_c.SIGTERM, exitImmediatelyOnSIGTERM)

  when defined(windows):
    if config.runAsService:
      proc exitService() =
        bnStatus = BeaconNodeStatus.Stopping
      establishWindowsService(clientId, copyrights, nimBanner, SPEC_VERSION,
                              "nimbus_beacon_node", BeaconNodeConf,
                              handleStartUpCmd, exitService)
    else:
      handleStartUpCmd(config)
  else:
    handleStartUpCmd(config)<|MERGE_RESOLUTION|>--- conflicted
+++ resolved
@@ -1659,7 +1659,6 @@
           " - lc: " & $shortLog(node.consensusManager[].optimisticHead)
         else:
           ""
-<<<<<<< HEAD
       catchingUpSuffix =
         if node.dag.incrementalState != nil:
           let
@@ -1672,12 +1671,8 @@
             formatFloat(progress, ffDecimal, precision = 2) & "%"
         else:
           ""
-    node.syncManager.syncStatus & optimisticSuffix &
+    node.syncManager.syncStatus & degradedSuffix & optimisticSuffix &
       lightClientSuffix & catchingUpSuffix
-=======
-    node.syncManager.syncStatus & degradedSuffix & optimisticSuffix &
-      lightClientSuffix
->>>>>>> 08b87e25
   elif node.backfiller.inProgress:
     "backfill: " & node.backfiller.syncStatus
   elif optimistic_head:
