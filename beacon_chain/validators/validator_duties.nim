--- conflicted
+++ resolved
@@ -590,40 +590,8 @@
         (await node.router.routeSignedBeaconBlock(signedBlock)).valueOr:
           return head # Errors logged in router
 
-<<<<<<< HEAD
     if newBlockRef.isNone():
       return head # Validation errors logged in router
-=======
-    # We produced the block using a state transition, meaning the block is valid
-    # enough that it will not be rejected by gossip - it is unlikely but
-    # possible that it will be ignored due to extreme timing conditions, for
-    # example a delay in signing.
-    # We'll start broadcasting it before integrating fully in the chaindag
-    # so that it can start propagating through the network ASAP.
-    let sendResult = await node.network.broadcastBeaconBlock(signedBlock)
-
-    if sendResult.isErr:
-      warn "Block failed to send",
-        blockRoot = shortLog(blockRoot), blck = shortLog(blck),
-        signature = shortLog(signature), validator = shortLog(validator),
-        error = sendResult.error()
-
-      return head
-
-    let
-      wallTime = node.beaconClock.now()
-
-      # storeBlock puts the block in the chaindag, and if accepted, takes care
-      # of side effects such as event api notification
-      newBlockRef = await node.blockProcessor.storeBlock(
-        MsgSource.api, wallTime, signedBlock, true)
-
-    if newBlockRef.isErr:
-      warn "Unable to add proposed block to block pool",
-        blockRoot = shortLog(blockRoot), blck = shortLog(blck),
-        signature = shortLog(signature), validator = shortLog(validator)
-      return head
->>>>>>> c9418028
 
     notice "Block proposed",
       blockRoot = shortLog(blockRoot), blck = shortLog(blck),
@@ -1112,36 +1080,8 @@
   let handleSyncCommitteeContributionsFut =
     handleSyncCommitteeContributions(node, head, slot)
 
-<<<<<<< HEAD
   await handleSyncCommitteeContributionsFut
   await sendAggregatedAttestationsFut
-=======
-  let
-    wallTime = node.beaconClock.now()
-    accepted = withBlck(forked):
-      let newBlockRef = await node.blockProcessor.storeBlock(
-        MsgSource.api, wallTime, blck, payloadValid  = true)
-
-      # The boolean we return tells the caller whether the block was integrated
-      # into the chain
-      if newBlockRef.isOk():
-        notice "Block published",
-          blockRoot = shortLog(blck.root), blck = shortLog(blck.message),
-          signature = shortLog(blck.signature)
-        true
-      else:
-        warn "Unable to add proposed block to block pool",
-          blockRoot = shortLog(blck.root), blck = shortLog(blck.message),
-          signature = shortLog(blck.signature), err = newBlockRef.error()
-        false
-  return SendBlockResult.ok(accepted)
-
-proc registerDuty*(
-    node: BeaconNode, slot: Slot, subnet_id: SubnetId, vidx: ValidatorIndex,
-    isAggregator: bool) =
-  # Only register relevant duties
-  node.actionTracker.registerDuty(slot, subnet_id, vidx, isAggregator)
->>>>>>> c9418028
 
 proc registerDuties*(node: BeaconNode, wallSlot: Slot) {.async.} =
   ## Register upcoming duties of attached validators with the duty tracker
