--- conflicted
+++ resolved
@@ -409,13 +409,6 @@
       latestSafe = beaconHead.safeExecutionPayloadHash
       latestFinalized = beaconHead.finalizedExecutionPayloadHash
       feeRecipient = node.getFeeRecipient(pubkey, validator_index, epoch)
-<<<<<<< HEAD
-      payload_id = (await forkchoice_updated(
-        proposalState.bellatrixData.data,
-        latestHead, latestSafe, latestFinalized,
-        feeRecipient,
-        node.consensusManager.eth1Monitor))
-=======
       lastFcU = node.consensusManager.forkchoiceUpdatedInfo
       timestamp = compute_timestamp_at_slot(
         proposalState.bellatrixData.data,
@@ -423,14 +416,14 @@
       payload_id =
         if  lastFcU.isSome and
             lastFcU.get.headBlockRoot == latestHead and
+            lastFcU.get.safeBlockRoot == latestSafe and
             lastFcU.get.finalizedBlockRoot == latestFinalized and
             lastFcU.get.timestamp == timestamp and
             lastFcU.get.feeRecipient == feeRecipient:
           some bellatrix.PayloadID(lastFcU.get.payloadId)
         else:
           debug "getExecutionPayload: didn't find payloadId, re-querying",
-            latestHead,
-            latestFinalized,
+            latestHead, latestSafe, latestFinalized,
             timestamp,
             feeRecipient,
             cachedHeadBlockRoot = lastFcU.get.headBlockRoot,
@@ -439,9 +432,9 @@
             cachedFeeRecipient = lastFcU.get.feeRecipient
 
           (await forkchoice_updated(
-           proposalState.bellatrixData.data, latestHead, latestFinalized,
+           proposalState.bellatrixData.data,
+           latestHead, latestSafe, latestFinalized,
            feeRecipient, node.consensusManager.eth1Monitor))
->>>>>>> d619b539
       payload = try:
           awaitWithTimeout(
             get_execution_payload(payload_id, node.consensusManager.eth1Monitor),
