--- conflicted
+++ resolved
@@ -616,10 +616,7 @@
 func constructSignableBlindedBlock[T: capella_mev.SignedBlindedBeaconBlock](
     blck: capella.BeaconBlock,
     executionPayloadHeader: capella.ExecutionPayloadHeader): T =
-<<<<<<< HEAD
-=======
   # Leaves signature field default, to be filled in by caller
->>>>>>> f48ce6c0
   const
     blckFields = getFieldNames(typeof(blck))
     blckBodyFields = getFieldNames(typeof(blck.body))
@@ -660,28 +657,12 @@
   doAssert bbb.proofs.len == bbb.blob_roots.len
   doAssert bbb.proofs.len == bbb.commitments.len
 
-<<<<<<< HEAD
-  if blindedBlockContents.signed_blinded_blob_sidecars.setLen(bbb.proofs.len):
-    for i in 0 ..< blindedBlockContents.signed_blinded_blob_sidecars.lenu64:
-      assign(
-        blindedBlockContents.signed_blinded_blob_sidecars[i],
-        deneb_mev.SignedBlindedBlobSidecar(message: deneb_mev.BlindedBlobSidecar(
-          block_root: hash_tree_root(blck),
-          index: i,
-          slot: distinctBase(blck.slot),
-          block_parent_root: blck.parent_root,
-          proposer_index: blck.proposer_index,
-          blob_root: bbb.blob_roots[i],
-          kzg_commitment: bbb.commitments[i],
-          kzg_proof: bbb.proofs[i])))
-=======
   assign(blindedBlock.message.body.blob_kzg_commitments, bbb.commitments)
 
   let sidecars = blindedBlock.create_blob_sidecars(bbb.proofs, bbb.blob_roots)
   if blindedBlockContents.blinded_blob_sidecars.setLen(bbb.proofs.len):
     for i in 0 ..< sidecars.len:
       assign(blindedBlockContents.blinded_blob_sidecars[i], sidecars[i])
->>>>>>> f48ce6c0
   else:
     debug "constructSignableBlindedBlock: unable to set blinded blob sidecar length",
       blobs_len = bbb.proofs.len
@@ -771,11 +752,7 @@
       fork, genesis_validators_root, slot, blockRoot,
       blindedBlockContents.signed_blinded_block.message)
     if res.isErr():
-<<<<<<< HEAD
-      return err("Unable to sign block: " & res.error())
-=======
       return err("Unable to sign blinded block: " & res.error())
->>>>>>> f48ce6c0
     res.get()
 
   return ok blindedBlockContents
@@ -846,10 +823,7 @@
     template actualEPH: untyped = executionPayloadHeader.get.blindedBlckPart
     let withdrawals_root =
       Opt.some executionPayloadHeader.get.blindedBlckPart.withdrawals_root
-<<<<<<< HEAD
-=======
     const kzg_commitments = Opt.none KzgCommitments
->>>>>>> f48ce6c0
 
     var shimExecutionPayload: PayloadType
     copyFields(
@@ -859,14 +833,10 @@
     type PayloadType = deneb.ExecutionPayloadForSigning
     template actualEPH: untyped =
       executionPayloadHeader.get.blindedBlckPart.execution_payload_header
-<<<<<<< HEAD
-    let withdrawals_root = Opt.some actualEPH.withdrawals_root
-=======
     let
       withdrawals_root = Opt.some actualEPH.withdrawals_root
       kzg_commitments = Opt.some(
         executionPayloadHeader.get.blindedBlckPart.blinded_blobs_bundle.commitments)
->>>>>>> f48ce6c0
 
     var shimExecutionPayload: PayloadType
     type DenebEPH =
@@ -881,12 +851,8 @@
     execution_payload = Opt.some shimExecutionPayload,
     transactions_root = Opt.some actualEPH.transactions_root,
     execution_payload_root = Opt.some hash_tree_root(actualEPH),
-<<<<<<< HEAD
-    withdrawals_root = withdrawals_root)
-=======
     withdrawals_root = withdrawals_root,
     kzg_commitments = kzg_commitments)
->>>>>>> f48ce6c0
 
   if newBlock.isErr():
     # Haven't committed to the MEV block, so allow EL fallback.
