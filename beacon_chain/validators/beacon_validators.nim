--- conflicted
+++ resolved
@@ -700,13 +700,8 @@
 
 proc getUnsignedBlindedBeaconBlock[
     T: capella_mev.SignedBlindedBeaconBlock |
-<<<<<<< HEAD
-       deneb_mev.SignedBlindedBeaconBlockContents](
+       deneb_mev.SignedBlindedBeaconBlock](
     node: BeaconNode, slot: Slot,
-=======
-       deneb_mev.SignedBlindedBeaconBlock](
-    node: BeaconNode, slot: Slot, validator: AttachedValidator,
->>>>>>> 98e96908
     validator_index: ValidatorIndex, forkedBlock: ForkedBeaconBlock,
     executionPayloadHeader: capella.ExecutionPayloadHeader |
                             deneb_mev.BlindedExecutionPayloadAndBlobsBundle):
@@ -1905,10 +1900,10 @@
               let blck = blindedResult.get().blindedBlckPart.message
               ForkedAndBlindedBeaconBlock.init(
                 blck, Opt.some(payloadValue), Opt.none(UInt256))
-            elif SBBB is deneb_mev.SignedBlindedBeaconBlockContents:
+            elif SBBB is deneb_mev.SignedBlindedBeaconBlock:
+              let blck = blindedResult.get().blindedBlckPart.message
               ForkedAndBlindedBeaconBlock.init(
-                blindedResult.get().blindedBlckPart, Opt.some(payloadValue),
-                Opt.none(UInt256))
+                blck, Opt.some(payloadValue), Opt.none(UInt256))
             else:
               static: doAssert false
           )
@@ -1916,7 +1911,7 @@
         collectedBids.engineBlockFut.read().get()
 
       if slot.epoch >= node.dag.cfg.DENEB_FORK_EPOCH:
-        getBlockResult(deneb_mev.SignedBlindedBeaconBlockContents,
+        getBlockResult(deneb_mev.SignedBlindedBeaconBlock,
                        deneb.ExecutionPayloadForSigning)
       elif slot.epoch >= node.dag.cfg.CAPELLA_FORK_EPOCH:
         getBlockResult(capella_mev.SignedBlindedBeaconBlock,
@@ -1931,30 +1926,16 @@
 
   case blockResult.blck.kind
   of ConsensusFork.Deneb:
-    let sidecars =
-      block:
-        var res: seq[BlobSidecar]
-        let
-          blockRoot = hash_tree_root(blockResult.blck.denebData)
-          bundle = blockResult.blobsBundleOpt.get()
-          (blobs, kzgs, proofs) = (bundle.blobs, bundle.kzgs, bundle.proofs)
-        for i in 0 ..< len(blobs):
-          let sidecar = BlobSidecar(
-            block_root: blockRoot,
-            index: BlobIndex(i),
-            slot: slot,
-            block_parent_root: blockResult.blck.denebData.parent_root,
-            proposer_index: blockResult.blck.denebData.proposer_index,
-            blob: blobs[i],
-            kzg_commitment: kzgs[i],
-            kzg_proof: proofs[i]
-          )
-          res.add(sidecar)
-        res
+    let blobsBundle = blockResult.blobsBundleOpt.get()
+    doAssert blobsBundle.commitments ==
+      blockResult.blck.denebData.body.blob_kzg_commitments
     Result[ForkedAndBlindedBeaconBlock, string].ok(
       ForkedAndBlindedBeaconBlock.init(
-        blockResult.blck.denebData,
-        sidecars, Opt.some(Uint256(blockResult.blockValue)), Opt.none(UInt256)))
+        deneb.BlockContents(
+          `block`: blockResult.blck.denebData,
+          kzg_proofs: blobsBundle.proofs,
+          blobs: blobsBundle.blobs),
+        Opt.some(Uint256(blockResult.blockValue)), Opt.none(UInt256)))
   of ConsensusFork.Capella:
     Result[ForkedAndBlindedBeaconBlock, string].ok(
       ForkedAndBlindedBeaconBlock.init(
