--- conflicted
+++ resolved
@@ -64,376 +64,11 @@
 export atSlot        # func atSlot*(blck: BlockRef, slot: Slot): BlockSlot
 
 
-<<<<<<< HEAD
-  var depth = 0
-  const maxDepth = (100'i64 * 365 * 24 * 60 * 60 div SECONDS_PER_SLOT.int)
-
-  while true:
-    if blck.slot <= slot:
-      return blck
-
-    if blck.parent.isNil:
-      return nil
-
-    doAssert depth < maxDepth
-    depth += 1
-
-    blck = blck.parent
-
-func get_ancestor*(blck: BlockRef, slot: Slot): BlockRef =
-  ## https://github.com/ethereum/eth2.0-specs/blob/v0.10.1/specs/phase0/fork-choice.md#get_ancestor
-  ## Return ancestor at slot, or nil if queried block is older
-  var blck = blck
-
-  var depth = 0
-  const maxDepth = (100'i64 * 365 * 24 * 60 * 60 div SECONDS_PER_SLOT.int)
-
-  while true:
-    if blck.slot == slot:
-      return blck
-
-    if blck.slot < slot:
-      return nil
-
-    if blck.parent.isNil:
-      return nil
-
-    doAssert depth < maxDepth
-    depth += 1
-
-    blck = blck.parent
-
-func atSlot*(blck: BlockRef, slot: Slot): BlockSlot =
-  ## Return a BlockSlot at a given slot, with the block set to the closest block
-  ## available. If slot comes from before the block, a suitable block ancestor
-  ## will be used, else blck is returned as if all slots after it were empty.
-  ## This helper is useful when imagining what the chain looked like at a
-  ## particular moment in time, or when imagining what it will look like in the
-  ## near future if nothing happens (such as when looking ahead for the next
-  ## block proposal)
-  BlockSlot(blck: blck.getAncestorAt(slot), slot: slot)
-
-func init*(T: type BlockRef, root: Eth2Digest, slot: Slot): BlockRef =
-  BlockRef(
-    root: root,
-    slot: slot
-  )
-
-func init*(T: type BlockRef, root: Eth2Digest, blck: BeaconBlock): BlockRef =
-  BlockRef.init(root, blck.slot)
-
-func findAncestorBySlot*(blck: BlockRef, slot: Slot): BlockSlot =
-  ## Find the first ancestor that has a slot number less than or equal to `slot`
-  doAssert(not blck.isNil)
-  var ret = blck
-
-  while ret.parent != nil and ret.slot > slot:
-    ret = ret.parent
-
-  BlockSlot(blck: ret, slot: slot)
-
-proc init*(T: type BlockPool, db: BeaconChainDB): BlockPool =
-  # TODO we require that the db contains both a head and a tail block -
-  #      asserting here doesn't seem like the right way to go about it however..
-
-  let
-    tailBlockRoot = db.getTailBlock()
-    headBlockRoot = db.getHeadBlock()
-  doAssert tailBlockRoot.isSome(), "Missing tail block, database corrupt?"
-  doAssert headBlockRoot.isSome(), "Missing head block, database corrupt?"
-
-  let
-    tailRoot = tailBlockRoot.get()
-    tailBlock = db.getBlock(tailRoot).get()
-    tailRef = BlockRef.init(tailRoot, tailBlock.message)
-    headRoot = headBlockRoot.get()
-  
-  var
-    blocks = {tailRef.root: tailRef}.toTable()
-    latestStateRoot = Option[tuple[stateRoot: Eth2Digest, blckRef: BlockRef]]()
-    headRef: BlockRef
-  
-  if headRoot != tailRoot:
-    var curRef: BlockRef
-
-    for root, blck in db.getAncestors(headRoot):
-      if root == tailRef.root:
-        doAssert(not curRef.isNil)
-        link(tailRef, curRef)
-        curRef = curRef.parent
-        break
-
-      let newRef = BlockRef.init(root, blck.message)
-      if curRef == nil:
-        curRef = newRef
-        headRef = newRef
-      else:
-        link(newRef, curRef)
-        curRef = curRef.parent
-      blocks[curRef.root] = curRef
-
-      if latestStateRoot.isNone() and db.containsState(blck.message.state_root):
-        latestStateRoot = some((blck.message.state_root, curRef))
-
-    doAssert curRef == tailRef,
-      "head block does not lead to tail, database corrupt?"
-  else:
-    headRef = tailRef
-
-  if latestStateRoot.isNone():
-    doAssert db.containsState(tailBlock.message.state_root),
-      "state data missing for tail block, database corrupt?"
-    latestStateRoot = some((tailBlock.message.state_root, tailRef))
-
-  # TODO can't do straight init because in mainnet config, there are too
-  #      many live beaconstates on the stack...
-  var tmpState = new Option[BeaconState]
-
-  # We're only saving epoch boundary states in the database right now, so when
-  # we're loading the head block, the corresponding state does not necessarily
-  # exist in the database - we'll load this latest state we know about and use
-  # that as finalization point.
-  tmpState[] = db.getState(latestStateRoot.get().stateRoot)
-  let
-    finalizedSlot =
-      tmpState[].get().finalized_checkpoint.epoch.compute_start_slot_at_epoch()
-    finalizedHead = headRef.findAncestorBySlot(finalizedSlot)
-    justifiedSlot =
-      tmpState[].get().current_justified_checkpoint.epoch.compute_start_slot_at_epoch()
-    justifiedHead = headRef.findAncestorBySlot(justifiedSlot)
-    head = Head(blck: headRef, justified: justifiedHead)
-    justifiedBlock = db.getBlock(justifiedHead.blck.root).get()
-    justifiedStateRoot = justifiedBlock.message.state_root
-
-  doAssert justifiedHead.slot >= finalizedHead.slot,
-    "justified head comes before finalized head - database corrupt?"
-
-  debug "Block pool initialized",
-    head = head.blck, finalizedHead, tail = tailRef,
-    totalBlocks = blocks.len
-
-  let res = BlockPool(
-    pending: initTable[Eth2Digest, SignedBeaconBlock](),
-    missing: initTable[Eth2Digest, MissingBlock](),
-    blocks: blocks,
-    tail: tailRef,
-    head: head,
-    finalizedHead: finalizedHead,
-    db: db,
-    heads: @[head],
-  )
-
-  res.headState = StateData(
-    data: HashedBeaconState(
-      data: tmpState[].get(), root: latestStateRoot.get().stateRoot),
-    blck: latestStateRoot.get().blckRef)
-
-  res.updateStateData(res.headState, BlockSlot(blck: head.blck, slot: head.blck.slot))
-  res.tmpState = res.headState
-
-  tmpState[] = db.getState(justifiedStateRoot)
-  res.justifiedState = StateData(
-    data: HashedBeaconState(data: tmpState[].get(), root: justifiedStateRoot),
-    blck: justifiedHead.blck)
-
-  res
-
-proc addResolvedBlock(
-    pool: var BlockPool, state: BeaconState, blockRoot: Eth2Digest,
-    signedBlock: SignedBeaconBlock, parent: BlockRef): BlockRef =
-  logScope: pcs = "block_resolution"
-  doAssert state.slot == signedBlock.message.slot, "state must match block"
-
-  let blockRef = BlockRef.init(blockRoot, signedBlock.message)
-  link(parent, blockRef)
-
-  pool.blocks[blockRoot] = blockRef
-  trace "Populating block pool", key = blockRoot, val = blockRef
-
-  # Resolved blocks should be stored in database
-  pool.db.putBlock(blockRoot, signedBlock)
-
-  # This block *might* have caused a justification - make sure we stow away
-  # that information:
-  let justifiedSlot =
-    state.current_justified_checkpoint.epoch.compute_start_slot_at_epoch()
-
-  var foundHead: Option[Head]
-  for head in pool.heads.mitems():
-    if head.blck.isAncestorOf(blockRef):
-      if head.justified.slot != justifiedSlot:
-        head.justified = blockRef.findAncestorBySlot(justifiedSlot)
-
-      head.blck = blockRef
-
-      foundHead = some(head)
-      break
-
-  if foundHead.isNone():
-    foundHead = some(Head(
-      blck: blockRef,
-      justified: blockRef.findAncestorBySlot(justifiedSlot)))
-    pool.heads.add(foundHead.get())
-
-  info "Block resolved",
-    blck = shortLog(signedBlock.message),
-    blockRoot = shortLog(blockRoot),
-    justifiedRoot = shortLog(foundHead.get().justified.blck.root),
-    justifiedSlot = shortLog(foundHead.get().justified.slot),
-    heads = pool.heads.len(),
-    cat = "filtering"
-
-  # Now that we have the new block, we should see if any of the previously
-  # unresolved blocks magically become resolved
-  # TODO there are more efficient ways of doing this that don't risk
-  #      running out of stack etc
-  # TODO This code is convoluted because when there are more than ~1.5k
-  #      blocks being synced, there's a stack overflow as `add` gets called
-  #      for the whole chain of blocks. Instead we use this ugly field in `pool`
-  #      which could be avoided by refactoring the code
-  if not pool.inAdd:
-    pool.inAdd = true
-    defer: pool.inAdd = false
-    var keepGoing = true
-    while keepGoing:
-      let retries = pool.pending
-      for k, v in retries:
-        discard pool.add(k, v)
-      # Keep going for as long as the pending pool is shrinking
-      # TODO inefficient! so what?
-      keepGoing = pool.pending.len < retries.len
-  blockRef
-
-proc add*(
-    pool: var BlockPool, blockRoot: Eth2Digest,
-    signedBlock: SignedBeaconBlock): BlockRef {.gcsafe.} =
-  ## return the block, if resolved...
-  ## the state parameter may be updated to include the given block, if
-  ## everything checks out
-  # TODO reevaluate passing the state in like this
-  let blck = signedBlock.message
-  doAssert blockRoot == hash_tree_root(blck)
-
-  logScope: pcs = "block_addition"
-
-  # Already seen this block??
-  if blockRoot in pool.blocks:
-    debug "Block already exists",
-      blck = shortLog(blck),
-      blockRoot = shortLog(blockRoot),
-      cat = "filtering"
-
-    return pool.blocks[blockRoot]
-
-  pool.missing.del(blockRoot)
-
-  # If the block we get is older than what we finalized already, we drop it.
-  # One way this can happen is that we start resolving a block and finalization
-  # happens in the meantime - the block we requested will then be stale
-  # by the time it gets here.
-  if blck.slot <= pool.finalizedHead.slot:
-    debug "Old block, dropping",
-      blck = shortLog(blck),
-      tailSlot = shortLog(pool.tail.slot),
-      blockRoot = shortLog(blockRoot),
-      cat = "filtering"
-
-    return
-
-  let parent = pool.blocks.getOrDefault(blck.parent_root)
-
-  if parent != nil:
-    if parent.slot >= blck.slot:
-      # TODO Malicious block? inform peer pool?
-      notice "Invalid block slot",
-        blck = shortLog(blck),
-        blockRoot = shortLog(blockRoot),
-        parentRoot = shortLog(parent.root),
-        parentSlot = shortLog(parent.slot)
-
-      return
-
-    # The block might have been in either of pending or missing - we don't want
-    # any more work done on its behalf
-    pool.pending.del(blockRoot)
-
-    # The block is resolved, now it's time to validate it to ensure that the
-    # blocks we add to the database are clean for the given state
-
-    # TODO if the block is from the future, we should not be resolving it (yet),
-    #      but maybe we should use it as a hint that our clock is wrong?
-    updateStateData(pool, pool.tmpState, BlockSlot(blck: parent, slot: blck.slot - 1))
-
-    if not state_transition(pool.tmpState.data, signedBlock, {}):
-      # TODO find a better way to log all this block data
-      notice "Invalid block",
-        blck = shortLog(blck),
-        blockRoot = shortLog(blockRoot),
-        cat = "filtering"
-
-      return
-
-    # Careful, tmpState.data has been updated but not blck - we need to create
-    # the BlockRef first!
-    pool.tmpState.blck = pool.addResolvedBlock(
-      pool.tmpState.data.data, blockRoot, signedBlock, parent)
-
-    return pool.tmpState.blck
-
-  # TODO already checked hash though? main reason to keep this is because
-  # the pending pool calls this function back later in a loop, so as long
-  # as pool.add(...) requires a SignedBeaconBlock, easier to keep them in
-  # pending too.
-  pool.pending[blockRoot] = signedBlock
-
-  # TODO possibly, it makes sense to check the database - that would allow sync
-  #      to simply fill up the database with random blocks the other clients
-  #      think are useful - but, it would also risk filling the database with
-  #      junk that's not part of the block graph
-
-  if blck.parent_root in pool.missing or
-      blck.parent_root in pool.pending:
-    return
-
-  # This is an unresolved block - put its parent on the missing list for now...
-  # TODO if we receive spam blocks, one heurestic to implement might be to wait
-  #      for a couple of attestations to appear before fetching parents - this
-  #      would help prevent using up network resources for spam - this serves
-  #      two purposes: one is that attestations are likely to appear for the
-  #      block only if it's valid / not spam - the other is that malicious
-  #      validators that are not proposers can sign invalid blocks and send
-  #      them out without penalty - but signing invalid attestations carries
-  #      a risk of being slashed, making attestations a more valuable spam
-  #      filter.
-  # TODO when we receive the block, we don't know how many others we're missing
-  #      from that branch, so right now, we'll just do a blind guess
-  let parentSlot = blck.slot - 1
-
-  pool.missing[blck.parent_root] = MissingBlock(
-    slots:
-      # The block is at least two slots ahead - try to grab whole history
-      if parentSlot > pool.head.blck.slot:
-        parentSlot - pool.head.blck.slot
-      else:
-        # It's a sibling block from a branch that we're missing - fetch one
-        # epoch at a time
-        max(1.uint64, SLOTS_PER_EPOCH.uint64 -
-          (parentSlot.uint64 mod SLOTS_PER_EPOCH.uint64))
-  )
-
-  debug "Unresolved block (parent missing)",
-    blck = shortLog(blck),
-    blockRoot = shortLog(blockRoot),
-    pending = pool.pending.len,
-    missing = pool.missing.len,
-    cat = "filtering"
-=======
 proc init*(T: type BlockPools, db: BeaconChainDB,
     updateFlags: UpdateFlags = {}): BlockPools =
   result.dag = init(CandidateChains, db, updateFlags)
 
 export init          # func init*(T: type BlockRef, root: Eth2Digest, blck: BeaconBlock): BlockRef
->>>>>>> d6f805d0
 
 func getRef*(pool: BlockPool, root: Eth2Digest): BlockRef =
   ## Retrieve a resolved block reference, if available
@@ -452,72 +87,8 @@
   ## many slots were missing blocks - to iterate over the result, start
   ## at this index.
   ##
-<<<<<<< HEAD
-  ## var buffer: array[N, BlockRef]
-  ## let startPos = pool.getBlockRange(headBlock, startSlot, skipStep, buffer)
-  ## for i in startPos ..< buffer.len:
-  ##   echo buffer[i].slot
-  ##
-  result = output.len
-
-  #All blocks requested are finalized, we can fetch them by Slot
-  let lastWantedSlot = startSlot.int + (output.len - 1) * skipStep
-  if lastWantedSlot <= pool.finalizedHead.slot.int:
-    for i in 0..result - 1:
-      # What If there's no block at this slot? Do we leave the gap here or shift to the end and increment startPos?
-      let blck = pool.db.getFinalizedBlock(startSlot + uint64(i * skipStep))
-      output[i] = BlockRef(root:hash_tree_root(blck.get.message),slot:blck.get.message.slot)    
-    return 0
-
-
-  trace "getBlockRange entered", headBlock, startSlot, skipStep
-
-  var b = pool.getRef(headBlock)
-  if b == nil:
-    trace "head block not found", headBlock
-    return
-    
-  trace "head block found", headBlock = b
-
-  if b.slot < startSlot:
-    trace "head block is older than startSlot", headBlockSlot = b.slot, startSlot
-    return
-
-  template skip(n: int) =
-    let targetSlot = b.slot - Slot(n)
-    while b.slot > targetSlot:
-      if b.parent == nil:
-        trace "stopping at parentless block", slot = b.slot, root = b.root
-        return
-      trace "skipping block", nextBlock = b.parent
-      b = b.parent
-
-  # We must compute the last block that is eligible for inclusion
-  # in the results. This will be a block with a slot number that's
-  # aligned to the stride of the requested block range, so we first
-  # compute the steps needed to get to an aligned position:
-  var blocksToSkip = (b.slot.int - startSlot.int) mod skipStep
-  let alignedHeadSlot = b.slot.int - blocksToSkip
-  # Then we see if this aligned position is within our wanted
-  # range. If it's outside it, we must skip more blocks:
-  # let lastWantedSlot = startSlot.int + (output.len - 1) * skipStep
-  if alignedHeadSlot > lastWantedSlot:
-    blocksToSkip += (alignedHeadSlot - lastWantedSlot)
-
-  # Finally, we skip the computed number of blocks
-  trace "aligning head", blocksToSkip
-  skip blocksToSkip
-
-  # From here, we can just write out the requested block range:
-  while b != nil and b.slot >= startSlot and result > 0:
-    dec result
-    output[result] = b
-    trace "getBlockRange result", position = result, blockSlot = b.slot
-    skip skipStep
-=======
   ## If there were no blocks in the range, `output.len` will be returned.
   pool.dag.getBlockRange(startSlot, skipStep, output)
->>>>>>> d6f805d0
 
 
 
@@ -551,140 +122,9 @@
   ## of operations naturally becomes important here - after updating the head,
   ## blocks that were once considered potential candidates for a tree will
   ## now fall from grace, or no longer be considered resolved.
-<<<<<<< HEAD
-  doAssert newHead.parent != nil or newHead.slot == 0
-  logScope: pcs = "fork_choice"
-
-  if pool.head.blck == newHead:
-    info "No head block update",
-      headBlockRoot = shortLog(newHead.root),
-      headBlockSlot = shortLog(newHead.slot),
-      cat = "fork_choice"
-
-    return
-
-  let
-    lastHead = pool.head
-  pool.db.putHeadBlock(newHead.root)
-
-  # Start off by making sure we have the right state
-  updateStateData(
-    pool, pool.headState, BlockSlot(blck: newHead, slot: newHead.slot))
-
-  let
-    justifiedSlot = pool.headState.data.data
-                      .current_justified_checkpoint
-                      .epoch
-                      .compute_start_slot_at_epoch()
-    justifiedBS = newHead.findAncestorBySlot(justifiedSlot)
-
-  pool.head = Head(blck: newHead, justified: justifiedBS)
-  updateStateData(pool, pool.justifiedState, justifiedBS)
-
-  # TODO isAncestorOf may be expensive - too expensive?
-  if not lastHead.blck.isAncestorOf(newHead):
-    info "Updated head block (new parent)",
-      lastHeadRoot = shortLog(lastHead.blck.root),
-      parentRoot = shortLog(newHead.parent.root),
-      stateRoot = shortLog(pool.headState.data.root),
-      headBlockRoot = shortLog(pool.headState.blck.root),
-      stateSlot = shortLog(pool.headState.data.data.slot),
-      justifiedEpoch = shortLog(pool.headState.data.data.current_justified_checkpoint.epoch),
-      finalizedEpoch = shortLog(pool.headState.data.data.finalized_checkpoint.epoch),
-      cat = "fork_choice"
-
-    # A reasonable criterion for "reorganizations of the chain"
-    beacon_reorgs_total.inc()
-  else:
-    info "Updated head block",
-      stateRoot = shortLog(pool.headState.data.root),
-      headBlockRoot = shortLog(pool.headState.blck.root),
-      stateSlot = shortLog(pool.headState.data.data.slot),
-      justifiedEpoch = shortLog(pool.headState.data.data.current_justified_checkpoint.epoch),
-      finalizedEpoch = shortLog(pool.headState.data.data.finalized_checkpoint.epoch),
-      cat = "fork_choice"
-
-  let
-    finalizedEpochStartSlot =
-      pool.headState.data.data.finalized_checkpoint.epoch.
-      compute_start_slot_at_epoch()
-    # TODO there might not be a block at the epoch boundary - what then?
-    finalizedHead = newHead.findAncestorBySlot(finalizedEpochStartSlot)
-
-  doAssert (not finalizedHead.blck.isNil),
-    "Block graph should always lead to a finalized block"
-  
-  if finalizedHead != pool.finalizedHead:
-    block: # Remove states, walking slot by slot
-      discard
-      # TODO this is very aggressive - in theory all our operations start at
-      #      the finalized block so all states before that can be wiped..
-      # TODO this is disabled for now because the logic for initializing the
-      #      block pool and potentially a few other places depend on certain
-      #      states (like the tail state) being present. It's also problematic
-      #      because it is not clear what happens when tail and finalized states
-      #      happen on an empty slot..
-      # var cur = finalizedHead
-      # while cur != pool.finalizedHead:
-      #  cur = cur.parent
-      #  pool.delState(cur)
-
-    block: # Clean up block refs, walking block by block
-      # DFS to delete all children of a given parent.
-      proc deleteDescendants(parent: BlockRef) =
-        for child in parent.children:
-          if(len(child.children) > 0):
-            deleteDescendants(child)
-          pool.blocks.del(child.root)
-          pool.db.delBlock(child.root)
-          pool.delState(BlockSlot(blck: child, slot: child.slot))
-
-      var cur = finalizedHead.blck
-      while cur != pool.finalizedHead.blck:
-        # Finalization means that we choose a single chain as the canonical one -
-        # it also means we're no longer interested in any branches from that chain
-        # up to the finalization point.
-        # The new finalized head should not be cleaned! We start at its parent and
-        # clean everything including the old finalized head.
-        cur = cur.parent
-
-        # TODO what about attestations? we need to drop those too, though they
-        #      *should* be pretty harmless
-        if cur.parent != nil: # This happens for the genesis / tail block
-          for child in cur.parent.children:
-            if child != cur:
-              deleteDescendants(child)
-          cur.parent.children = @[cur]
-
-    # Right now, the finalized blocks themselves are stil on the graph, can't we delete them as well?
-    pool.db.pruneToPersistent(finalizedHead.blck.root)
-    pool.finalizedHead = finalizedHead
-
-    
-    let hlen = pool.heads.len
-    for i in 0..<hlen:
-      let n = hlen - i - 1
-      if not pool.finalizedHead.blck.isAncestorOf(pool.heads[n].blck):
-        # Any heads that are not derived from the newly finalized block are no
-        # longer viable candidates for future head selection
-        pool.heads.del(n)
-
-    info "Finalized block",
-      finalizedBlockRoot = shortLog(finalizedHead.blck.root),
-      finalizedBlockSlot = shortLog(finalizedHead.slot),
-      headBlockRoot = shortLog(newHead.root),
-      headBlockSlot = shortLog(newHead.slot),
-      heads = pool.heads.len,
-      cat = "fork_choice"
-
-    # TODO prune everything before weak subjectivity period
-
-func latestJustifiedBlock*(pool: BlockPool): BlockSlot =
-=======
   updateHead(pool.dag, newHead)
 
 proc latestJustifiedBlock*(pool: BlockPool): BlockSlot =
->>>>>>> d6f805d0
   ## Return the most recent block that is justified and at least as recent
   ## as the latest finalized block
   latestJustifiedBlock(pool.dag)
