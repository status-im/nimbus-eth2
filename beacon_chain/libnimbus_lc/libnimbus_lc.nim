--- conflicted
+++ resolved
@@ -1153,26 +1153,25 @@
 
 func ETHExecutionPayloadHeaderGetBlobGasUsed(
     execution: ptr ExecutionPayloadHeader): cint {.exported.} =
-  ## Obtains the data gas used of a given execution payload header.
-  ##
-  ## Parameters:
-  ## * `execution` - Execution payload header.
-  ##
-  ## Returns:
-  ## * Data gas used.
+  ## Obtains the blob gas used of a given execution payload header.
+  ##
+  ## Parameters:
+  ## * `execution` - Execution payload header.
+  ##
+  ## Returns:
+  ## * Blob gas used.
   execution[].blob_gas_used.cint
 
 func ETHExecutionPayloadHeaderGetExcessBlobGas(
     execution: ptr ExecutionPayloadHeader): cint {.exported.} =
-  ## Obtains the excess data gas of a given execution payload header.
-  ##
-  ## Parameters:
-  ## * `execution` - Execution payload header.
-  ##
-  ## Returns:
-  ## * Excess data gas.
-<<<<<<< HEAD
-  execution[].excess_data_gas.cint
+  ## Obtains the excess blob gas of a given execution payload header.
+  ##
+  ## Parameters:
+  ## * `execution` - Execution payload header.
+  ##
+  ## Returns:
+  ## * Excess blob gas.
+  execution[].excess_blob_gas.cint
 
 type ETHExecutionBlockHeader = object
   txRoot: Eth2Digest
@@ -1323,7 +1322,4 @@
   ##
   ## Returns:
   ## * Execution withdrawals root.
-  addr executionBlockHeader[].withdrawalsRoot
-=======
-  execution[].excess_blob_gas.cint
->>>>>>> b8a32419
+  addr executionBlockHeader[].withdrawalsRoot