--- conflicted
+++ resolved
@@ -260,17 +260,15 @@
         desc: "Write SSZ dumps of blocks, attestations and states to data dir"
         name: "dump" }: bool
 
-<<<<<<< HEAD
       directPeers* {.
-        desc: "The list of priviledged, secure and known peers to connect and maintain the connection to, this requires a not random netkey-file. In the complete multiaddress format like: /ip4/<address>/p2p/<peerId-public-key>/tcp/<port>"
+        desc: "The list of priviledged, secure and known peers to connect and maintain the connection to, this requires a not random netkey-file. In the complete multiaddress format like: /ip4/<address>/tcp/<port>/p2p/<peerId-public-key>"
         name: "direct-peer" .}: seq[string]
-=======
+
       doppelgangerDetection* {.
         defaultValue: true
         desc: "Whether to detect whether another validator is be running the same validator keys (default true)"
         name: "doppelganger-detection"
       }: bool
->>>>>>> 99689443
 
     of createTestnet:
       testnetDepositsFile* {.
